#!/usr/bin/env python
# -*- coding: utf-8 -*-

import json
from base64 import b64encode
from collections import defaultdict
from datetime import datetime
from misp_stix_converter import (
    ExternalSTIX2toMISPMapping, ExternalSTIX2toMISPParser,
    InternalSTIX2toMISPParser)
from uuid import UUID
from ._test_stix import TestSTIX
from .update_documentation import AttributesDocumentationUpdater, ObjectsDocumentationUpdater


class TestSTIX2Import(TestSTIX):
    _UUIDv4 = UUID('76beed5f-7251-457e-8c2a-b45f7b589d3d')

    def _check_attribute_labels(self, attribute, labels):
        if len(labels) == 3:
            type_label, category_label, ids_label = labels
            self.assertEqual(ids_label, f'misp:to_ids="{attribute.to_ids}"')
        else:
            type_label, category_label = labels
        self.assertEqual(type_label, f'misp:type="{attribute.type}"')
        self.assertEqual(category_label, f'misp:category="{attribute.category}"')

    def _check_misp_event_features(self, event, report, published=False):
        self.assertEqual(event.uuid, report.id.split('--')[1])
        self.assertEqual(event.info, report.name)
        self._assert_multiple_equal(
            event.timestamp,
            self._timestamp_from_datetime(report.created),
            self._timestamp_from_datetime(report.modified)
        )
        self.assertEqual(event.published, published)
        return (*event.objects, *event.attributes)

    def _check_object_labels(self, misp_object, labels, to_ids=None):
        if to_ids is not None:
            name_label, category_label, ids_label = labels
            self.assertEqual(ids_label, f'misp:to_ids="{to_ids}"')
        else:
            name_label, category_label = labels
        self.assertEqual(name_label, f'misp:name="{misp_object.name}"')
        self.assertEqual(
            category_label,
            f'misp:meta-category="{getattr(misp_object, "meta-category")}"'
        )

    @staticmethod
    def _datetime_to_str(datetime_value):
        return datetime.strftime(datetime_value, '%Y-%m-%dT%H:%M:%SZ')

    @staticmethod
    def _get_data_value(data):
        return b64encode(data.getvalue()).decode()

    @staticmethod
    def _get_pattern_value(pattern):
        return pattern.split(' = ')[1].strip("'")

    def _populate_documentation(self, **kwargs):
        if 'indicator' in kwargs:
            self._populate_indicator_documentation(**kwargs)
        elif 'observed_data' in kwargs:
            self._populate_observed_data_documentation(**kwargs)
        elif 'attack_pattern' in kwargs:
            self._populate_attack_pattern_documentation(**kwargs)
        elif 'course_of_action' in kwargs:
            self._populate_course_of_action_documentation(**kwargs)
        elif 'identity' in kwargs:
            self._populate_identity_documentation(**kwargs)
        elif 'location' in kwargs:
            self._populate_location_documentation(**kwargs)
        elif 'vulnerability' in kwargs:
            self._populate_vulnerability_documentation(**kwargs)
        elif 'malware' in kwargs:
            self._populate_malware_documentation(**kwargs)
        elif 'tool' in kwargs:
            self._populate_tool_documentation(**kwargs)
        elif 'campaign' in kwargs:
            self._populate_campaign_documentation(**kwargs)
        elif 'note' in kwargs:
            self._populate_note_documentation(**kwargs)

    @staticmethod
    def _extract_uuid(object_id):
        return object_id.split('--')[-1]

    @staticmethod
    def _timestamp_from_datetime(datetime_value):
        return int(datetime_value.timestamp())


class TestSTIX20Import(TestSTIX2Import):
    _attributes_v20 = defaultdict(dict)
    _objects_v20 = defaultdict(dict)
    _galaxies_v20 = defaultdict(dict)

    @classmethod
    def tearDownClass(self):
        attributes_documentation = AttributesDocumentationUpdater(
            'stix20_to_misp_attributes',
            self._attributes_v20,
            'import'
        )
        attributes_documentation.check_import_mapping('stix20')
        objects_documentation = ObjectsDocumentationUpdater(
            'stix20_to_misp_objects',
            self._objects_v20,
            'import'
        )
        objects_documentation.check_import_mapping('stix20')

    def _populate_attack_pattern_documentation(self, **kwargs):
        if 'misp_object' in kwargs:
            self._objects_v20['attack-pattern']['Attack Pattern'] = {
                'MISP': kwargs['misp_object'],
                'STIX': json.loads(kwargs['attack_pattern'].serialize())
            }

    def _populate_campaign_documentation(self, **kwargs):
        self._attributes_v20['campaign-name']['Campaign'] = {
            'MISP': kwargs['attribute'],
            'STIX': json.loads(kwargs['campaign'].serialize())
        }

    def _populate_course_of_action_documentation(self, **kwargs):
        if 'misp_object' in kwargs:
            self._objects_v20['course-of-action']['Course of Action'] = {
                'MISP': kwargs['misp_object'],
                'STIX': json.loads(kwargs['course_of_action'].serialize())
            }

    def _populate_identity_documentation(self, **kwargs):
        self._objects_v20[kwargs['misp_object']['name']]['Identity'] = {
            'MISP': kwargs['misp_object'],
            'STIX': json.loads(kwargs['identity'].serialize())
        }

    def _populate_indicator_documentation(self, **kwargs):
        if 'attribute' in kwargs:
            name = kwargs['name'] if 'name' in kwargs else kwargs['attribute']['type']
            self._attributes_v20[name]['Indicator'] = {
                'MISP': kwargs['attribute'],
                'STIX': json.loads(kwargs['indicator'].serialize())
            }
        elif 'misp_object' in kwargs:
            name = kwargs['name'] if 'name' in kwargs else kwargs['misp_object']['name']
            self._objects_v20[name]['Indicator'] = {
                'MISP': kwargs['misp_object'],
                'STIX': json.loads(kwargs['indicator'].serialize())
            }
            if 'summary' in kwargs:
                self._objects_v20['summary'][name] = kwargs['summary']

    def _populate_malware_documentation(self, **kwargs):
        self._objects_v20[kwargs['name']]['Malware'] = {
            'MISP': kwargs['misp_object'],
            'STIX': json.loads(kwargs['malware'].serialize())
        }

    def _populate_observed_data_documentation(self, **kwargs):
        if 'attribute' in kwargs:
            name = kwargs['name'] if 'name' in kwargs else kwargs['attribute']['type']
            self._attributes_v20[name]['Observed Data'] = {
                'MISP': kwargs['attribute'],
                'STIX': json.loads(kwargs['observed_data'].serialize())
            }
        elif 'misp_object' in kwargs:
            name = kwargs['name'] if 'name' in kwargs else kwargs['misp_object']['name']
            self._objects_v20[name]['Observed Data'] = {
                'MISP': kwargs['misp_object'],
                'STIX': json.loads(kwargs['observed_data'].serialize())
            }
            if 'summary' in kwargs:
                self._objects_v20['summary'][name] = kwargs['summary']

    def _populate_tool_documentation(self, **kwargs):
        self._objects_v20[kwargs['name']]['Tool'] = {
            'MISP': kwargs['misp_object'],
            'STIX': json.loads(kwargs['tool'].serialize())
        }

    def _populate_vulnerability_documentation(self, **kwargs):
        if 'attribute' in kwargs:
            self._attributes_v20[kwargs['attribute']['type']]['Vulnerability'] = {
                'MISP': kwargs['attribute'],
                'STIX': json.loads(kwargs['vulnerability'].serialize())
            }
        elif 'misp_object' in kwargs:
            self._objects_v20[kwargs['misp_object']['name']]['Vulnerability'] = {
                'MISP': kwargs['misp_object'],
                'STIX': json.loads(kwargs['vulnerability'].serialize())
            }


class TestSTIX21Import(TestSTIX2Import):
    _attributes_v21 = defaultdict(dict)
    _objects_v21 = defaultdict(dict)
    _galaxies_v21 = defaultdict(dict)

    @classmethod
    def tearDownClass(self):
        attributes_documentation = AttributesDocumentationUpdater(
            'stix21_to_misp_attributes',
            self._attributes_v21,
            'import'
        )
        attributes_documentation.check_import_mapping('stix21')
        objects_documentation = ObjectsDocumentationUpdater(
            'stix21_to_misp_objects',
            self._objects_v21,
            'import'
        )
        objects_documentation.check_import_mapping('stix21')

    def _populate_attack_pattern_documentation(self, **kwargs):
        if 'misp_object' in kwargs:
            self._objects_v21['attack-pattern']['Attack Pattern'] = {
                'MISP': kwargs['misp_object'],
                'STIX': json.loads(kwargs['attack_pattern'].serialize())
            }

    def _populate_campaign_documentation(self, **kwargs):
        self._attributes_v21['campaign-name']['Campaign'] = {
            'MISP': kwargs['attribute'],
            'STIX': json.loads(kwargs['campaign'].serialize())
        }

    def _populate_course_of_action_documentation(self, **kwargs):
        if 'misp_object' in kwargs:
            self._objects_v21['course-of-action']['Course of Action'] = {
                'MISP': kwargs['misp_object'],
                'STIX': json.loads(kwargs['course_of_action'].serialize())
            }

    def _populate_identity_documentation(self, **kwargs):
        self._objects_v21[kwargs['misp_object']['name']]['Identity'] = {
            'MISP': kwargs['misp_object'],
            'STIX': json.loads(kwargs['identity'].serialize())
        }

    def _populate_indicator_documentation(self, **kwargs):
        if 'attribute' in kwargs:
            name = kwargs['name'] if 'name' in kwargs else kwargs['attribute']['type']
            self._attributes_v21[name]['Indicator'] = {
                'MISP': kwargs['attribute'],
                'STIX': json.loads(kwargs['indicator'].serialize())
            }
        elif 'misp_object' in kwargs:
            name = kwargs['name'] if 'name' in kwargs else kwargs['misp_object']['name']
            self._objects_v21[name]['Indicator'] = {
                'MISP': kwargs['misp_object'],
                'STIX': json.loads(kwargs['indicator'].serialize())
            }
            if 'summary' in kwargs:
                self._objects_v21['summary'][name] = kwargs['summary']

    def _populate_location_documentation(self, **kwargs):
        self._objects_v21['geolocation']['Location'] = {
            'MISP': kwargs['misp_object'],
            'STIX': json.loads(kwargs['location'].serialize())
        }

    def _populate_malware_documentation(self, **kwargs):
        self._objects_v21[kwargs['name']]['Malware'] = {
            'MISP': kwargs['misp_object'],
            'STIX': json.loads(kwargs['malware'].serialize())
        }

    def _populate_note_documentation(self, **kwargs):
        self._objects_v21['annotation']['Note'] = {
            'MISP': kwargs['misp_object'],
            'STIX': json.loads(kwargs['note'].serialize())
        }

    def _populate_observed_data_documentation(self, **kwargs):
        observables = [json.loads(observable.serialize()) for observable in kwargs['observed_data']]
        if 'attribute' in kwargs:
            name = kwargs['name'] if 'name' in kwargs else kwargs['attribute']['type']
            self._attributes_v21[name]['Observed Data'] = {
                'MISP': kwargs['attribute'],
                'STIX': observables
            }
        elif 'misp_object' in kwargs:
            name = kwargs['name'] if 'name' in kwargs else kwargs['misp_object']['name']
            self._objects_v21[name]['Observed Data'] = {
                'MISP': kwargs['misp_object'],
                'STIX': observables
            }
            if 'summary' in kwargs:
                self._objects_v21['summary'][name] = kwargs['summary']

    def _populate_tool_documentation(self, **kwargs):
        self._objects_v21[kwargs['name']]['Tool'] = {
            'MISP': kwargs['misp_object'],
            'STIX': json.loads(kwargs['tool'].serialize())
        }

    def _populate_vulnerability_documentation(self, **kwargs):
        if 'attribute' in kwargs:
            self._attributes_v21[kwargs['attribute']['type']]['Vulnerability'] = {
                'MISP': kwargs['attribute'],
                'STIX': json.loads(kwargs['vulnerability'].serialize())
            }
        elif 'misp_object' in kwargs:
            self._objects_v21[kwargs['misp_object']['name']]['Vulnerability'] = {
                'MISP': kwargs['misp_object'],
                'STIX': json.loads(kwargs['vulnerability'].serialize())
            }


class TestExternalSTIX2Import(TestSTIX2Import):
    _galaxy_name_mapping = ExternalSTIX2toMISPMapping().galaxy_name_mapping

    def setUp(self):
        self.parser = ExternalSTIX2toMISPParser()

    def _check_galaxy_features(self, galaxies, stix_object):
        self.assertEqual(len(galaxies), 1)
        galaxy = galaxies[0]
        self.assertEqual(len(galaxy.clusters), 1)
        cluster = galaxy.clusters[0]
        self._assert_multiple_equal(
            galaxy.type, cluster.type, stix_object.type
        )
        self.assertEqual(
            galaxy.name, self._galaxy_name_mapping[stix_object.type]['name']
        )
        self.assertEqual(
            galaxy.description,
            self._galaxy_name_mapping[stix_object.type]['description']
        )
        self.assertEqual(cluster.value, stix_object.name)
        if hasattr(stix_object, 'description'):
            self.assertEqual(cluster.description, stix_object.description)
        return cluster.meta


class TestInternalSTIX2Import(TestSTIX2Import):
    def setUp(self):
        self.parser = InternalSTIX2toMISPParser()

    ################################################################################
    #                      MISP ATTRIBUTES CHECKING FUNCTIONS                      #
    ################################################################################

    def _check_campaign_name_attribute(self, attribute, campaign):
        self.assertEqual(attribute.uuid, campaign.id.split('--')[1])
        self.assertEqual(attribute.type, 'campaign-name')
        self._assert_multiple_equal(
            attribute.timestamp,
            campaign.created,
            campaign.modified
        )
        self._check_attribute_labels(attribute, campaign.labels)
        self.assertEqual(attribute.value, campaign.name)

    def _check_custom_attribute(self, attribute, custom_attribute):
        self.assertEqual(attribute.uuid, custom_attribute.id.split('--')[1])
        self.assertEqual(attribute.type, custom_attribute.x_misp_type)
        self.assertEqual(attribute.category, custom_attribute.x_misp_category)
        self.assertEqual(attribute.value, custom_attribute.x_misp_value)
        self.assertEqual(attribute.timestamp, custom_attribute.modified)
        if hasattr(custom_attribute, 'x_misp_comment'):
            self.assertEqual(attribute.comment, custom_attribute.x_misp_comment)

    def _check_indicator_attribute(self, attribute, indicator):
        self.assertEqual(attribute.uuid, indicator.id.split('--')[1])
        self._assert_multiple_equal(
            attribute.timestamp,
            indicator.created,
            indicator.modified
        )
        self._check_attribute_labels(attribute, indicator.labels)
        return indicator.pattern

    def _check_indicator_object(self, misp_object, indicator):
        self.assertEqual(misp_object.uuid, indicator.id.split('--')[1])
        self.assertEqual(
            misp_object.timestamp,
            self._timestamp_from_datetime(indicator.modified)
        )
        self._check_object_labels(misp_object, indicator.labels, True)
        return indicator.pattern

    def _check_vulnerability_attribute(self, attribute, vulnerability):
        self.assertEqual(attribute.uuid, vulnerability.id.split('--')[1])
        self.assertEqual(attribute.type, vulnerability.type)
        self._assert_multiple_equal(
            attribute.timestamp,
            vulnerability.created,
            vulnerability.modified
        )
        self._check_attribute_labels(attribute, vulnerability.labels)
        self._assert_multiple_equal(
            attribute.value,
            vulnerability.name,
            vulnerability.external_references[0].external_id
        )

    ################################################################################
    #                        MISP EVENTS CHECKING FUNCTIONS                        #
    ################################################################################

    def _check_events_from_bundle_with_multiple_reports(self, bundle_objects):
        report1, od1, od2, report2, indicator1, indicator2, malware, relation1, relation2 = bundle_objects
        self.assertEqual(len(self.parser.misp_events), 2)
        event1, event2 = self.parser.misp_events
        self.assertEqual(event1.uuid, report1.id.split('--')[1])
        self.assertEqual(len(event1.objects), 1)
        self.assertEqual(len(event1.attributes), 1)
        object1 = event1.objects[0]
        self.assertEqual(object1.uuid, od1.id.split('--')[1])
        self.assertEqual(len(object1.references), 1)
        reference1 = object1.references[0]
        self._assert_multiple_equal(
            reference1.referenced_uuid,
            event1.attributes[0].uuid,
            od2.id.split('--')[1]
        )
        self.assertEqual(reference1.relationship_type, relation1.relationship_type)
        self._check_generic_malware_galaxy(event1.galaxies[0], malware)
        self.assertEqual(event2.uuid, report2.id.split('--')[1])
        self.assertEqual(len(event2.objects), 1)
        self.assertEqual(len(event2.attributes), 1)
        object2 = event2.objects[0]
        self.assertEqual(object2.uuid, indicator1.id.split('--')[1])
        self.assertEqual(len(object2.references), 1)
        reference2 = object2.references[0]
        self._assert_multiple_equal(
            reference2.referenced_uuid,
            event2.attributes[0].uuid,
            indicator2.id.split('--')[1]
        )
        self.assertEqual(reference2.relationship_type, relation2.relationship_type)
        self._check_generic_malware_galaxy(event2.galaxies[0], malware)

    def _check_event_from_bundle_with_no_report(self, bundle_objects, bundle_id):
        od1, od2, indicator1, indicator2, malware, relation1, relation2 = bundle_objects
        event = self.parser.misp_event
        self.assertEqual(event.uuid, bundle_id.split('--')[1])
        self.assertEqual(len(event.objects), 2)
        self.assertEqual(len(event.attributes), 2)
        object1, object2 = event.objects
        self.assertEqual(object1.uuid, indicator2.id.split('--')[1])
        self.assertEqual(object2.uuid, od1.id.split('--')[1])
        self.assertEqual(len(object1.references), 1)
        self.assertEqual(len(object2.references), 1)
        reference1 = object1.references[0]
        self._assert_multiple_equal(
            reference1.referenced_uuid,
            event.attributes[0].uuid,
            indicator1.id.split('--')[1]
        )
        self.assertEqual(reference1.relationship_type, relation1.relationship_type)
        reference2 = object2.references[0]
        self._assert_multiple_equal(
            reference2.referenced_uuid,
            event.attributes[1].uuid,
            od2.id.split('--')[1]
        )
        self.assertEqual(reference2.relationship_type, relation2.relationship_type)
        self._check_generic_malware_galaxy(event.galaxies[0], malware)

    def _check_event_from_bundle_with_single_report(self, bundle_objects):
        report, od1, od2, indicator1, indicator2, malware, relation1, relation2 = bundle_objects
        event = self.parser.misp_event
        self.assertEqual(event.uuid, report.id.split('--')[1])
        self.assertEqual(len(event.objects), 2)
        self.assertEqual(len(event.attributes), 2)
        object1, object2 = event.objects
        self.assertEqual(object1.uuid, od1.id.split('--')[1])
        self.assertEqual(object2.uuid, indicator2.id.split('--')[1])
        self.assertEqual(len(object1.references), 1)
        self.assertEqual(len(object2.references), 1)
        reference1 = object1.references[0]
        self._assert_multiple_equal(
            reference1.referenced_uuid,
            event.attributes[0].uuid,
            od2.id.split('--')[1]
        )
        self.assertEqual(reference1.relationship_type, relation1.relationship_type)
        reference2 = object2.references[0]
        self._assert_multiple_equal(
            reference2.referenced_uuid,
            event.attributes[1].uuid,
            indicator1.id.split('--')[1]
        )
        self.assertEqual(reference2.relationship_type, relation2.relationship_type)
        self._check_generic_malware_galaxy(event.galaxies[0], malware)

    def _check_single_event_from_bundle_with_multiple_reports(self, bundle_objects, bundle_id):
        od1, od2, indicator1, indicator2, malware, relation1, relation2 = bundle_objects
        event = self.parser.misp_event
        self.assertEqual(event.uuid, bundle_id.split('--')[1])
        self.assertEqual(len(event.objects), 2)
        self.assertEqual(len(event.attributes), 2)
        object1, object2 = event.objects
        self.assertEqual(object1.uuid, od1.id.split('--')[1])
        self.assertEqual(object2.uuid, indicator1.id.split('--')[1])
        self.assertEqual(len(object1.references), 1)
        self.assertEqual(len(object2.references), 1)
        reference1 = object1.references[0]
        self._assert_multiple_equal(
            reference1.referenced_uuid,
            event.attributes[0].uuid,
            od2.id.split('--')[1]
        )
        self.assertEqual(reference1.relationship_type, relation1.relationship_type)
        reference2 = object2.references[0]
        self._assert_multiple_equal(
            reference2.referenced_uuid,
            event.attributes[1].uuid,
            indicator2.id.split('--')[1]
        )
        self.assertEqual(reference2.relationship_type, relation2.relationship_type)
        self._check_generic_malware_galaxy(event.galaxies[0], malware)

    ################################################################################
    #                       MISP GALAXIES CHECKING FUNCTIONS                       #
    ################################################################################

    def _check_attack_pattern_galaxy(self, galaxy, attack_pattern):
        self._check_galaxy_fields(
            galaxy, attack_pattern, 'mitre-pre-attack-attack-pattern',
            'Pre Attack - Attack Pattern'
        )
        meta = galaxy.clusters[0].meta
        external_id, url = attack_pattern.external_references
        self.assertEqual(meta['external_id'], external_id.external_id)
        self.assertEqual(meta['refs'], [url.url])
        kill_chain = attack_pattern.kill_chain_phases[0]
        self.assertEqual(
            meta['kill_chain'],
            [f'{kill_chain.kill_chain_name}:{kill_chain.phase_name}']
        )

    def _check_course_of_action_galaxy(self, galaxy, course_of_action):
        self._check_galaxy_fields(
            galaxy, course_of_action, 'mitre-course-of-action',
            'Course of Action'
        )
        meta = galaxy.clusters[0].meta
        external_id, *urls = course_of_action.external_references
        self.assertEqual(meta['external_id'], external_id.external_id)
        for ref, url in zip(meta['refs'], urls):
            self.assertEqual(ref, url.url)

    def _check_custom_galaxy(self, galaxy, custom):
        cluster = galaxy.clusters[0]
        self._assert_multiple_equal(galaxy.type, cluster.type, 'tea-matrix')
        self.assertEqual(galaxy.name, 'Tea Matrix')
        galaxy_description, cluster_description = custom.x_misp_description.split(' | ')
        self.assertEqual(galaxy.description, galaxy_description)
        self.assertEqual(cluster.value, custom.x_misp_value)
        self.assertEqual(cluster.description, cluster_description)

    def _check_galaxy_fields(self, galaxy, stix_object, galaxy_type, galaxy_name):
        cluster = galaxy.clusters[0]
        self._assert_multiple_equal(galaxy.type, cluster.type, galaxy_type)
        self.assertEqual(galaxy.name, galaxy_name)
        galaxy_description, cluster_description = stix_object.description.split(' | ')
        self.assertEqual(galaxy.description, galaxy_description)
        self.assertEqual(cluster.value, stix_object.name)
        self.assertEqual(cluster.description, cluster_description)

    def _check_generic_malware_galaxy(self, galaxy, malware):
        self._check_galaxy_fields(galaxy, malware, 'mitre-malware', 'Malware')
        meta = galaxy.clusters[0].meta
        if hasattr(malware, 'aliases'):
            self.assertEqual(meta['synonyms'], malware.aliases)
        if hasattr(malware, 'is_family'):
            self.assertEqual(meta['is_family'], malware.is_family)

    def _check_intrusion_set_galaxy(self, galaxy, intrusion_set):
        self._check_galaxy_fields(
            galaxy, intrusion_set, 'mitre-intrusion-set', 'Intrusion Set'
        )
        meta = galaxy.clusters[0].meta
        external_id, *urls = intrusion_set.external_references
        self.assertEqual(meta['external_id'], external_id.external_id)
        for ref, url in zip(meta['refs'], urls):
            self.assertEqual(ref, url.url)
        self.assertEqual(meta['synonyms'], intrusion_set.aliases)

    def _check_malware_galaxy(self, galaxy, malware):
        self._check_galaxy_fields(galaxy, malware, 'mitre-malware', 'Malware')
        meta = galaxy.clusters[0].meta
        external_id, *urls = malware.external_references
        self.assertEqual(meta['external_id'], external_id.external_id)
        for ref, url in zip(meta['refs'], urls):
            self.assertEqual(ref, url.url)
        if hasattr(malware, 'aliases'):
            self.assertEqual(meta['synonyms'], malware.aliases)
        else:
            self.assertEqual(meta['synonyms'], malware.x_misp_synonyms)
        if hasattr(malware, 'is_family'):
            self.assertEqual(meta['is_family'], malware.is_family)
        self.assertEqual(meta['mitre_platforms'], malware.x_misp_mitre_platforms)

    def _check_threat_actor_galaxy(self, galaxy, threat_actor):
        self._check_galaxy_fields(
            galaxy, threat_actor, 'threat-actor', 'Threat Actor'
        )
        meta = galaxy.clusters[0].meta
        self.assertEqual(meta['synonyms'], threat_actor.aliases)
        self.assertEqual(
            meta['cfr-type-of-incident'],
            threat_actor.x_misp_cfr_type_of_incident
        )

    def _check_tool_galaxy(self, galaxy, tool):
        self._check_galaxy_fields(galaxy, tool, 'mitre-tool', 'Tool')
        meta = galaxy.clusters[0].meta
        if hasattr(tool, 'aliases'):
            self.assertEqual(meta['synonyms'], tool.aliases)
        else:
            self.assertEqual(meta['synonyms'], tool.x_misp_synonyms)
        external_id, *urls = tool.external_references
        self.assertEqual(meta['external_id'], external_id.external_id)
        for ref, url in zip(meta['refs'], urls):
            self.assertEqual(ref, url.url)
        self.assertEqual(meta['mitre_platforms'], tool.x_misp_mitre_platforms)

    def _check_vulnerability_galaxy(self, galaxy, vulnerability):
        self._check_galaxy_fields(
            galaxy, vulnerability, 'branded-vulnerability',
            'Branded Vulnerability'
        )
        meta = galaxy.clusters[0].meta
        self.assertEqual(
            meta['external_id'],
            vulnerability.external_references[0]['external_id']
        )
        self.assertEqual(meta['aliases'], vulnerability.x_misp_aliases)

    ################################################################################
    #                       MISP OBJECTS CHECKING FUNCTIONS.                       #
    ################################################################################

    def _check_android_app_indicator_object(self, attributes, pattern):
        self.assertEqual(len(attributes), 3)
        name, certificate, domain = attributes
        _name, _certificate, _domain = pattern[1:-1].split(' AND ')
        self.assertEqual(name.type, 'text')
        self.assertEqual(name.object_relation, 'name')
        self.assertEqual(name.value, self._get_pattern_value(_name))
        self.assertEqual(certificate.type, 'sha1')
        self.assertEqual(certificate.object_relation, 'certificate')
        self.assertEqual(certificate.value, self._get_pattern_value(_certificate))
        self.assertEqual(domain.type, 'domain')
        self.assertEqual(domain.object_relation, 'domain')
        self.assertEqual(domain.value, self._get_pattern_value(_domain))

    def _check_android_app_observable_object(self, attributes, observable):
        name, certificate, domain = attributes
        self.assertEqual(name.type, 'text')
        self.assertEqual(name.object_relation, 'name')
        self.assertEqual(name.value, observable.name)
        self.assertEqual(certificate.type, 'sha1')
        self.assertEqual(certificate.object_relation, 'certificate')
        self.assertEqual(certificate.value, observable.x_misp_certificate)
        self.assertEqual(domain.type, 'domain')
        self.assertEqual(domain.object_relation, 'domain')
        self.assertEqual(domain.value, observable.x_misp_domain)

    def _check_asn_indicator_object(self, attributes, pattern):
        self.assertEqual(len(attributes), 4)
        number, name, *subnets = pattern[1:-1].split(' AND ')
        asn, description, *subnets_announced = attributes
        self.assertEqual(asn.type, 'AS')
        self.assertEqual(asn.object_relation, 'asn')
        self.assertEqual(asn.value, f'AS{self._get_pattern_value(number)}')
        self.assertEqual(description.type, 'text')
        self.assertEqual(description.object_relation, 'description')
        self.assertEqual(description.value, self._get_pattern_value(name))
        for subnet_announced, subnet in zip(subnets_announced, subnets):
            self.assertEqual(subnet_announced.type, 'ip-src')
            self.assertEqual(subnet_announced.object_relation, 'subnet-announced')
            self.assertEqual(subnet_announced.value, self._get_pattern_value(subnet))

    def _check_asn_observable_object(self, attributes, observable):
        self.assertEqual(len(attributes), 4)
        asn, description, *subnets_announced = attributes
        self.assertEqual(asn.type, 'AS')
        self.assertEqual(asn.object_relation, 'asn')
        self.assertEqual(asn.value, f'AS{observable.number}')
        self.assertEqual(description.type, 'text')
        self.assertEqual(description.object_relation, 'description')
        self.assertEqual(description.value, observable.name)
        for attribute, subnet in zip(subnets_announced, observable.x_misp_subnet_announced):
            self.assertEqual(attribute.type, 'ip-src')
            self.assertEqual(attribute.object_relation, 'subnet-announced')
            self.assertEqual(attribute.value, subnet)

    def _check_attack_pattern_object(self, misp_object, attack_pattern):
        self.assertEqual(misp_object.uuid, attack_pattern.id.split('--')[1])
        self.assertEqual(misp_object.name, attack_pattern.type)
        self._assert_multiple_equal(
            misp_object.timestamp,
            self._timestamp_from_datetime(attack_pattern.created),
            self._timestamp_from_datetime(attack_pattern.modified)
        )
        self._check_object_labels(misp_object, attack_pattern.labels, False)
        summary, name, prerequisites, weakness1, weakness2, solution, capec_id = misp_object.attributes
        self.assertEqual(summary.value, attack_pattern.description)
        self.assertEqual(name.value, attack_pattern.name)
        self.assertEqual(prerequisites.value, attack_pattern.x_misp_prerequisites)
        self.assertEqual(weakness1.value, attack_pattern.x_misp_related_weakness[0])
        self.assertEqual(weakness2.value, attack_pattern.x_misp_related_weakness[1])
        self.assertEqual(solution.value, attack_pattern.x_misp_solutions)
        self.assertEqual(
            f"CAPEC-{capec_id.value}",
            attack_pattern.external_references[0].external_id
        )

    def _check_course_of_action_object(self, misp_object, course_of_action):
        self.assertEqual(misp_object.uuid, course_of_action.id.split('--')[1])
        self.assertEqual(misp_object.name, course_of_action.type)
        self._assert_multiple_equal(
            misp_object.timestamp,
            self._timestamp_from_datetime(course_of_action.created),
            self._timestamp_from_datetime(course_of_action.modified)
        )
        self._check_object_labels(misp_object, course_of_action.labels, False)
        name, description, *attributes = misp_object.attributes
        self.assertEqual(name.value, course_of_action.name)
        self.assertEqual(description.value, course_of_action.description)
        for attribute in attributes:
            self.assertEqual(
                attribute.value,
                getattr(course_of_action, f"x_misp_{attribute.object_relation}")
            )

    def _check_cpe_asset_indicator_object(self, attributes, pattern):
        self.assertEqual(len(attributes), 6)
        cpe, language, product, vendor, version, description = attributes
        cpe_pattern, language_pattern, name, vendor_pattern, version_pattern, description_pattern = pattern[1:-1].split(' AND ')
        self.assertEqual(cpe.type, 'cpe')
        self.assertEqual(cpe.object_relation, 'cpe')
        self.assertEqual(cpe.value, self._get_pattern_value(cpe_pattern))
        self.assertEqual(language.type, 'text')
        self.assertEqual(language.object_relation, 'language')
        self.assertEqual(language.value, self._get_pattern_value(language_pattern))
        self.assertEqual(product.type, 'text')
        self.assertEqual(product.object_relation, 'product')
        self.assertEqual(product.value, self._get_pattern_value(name))
        self.assertEqual(vendor.type, 'text')
        self.assertEqual(vendor.object_relation, 'vendor')
        self.assertEqual(vendor.value, self._get_pattern_value(vendor_pattern))
        self.assertEqual(version.type, 'text')
        self.assertEqual(version.object_relation, 'version')
        self.assertEqual(version.value, self._get_pattern_value(version_pattern))
        self.assertEqual(description.type, 'text')
        self.assertEqual(description.object_relation, 'description')
        self.assertEqual(description.value, self._get_pattern_value(description_pattern))

    def _check_cpe_asset_observable_object(self, attributes, observable):
        self.assertEqual(len(attributes), 6)
        cpe, language, product, vendor, version, description = attributes
        self.assertEqual(cpe.type, 'cpe')
        self.assertEqual(cpe.object_relation, 'cpe')
        self.assertEqual(cpe.value, observable.cpe)
        self.assertEqual(language.type, 'text')
        self.assertEqual(language.object_relation, 'language')
        self.assertEqual(language.value, observable.languages[0])
        self.assertEqual(product.type, 'text')
        self.assertEqual(product.object_relation, 'product')
        self.assertEqual(product.value, observable.name)
        self.assertEqual(vendor.type, 'text')
        self.assertEqual(vendor.object_relation, 'vendor')
        self.assertEqual(vendor.value, observable.vendor)
        self.assertEqual(version.type, 'text')
        self.assertEqual(version.object_relation, 'version')
        self.assertEqual(version.value, observable.version)
        self.assertEqual(description.type, 'text')
        self.assertEqual(description.object_relation, 'description')
        self.assertEqual(description.value, observable.x_misp_description)

    def _check_credential_indicator_object(self, attributes, pattern_list):
        self.assertEqual(len(attributes), 7)
        username, password, *attributes = attributes
        user_id, credential, *patterns = pattern_list
        self.assertEqual(username.type, 'text')
        self.assertEqual(username.object_relation, 'username')
        self.assertEqual(username.value, self._get_pattern_value(user_id))
        self.assertEqual(password.type, 'text')
        self.assertEqual(password.object_relation, 'password')
        self.assertEqual(password.value, self._get_pattern_value(credential))
        for attribute, pattern in zip(attributes, patterns):
            self.assertEqual(attribute.type, 'text')
            identifier, value = pattern.split (' = ')
            self.assertEqual(attribute.object_relation, identifier.split(':')[1][7:])
            self.assertEqual(attribute.value, value.strip("'"))

    def _check_credential_observable_object(self, attributes, observable):
        self.assertEqual(len(attributes), 7)
        username, password, *attributes = attributes
        self.assertEqual(username.type, 'text')
        self.assertEqual(username.object_relation, 'username')
        self.assertEqual(username.value, observable.user_id)
        features = ('format', 'notification', 'origin', 'text', 'type')
        for attribute, feature in zip(attributes, features):
            self.assertEqual(attribute.type, 'text')
            self.assertEqual(
                attribute.object_relation,
                feature
            )
            self.assertEqual(
                attribute.value,
                getattr(observable, f'x_misp_{feature}')
            )
        return password

    def _check_custom_object(self, misp_object, custom_object):
        self.assertEqual(misp_object.uuid, custom_object.id.split('--')[1])
        self.assertEqual(misp_object.name, custom_object.x_misp_name)
        self.assertEqual(
            getattr(misp_object, 'meta-category'),
            custom_object.x_misp_meta_category
        )
        self.assertEqual(
            misp_object.timestamp,
            self._timestamp_from_datetime(custom_object.modified)
        )
        self.assertEqual(len(misp_object.attributes), len(custom_object.x_misp_attributes))
        for attribute, custom_attribute in zip(misp_object.attributes, custom_object.x_misp_attributes):
            self.assertEqual(attribute.type, custom_attribute['type'])
            self.assertEqual(attribute.object_relation, custom_attribute['object_relation'])
            self.assertEqual(attribute.value, custom_attribute['value'])
            for feature in ('uuid', 'to_ids', 'comment'):
                if feature in custom_attribute:
                    self.assertEqual(
                        getattr(attribute, feature),
                        custom_attribute[feature]
                    )
            if 'data' in custom_attribute:
                self.assertEqual(
                    self._get_data_value(attribute.data),
                    custom_attribute['data']
                )

    def _check_domain_ip_indicator_object(self, attributes, pattern):
        self.assertEqual(len(attributes), 4)
        domain_pattern, hostname_pattern, resolves_to_ref, port_pattern = pattern[1:-1].split(' AND ')
        domain, hostname, ip, port = attributes
        self.assertEqual(domain.type, 'domain')
        self.assertEqual(domain.object_relation, 'domain')
        self.assertEqual(domain.value, self._get_pattern_value(domain_pattern))
        self.assertEqual(hostname.type, 'hostname')
        self.assertEqual(hostname.object_relation, 'hostname')
        self.assertEqual(hostname.value, self._get_pattern_value(hostname_pattern))
        self.assertEqual(ip.type, 'ip-dst')
        self.assertEqual(ip.object_relation, 'ip')
        self.assertEqual(ip.value, self._get_pattern_value(resolves_to_ref))
        self.assertEqual(port.type, 'port')
        self.assertEqual(port.object_relation, 'port')
        self.assertEqual(port.value, self._get_pattern_value(port_pattern))

    def _check_email_indicator_object(self, attributes, pattern):
        self.assertEqual(len(attributes), 18)
        _to, to_dn, cc1, cc1_dn, cc2, cc2_dn, bcc, bcc_dn, _from, from_dn, message_id, reply_to, subject, x_mailer, user_agent, boundary, *attachments = attributes
        self.assertEqual(_to.type, 'email-dst')
        self.assertEqual(_to.object_relation, 'to')
        self.assertEqual(_to.value, pattern['to_refs[0].value'])
        self.assertEqual(to_dn.type, 'email-dst-display-name')
        self.assertEqual(to_dn.object_relation, 'to-display-name')
        self.assertEqual(to_dn.value, pattern['to_refs[0].display_name'])
        self.assertEqual(cc1.type, 'email-dst')
        self.assertEqual(cc1.object_relation, 'cc')
        self.assertEqual(cc1.value, pattern['cc_refs[0].value'])
        self.assertEqual(cc1_dn.type, 'email-dst-display-name')
        self.assertEqual(cc1_dn.object_relation, 'cc-display-name')
        self.assertEqual(cc1_dn.value, pattern['cc_refs[0].display_name'])
        self.assertEqual(cc2.type, 'email-dst')
        self.assertEqual(cc2.object_relation, 'cc')
        self.assertEqual(cc2.value, pattern['cc_refs[1].value'])
        self.assertEqual(cc2_dn.type, 'email-dst-display-name')
        self.assertEqual(cc2_dn.object_relation, 'cc-display-name')
        self.assertEqual(cc2_dn.value, pattern['cc_refs[1].display_name'])
        self.assertEqual(bcc.type, 'email-dst')
        self.assertEqual(bcc.object_relation, 'bcc')
        self.assertEqual(bcc.value, pattern['bcc_refs[0].value'])
        self.assertEqual(bcc_dn.type, 'email-dst-display-name')
        self.assertEqual(bcc_dn.object_relation, 'bcc-display-name')
        self.assertEqual(bcc_dn.value, pattern['bcc_refs[0].display_name'])
        self.assertEqual(_from.type, 'email-src')
        self.assertEqual(_from.object_relation, 'from')
        self.assertEqual(_from.value, pattern['from_ref.value'])
        self.assertEqual(from_dn.type, 'email-src-display-name')
        self.assertEqual(from_dn.object_relation, 'from-display-name')
        self.assertEqual(from_dn.value, pattern['from_ref.display_name'])
        self.assertEqual(message_id.type, 'email-message-id')
        self.assertEqual(message_id.object_relation, 'message-id')
        self.assertEqual(message_id.value, pattern['message_id' if 'message_id' in pattern else 'x_misp_message_id'])
        self.assertEqual(reply_to.type, 'email-reply-to')
        self.assertEqual(reply_to.object_relation, 'reply-to')
        self.assertEqual(reply_to.value, pattern['additional_header_fields.reply_to'])
        self.assertEqual(subject.type, 'email-subject')
        self.assertEqual(subject.object_relation, 'subject')
        self.assertEqual(subject.value, pattern['subject'])
        self.assertEqual(x_mailer.type, 'email-x-mailer')
        self.assertEqual(x_mailer.object_relation, 'x-mailer')
        self.assertEqual(x_mailer.value, pattern['additional_header_fields.x_mailer'])
        self.assertEqual(user_agent.type, 'text')
        self.assertEqual(user_agent.object_relation, 'user-agent')
        self.assertEqual(user_agent.value, pattern['x_misp_user_agent'])
        self.assertEqual(boundary.type, 'email-mime-boundary')
        self.assertEqual(boundary.object_relation, 'mime-boundary')
        self.assertEqual(boundary.value, pattern['x_misp_mime_boundary'])
        for index, attribute in enumerate(attachments):
            self.assertEqual(attribute.type, 'attachment')
            self.assertEqual(attribute.object_relation, pattern[f'body_multipart[{index}].content_disposition'])
            self.assertEqual(attribute.value, pattern[f'body_multipart[{index}].body_raw_ref.name'])

    def _check_email_observable_object(self, attributes, observables):
        self.assertEqual(len(attributes), 18)
        _from, _from_dn, _to, _to_dn, cc1, cc1_dn, cc2, cc2_dn, bcc, bcc_dn, subject, message_id, boundary, user_agent, reply_to, x_mailer, *attachments = attributes
        message, addr1, addr2, addr3, addr4, addr5, file1, file2 = observables.values()
        self.assertEqual(_from.type, 'email-src')
        self.assertEqual(_from.object_relation, 'from')
        self.assertEqual(_from.value, addr1.value)
        self.assertEqual(_from_dn.type, 'email-src-display-name')
        self.assertEqual(_from_dn.object_relation, 'from-display-name')
        self.assertEqual(_from_dn.value, addr1.display_name)
        self.assertEqual(_to.type, 'email-dst')
        self.assertEqual(_to.object_relation, 'to')
        self.assertEqual(_to.value, addr2.value)
        self.assertEqual(_to_dn.type, 'email-dst-display-name')
        self.assertEqual(_to_dn.object_relation, 'to-display-name')
        self.assertEqual(_to_dn.value, addr2.display_name)
        self.assertEqual(cc1.type, 'email-dst')
        self.assertEqual(cc1.object_relation, 'cc')
        self.assertEqual(cc1.value, addr3.value)
        self.assertEqual(cc1_dn.type, 'email-dst-display-name')
        self.assertEqual(cc1_dn.object_relation, 'cc-display-name')
        self.assertEqual(cc1_dn.value, addr3.display_name)
        self.assertEqual(cc2.type, 'email-dst')
        self.assertEqual(cc2.object_relation, 'cc')
        self.assertEqual(cc2.value, addr4.value)
        self.assertEqual(cc2_dn.type, 'email-dst-display-name')
        self.assertEqual(cc2_dn.object_relation, 'cc-display-name')
        self.assertEqual(cc2_dn.value, addr4.display_name)
        self.assertEqual(bcc.type, 'email-dst')
        self.assertEqual(bcc.object_relation, 'bcc')
        self.assertEqual(bcc.value, addr5.value)
        self.assertEqual(bcc_dn.type, 'email-dst-display-name')
        self.assertEqual(bcc_dn.object_relation, 'bcc-display-name')
        self.assertEqual(bcc_dn.value, addr5.display_name)
        self.assertEqual(subject.type, 'email-subject')
        self.assertEqual(subject.object_relation, 'subject')
        self.assertEqual(subject.value, message.subject)
        self.assertEqual(boundary.type, 'email-mime-boundary')
        self.assertEqual(boundary.object_relation, 'mime-boundary')
        self.assertEqual(boundary.value, message.x_misp_mime_boundary)
        self.assertEqual(user_agent.type, 'text')
        self.assertEqual(user_agent.object_relation, 'user-agent')
        self.assertEqual(user_agent.value, message.x_misp_user_agent)
        additional_header = message.additional_header_fields
        self.assertEqual(reply_to.type, 'email-reply-to')
        self.assertEqual(reply_to.object_relation, 'reply-to')
        self.assertEqual(reply_to.value, additional_header['Reply-To'])
        self.assertEqual(x_mailer.type, 'email-x-mailer')
        self.assertEqual(x_mailer.object_relation, 'x-mailer')
        self.assertEqual(x_mailer.value, additional_header['X-Mailer'])
        for attribute, body, observable in zip(attachments, message.body_multipart, (file1, file2)):
            self.assertEqual(attribute.type, 'email-attachment')
            self.assertEqual(
                attribute.object_relation,
                body['content_disposition'].split(';')[0]
            )
            self.assertEqual(attribute.value, observable.name)
        return message_id

    def _check_employee_object(self, misp_object, identity):
        self.assertEqual(misp_object.uuid, identity.id.split('--')[1])
        self.assertEqual(misp_object.name, 'employee')
        self._assert_multiple_equal(
            misp_object.timestamp,
            self._timestamp_from_datetime(identity.created),
            self._timestamp_from_datetime(identity.modified)
        )
        self._check_object_labels(misp_object, identity.labels, False)
        name, description, employee_type, email = misp_object.attributes
        self.assertEqual(name.value, identity.name)
        self.assertEqual(description.value, identity.description)
        self.assertEqual(
            identity.contact_information,
            f"{email.object_relation}: {email.value}"
        )
        return employee_type

    def _check_facebook_account_indicator_object(self, attributes, pattern):
        self.assertEqual(len(attributes), 4)
        user_id, account_login, link_pattern, *avatar_pattern = pattern[1:-1].split(' AND ')[1:]
        account_id, account_name, link, avatar = attributes
        self.assertEqual(account_id.type, 'text')
        self.assertEqual(account_id.object_relation, 'account-id')
        self.assertEqual(account_id.value, self._get_pattern_value(user_id))
        self.assertEqual(account_name.type, 'text')
        self.assertEqual(account_name.object_relation, 'account-name')
        self.assertEqual(account_name.value, self._get_pattern_value(account_login))
        self.assertEqual(link.type, 'link')
        self.assertEqual(link.object_relation, 'link')
        self.assertEqual(link.value, self._get_pattern_value(link_pattern))
        self.assertEqual(avatar.type, 'attachment')
        self.assertEqual(avatar.object_relation, 'user-avatar')
        avatar_data, avatar_value = avatar_pattern
        self.assertEqual(avatar.value, self._get_pattern_value(avatar_value))
        self.assertEqual(
            self._get_data_value(avatar.data),
            self._get_pattern_value(avatar_data)
        )

    def _check_facebook_account_observable_object(self, attributes, observable):
        self.assertEqual(len(attributes), 4)
        account_id, account_name, link, avatar = attributes
        self.assertEqual(account_id.type, 'text')
        self.assertEqual(account_id.object_relation, 'account-id')
        self.assertEqual(account_id.value, observable.user_id)
        self.assertEqual(account_name.type, 'text')
        self.assertEqual(account_name.object_relation, 'account-name')
        self.assertEqual(account_name.value, observable.account_login)
        self.assertEqual(link.type, 'link')
        self.assertEqual(link.object_relation, 'link')
        self.assertEqual(link.value, observable.x_misp_link)
        self.assertEqual(avatar.type, 'attachment')
        self.assertEqual(avatar.object_relation, 'user-avatar')
        self.assertEqual(avatar.value, observable.x_misp_user_avatar['value'])
        self.assertEqual(
            self._get_data_value(avatar.data),
            observable.x_misp_user_avatar['data']
        )

    def _check_file_and_pe_observable_object(self, file_attributes, pe_attributes, section_attributes, observable):
        self.assertEqual(len(file_attributes), 6)
        md5, sha1, sha256, filename, size, entropy = file_attributes
        self.assertEqual(md5.type, 'md5')
        self.assertEqual(md5.object_relation, 'md5')
        self.assertEqual(md5.value, observable.hashes['MD5'])
        self.assertEqual(sha1.type, 'sha1')
        self.assertEqual(sha1.object_relation, 'sha1')
        self.assertEqual(sha1.value, observable.hashes['SHA-1'])
        self.assertEqual(sha256.type, 'sha256')
        self.assertEqual(sha256.object_relation, 'sha256')
        self.assertEqual(sha256.value, observable.hashes['SHA-256'])
        self.assertEqual(filename.type, 'filename')
        self.assertEqual(filename.object_relation, 'filename')
        self.assertEqual(filename.value, observable.name)
        self.assertEqual(size.type, 'size-in-bytes')
        self.assertEqual(size.object_relation, 'size-in-bytes')
        self.assertEqual(size.value, observable.size)
        self.assertEqual(entropy.type, 'float')
        self.assertEqual(entropy.object_relation, 'entropy')
        self.assertEqual(entropy.value, observable.x_misp_entropy)
        self.assertEqual(len(pe_attributes), 15)
        entrypoint, imphash, number, pe_type, company_name, compilation, description, file_version, impfuzzy, internal, lang_id, legal, original, name, product_version = pe_attributes
        extension = observable.extensions['windows-pebinary-ext']
        self.assertEqual(entrypoint.type, 'text')
        self.assertEqual(entrypoint.object_relation, 'entrypoint-address')
        self.assertEqual(entrypoint.value, extension.optional_header['address_of_entry_point'])
        self.assertEqual(imphash.type, 'imphash')
        self.assertEqual(imphash.object_relation, 'imphash')
        self.assertEqual(imphash.value, extension.imphash)
        self.assertEqual(number.type, 'counter')
        self.assertEqual(number.object_relation, 'number-sections')
        self.assertEqual(number.value, extension.number_of_sections)
        self.assertEqual(pe_type.type, 'text')
        self.assertEqual(pe_type.object_relation, 'type')
        self.assertEqual(pe_type.value, extension.pe_type)
        self.assertEqual(company_name.type, 'text')
        self.assertEqual(company_name.object_relation, 'company-name')
        self.assertEqual(company_name.value, extension.x_misp_company_name)
        self.assertEqual(compilation.type, 'datetime')
        self.assertEqual(compilation.object_relation, 'compilation-timestamp')
        self.assertEqual(
            compilation.value,
            self._datetime_from_str(extension.x_misp_compilation_timestamp)
        )
        self.assertEqual(description.type, 'text')
        self.assertEqual(description.object_relation, 'file-description')
        self.assertEqual(description.value, extension.x_misp_file_description)
        self.assertEqual(file_version.type, 'text')
        self.assertEqual(file_version.object_relation, 'file-version')
        self.assertEqual(file_version.value, extension.x_misp_file_version)
        self.assertEqual(impfuzzy.type, 'impfuzzy')
        self.assertEqual(impfuzzy.object_relation, 'impfuzzy')
        self.assertEqual(impfuzzy.value, extension.x_misp_impfuzzy)
        self.assertEqual(internal.type, 'filename')
        self.assertEqual(internal.object_relation, 'internal-filename')
        self.assertEqual(internal.value, extension.x_misp_internal_filename)
        self.assertEqual(lang_id.type, 'text')
        self.assertEqual(lang_id.object_relation, 'lang-id')
        self.assertEqual(lang_id.value, extension.x_misp_lang_id)
        self.assertEqual(legal.type, 'text')
        self.assertEqual(legal.object_relation, 'legal-copyright')
        self.assertEqual(legal.value, extension.x_misp_legal_copyright)
        self.assertEqual(original.type, 'filename')
        self.assertEqual(original.object_relation, 'original-filename')
        self.assertEqual(original.value, extension.x_misp_original_filename)
        self.assertEqual(name.type, 'text')
        self.assertEqual(name.object_relation, 'product-name')
        self.assertEqual(name.value, extension.x_misp_product_name)
        self.assertEqual(product_version.type, 'text')
        self.assertEqual(product_version.object_relation, 'product-version')
        self.assertEqual(product_version.value, extension.x_misp_product_version)
        self.assertEqual(len(section_attributes), 8)
        entropy, name, size, md5, sha1, sha256, sha512, ssdeep = section_attributes
        section = extension.sections[0]
        self.assertEqual(entropy.type, 'float')
        self.assertEqual(entropy.object_relation, 'entropy')
        self.assertEqual(entropy.value, section.entropy)
        self.assertEqual(name.type, 'text')
        self.assertEqual(name.object_relation, 'name')
        self.assertEqual(name.value, section.name)
        self.assertEqual(size.type, 'size-in-bytes')
        self.assertEqual(size.object_relation, 'size-in-bytes')
        self.assertEqual(size.value, section.size)
        self.assertEqual(md5.type, 'md5')
        self.assertEqual(md5.object_relation, 'md5')
        self.assertEqual(md5.value, section.hashes['MD5'])
        self.assertEqual(sha1.type, 'sha1')
        self.assertEqual(sha1.object_relation, 'sha1')
        self.assertEqual(sha1.value, section.hashes['SHA-1'])
        self.assertEqual(sha256.type, 'sha256')
        self.assertEqual(sha256.object_relation, 'sha256')
        self.assertEqual(sha256.value, section.hashes['SHA-256'])
        self.assertEqual(sha512.type, 'sha512')
        self.assertEqual(sha512.object_relation, 'sha512')
        self.assertEqual(sha512.value, section.hashes['SHA-512'])
        self.assertEqual(ssdeep.type, 'ssdeep')
        self.assertEqual(ssdeep.object_relation, 'ssdeep')
        feature = 'SSDEEP' if 'SSDEEP' in section.hashes else 'ssdeep'
        self.assertEqual(ssdeep.value, section.hashes[feature])

    def _check_file_indicator_object(self, attributes, pattern):
        self.assertEqual(len(attributes), 9)
        md5, sha1, sha256, filename, encoding, size_in_bytes, _path, malware_sample, attachment = attributes
        MD5, SHA1, SHA256, name, name_enc, size, path_ref, ms_payload, ms_filename, ms_md5, a_payload, a_filename = pattern
        self.assertEqual(md5.type, 'md5')
        self.assertEqual(md5.object_relation, 'md5')
        self.assertEqual(md5.value, self._get_pattern_value(MD5))
        self.assertEqual(sha1.type, 'sha1')
        self.assertEqual(sha1.object_relation, 'sha1')
        self.assertEqual(sha1.value, self._get_pattern_value(SHA1))
        self.assertEqual(sha256.type, 'sha256')
        self.assertEqual(sha256.object_relation, 'sha256')
        self.assertEqual(sha256.value, self._get_pattern_value(SHA256))
        self.assertEqual(filename.type, 'filename')
        self.assertEqual(filename.object_relation, 'filename')
        self.assertEqual(filename.value, self._get_pattern_value(name))
        self.assertEqual(encoding.type, 'text')
        self.assertEqual(encoding.object_relation, 'file-encoding')
        self.assertEqual(encoding.value, self._get_pattern_value(name_enc))
        self.assertEqual(size_in_bytes.type, 'size-in-bytes')
        self.assertEqual(size_in_bytes.object_relation, 'size-in-bytes')
        self.assertEqual(size_in_bytes.value, self._get_pattern_value(size))
        self.assertEqual(_path.type, 'text')
        self.assertEqual(_path.object_relation, 'path')
        self.assertEqual(_path.value, self._get_pattern_value(path_ref))
        self.assertEqual(malware_sample.type, 'malware-sample')
        self.assertEqual(malware_sample.object_relation, 'malware-sample')
        filename_value = self._get_pattern_value(ms_filename)
        md5_value = self._get_pattern_value(ms_md5)
        self.assertEqual(malware_sample.value, f'{filename_value}|{md5_value}')
        self.assertEqual(
            self._get_data_value(malware_sample.data),
            self._get_pattern_value(ms_payload)
        )
        self.assertEqual(attachment.type, 'attachment')
        self.assertEqual(attachment.object_relation, 'attachment')
        self.assertEqual(attachment.value, self._get_pattern_value(a_filename)[:-2])
        self.assertEqual(
            self._get_data_value(attachment.data),
            self._get_pattern_value(a_payload)
        )

    def _check_file_observable_object(self, attributes, observables):
        self.assertEqual(len(attributes), 9)
        md5, sha1, sha256, filename, encoding, size_in_bytes, attachment, _path, malware_sample = attributes
        file_object, directory, artifact = observables.values()
        self.assertEqual(md5.type, 'md5')
        self.assertEqual(md5.object_relation, 'md5')
        self.assertEqual(md5.value, file_object.hashes['MD5'])
        self.assertEqual(sha1.type, 'sha1')
        self.assertEqual(sha1.object_relation, 'sha1')
        self.assertEqual(sha1.value, file_object.hashes['SHA-1'])
        self.assertEqual(sha256.type, 'sha256')
        self.assertEqual(sha256.object_relation, 'sha256')
        self.assertEqual(sha256.value, file_object.hashes['SHA-256'])
        self.assertEqual(filename.type, 'filename')
        self.assertEqual(filename.object_relation, 'filename')
        self.assertEqual(filename.value, file_object.name)
        self.assertEqual(encoding.type, 'text')
        self.assertEqual(encoding.object_relation, 'file-encoding')
        self.assertEqual(encoding.value, file_object.name_enc)
        self.assertEqual(size_in_bytes.type, 'size-in-bytes')
        self.assertEqual(size_in_bytes.object_relation, 'size-in-bytes')
        self.assertEqual(size_in_bytes.value, file_object.size)
        self.assertEqual(attachment.type, 'attachment')
        self.assertEqual(attachment.object_relation, 'attachment')
        self.assertEqual(attachment.value, file_object.x_misp_attachment['value'])
        self.assertEqual(
            self._get_data_value(attachment.data),
            file_object.x_misp_attachment['data']
        )
        self.assertEqual(_path.type, 'text')
        self.assertEqual(_path.object_relation, 'path')
        self.assertEqual(_path.value, directory.path)
        self.assertEqual(malware_sample.type, 'malware-sample')
        self.assertEqual(malware_sample.object_relation, 'malware-sample')
        self.assertEqual(
            malware_sample.value,
            f"{artifact.x_misp_filename}|{artifact.hashes['MD5']}"
        )
        self.assertEqual(self._get_data_value(malware_sample.data), artifact.payload_bin)

    def _check_github_user_indicator_object(self, attributes, pattern):
        self.assertEqual(len(attributes), 5)
        user_id, display_name, account_login, organisation, *image_pattern = pattern[1:-1].split(' AND ')[1:]
        id_attribute, fullname, username, organisation_attribute, profile_image = attributes
        self.assertEqual(id_attribute.type, 'text')
        self.assertEqual(id_attribute.object_relation, 'id')
        self.assertEqual(id_attribute.value, self._get_pattern_value(user_id))
        self.assertEqual(fullname.type, 'text')
        self.assertEqual(fullname.object_relation, 'user-fullname')
        self.assertEqual(fullname.value, self._get_pattern_value(display_name))
        self.assertEqual(username.type, 'github-username')
        self.assertEqual(username.object_relation, 'username')
        self.assertEqual(username.value, self._get_pattern_value(account_login))
        self.assertEqual(organisation_attribute.type, 'github-organisation')
        self.assertEqual(organisation_attribute.object_relation, 'organisation')
        self.assertEqual(organisation_attribute.value, self._get_pattern_value(organisation))
        self.assertEqual(profile_image.type, 'attachment')
        self.assertEqual(profile_image.object_relation, 'profile-image')
        image_data, image_value = image_pattern
        self.assertEqual(profile_image.value, self._get_pattern_value(image_value))
        self.assertEqual(
            self._get_data_value(profile_image.data),
            self._get_pattern_value(image_data)
        )

    def _check_github_user_observable_object(self, attributes, observable):
        self.assertEqual(len(attributes), 5)
        id_attribute, username, fullname, organisation_attribute, profile_image = attributes
        self.assertEqual(id_attribute.type, 'text')
        self.assertEqual(id_attribute.object_relation, 'id')
        self.assertEqual(id_attribute.value, observable.user_id)
        self.assertEqual(username.type, 'github-username')
        self.assertEqual(username.object_relation, 'username')
        self.assertEqual(username.value, observable.account_login)
        self.assertEqual(fullname.type, 'text')
        self.assertEqual(fullname.object_relation, 'user-fullname')
        self.assertEqual(fullname.value, observable.display_name)
        self.assertEqual(organisation_attribute.type, 'github-organisation')
        self.assertEqual(organisation_attribute.object_relation, 'organisation')
        self.assertEqual(organisation_attribute.value, observable.x_misp_organisation)
        self.assertEqual(profile_image.type, 'attachment')
        self.assertEqual(profile_image.object_relation, 'profile-image')
        self.assertEqual(profile_image.value, observable.x_misp_profile_image['value'])
        self.assertEqual(
            self._get_data_value(profile_image.data),
            observable.x_misp_profile_image['data']
        )

    def _check_gitlab_user_indicator_object(self, attributes, pattern):
        self.assertEqual(len(attributes), 3)
        user_id, display_name, account_login = pattern[1:-1].split(' AND ')[1:]
        id_attribute, name, username = attributes
        self.assertEqual(id_attribute.type, 'text')
        self.assertEqual(id_attribute.object_relation, 'id')
        self.assertEqual(id_attribute.value, self._get_pattern_value(user_id))
        self.assertEqual(name.type, 'text')
        self.assertEqual(name.object_relation, 'name')
        self.assertEqual(name.value, self._get_pattern_value(display_name))
        self.assertEqual(username.type, 'text')
        self.assertEqual(username.object_relation, 'username')
        self.assertEqual(username.value, self._get_pattern_value(account_login))

    def _check_gitlab_user_observable_object(self, attributes, observable):
        self.assertEqual(len(attributes), 3)
        user_id, name, username = attributes
        self.assertEqual(user_id.type, 'text')
        self.assertEqual(user_id.object_relation, 'id')
        self.assertEqual(user_id.value, observable.user_id)
        self.assertEqual(name.type, 'text')
        self.assertEqual(name.object_relation, 'name')
        self.assertEqual(name.value, observable.display_name)
        self.assertEqual(username.type, 'text')
        self.assertEqual(username.object_relation, 'username')
        self.assertEqual(username.value, observable.account_login)

    def _check_http_request_indicator_object(self, attributes, pattern):
        self.assertEqual(len(attributes), 8)
        _, src_ref, _, dst_ref, _, domain_ref, request_method, request_uri, request_url, header_content_type, header_user_agent = pattern[1:-1].split(' AND ')
        ip_src, ip_dst, host, method, content_type, user_agent, uri, url = attributes
        self.assertEqual(ip_src.type, 'ip-src')
        self.assertEqual(ip_src.object_relation, 'ip-src')
        self.assertEqual(ip_src.value, self._get_pattern_value(src_ref))
        self.assertEqual(ip_dst.type, 'ip-dst')
        self.assertEqual(ip_dst.object_relation, 'ip-dst')
        self.assertEqual(ip_dst.value, self._get_pattern_value(dst_ref))
        self.assertEqual(host.type, 'hostname')
        self.assertEqual(host.object_relation, 'host')
        self.assertEqual(host.value, self._get_pattern_value(domain_ref))
        self.assertEqual(method.type, 'http-method')
        self.assertEqual(method.object_relation, 'method')
        self.assertEqual(method.value, self._get_pattern_value(request_method))
        self.assertEqual(content_type.type, 'other')
        self.assertEqual(content_type.object_relation, 'content-type')
        self.assertEqual(content_type.value, self._get_pattern_value(header_content_type))
        self.assertEqual(user_agent.type, 'text')
        self.assertEqual(user_agent.object_relation, 'user-agent')
        self.assertEqual(user_agent.value, self._get_pattern_value(header_user_agent))
        self.assertEqual(uri.type, 'uri')
        self.assertEqual(uri.object_relation, 'uri')
        self.assertEqual(uri.value, self._get_pattern_value(request_uri))
        self.assertEqual(url.type, 'url')
        self.assertEqual(url.object_relation, 'url')
        self.assertEqual(url.value, self._get_pattern_value(request_url))

    def _check_http_request_observable_object(self, attributes, observables):
        self.assertEqual(len(attributes), 8)
        network_traffic, address1, address2, domain_name = observables.values()
        ip_src, ip_dst, url, method, uri, content_type, user_agent, host = attributes
        self.assertEqual(ip_src.type, 'ip-src')
        self.assertEqual(ip_src.object_relation, 'ip-src')
        self.assertEqual(ip_src.value, address1.value)
        self.assertEqual(ip_dst.type, 'ip-dst')
        self.assertEqual(ip_dst.object_relation, 'ip-dst')
        self.assertEqual(ip_dst.value, address2.value)
        self.assertEqual(url.type, 'url')
        self.assertEqual(url.object_relation, 'url')
        self.assertEqual(url.value, network_traffic.x_misp_url)
        extension = network_traffic.extensions['http-request-ext']
        self.assertEqual(method.type, 'http-method')
        self.assertEqual(method.object_relation, 'method')
        self.assertEqual(method.value, extension.request_method)
        self.assertEqual(uri.type, 'uri')
        self.assertEqual(uri.object_relation, 'uri')
        self.assertEqual(uri.value, extension.request_value)
        self.assertEqual(content_type.type, 'other')
        self.assertEqual(content_type.object_relation, 'content-type')
        self.assertEqual(content_type.value, extension.request_header['Content-Type'])
        self.assertEqual(user_agent.type, 'text')
        self.assertEqual(user_agent.object_relation, 'user-agent')
        self.assertEqual(user_agent.value, extension.request_header['User-Agent'])
        self.assertEqual(host.type, 'hostname')
        self.assertEqual(host.object_relation, 'host')
        self.assertEqual(host.value, domain_name.value)

    def _check_image_indicator_object(self, attributes, pattern):
        self.assertEqual(len(attributes), 4)
        name, payload_bin, _, x_misp_filename, x_misp_url, x_misp_image_text = pattern[1:-1].split(' AND ')
        filename, url, image_text, attachment = attributes
        self.assertEqual(filename.type, 'filename')
        self.assertEqual(filename.object_relation, 'filename')
        self.assertEqual(filename.value, self._get_pattern_value(name))
        self.assertEqual(url.type, 'url')
        self.assertEqual(url.object_relation, 'url')
        self.assertEqual(url.value, self._get_pattern_value(x_misp_url))
        self.assertEqual(image_text.type, 'text')
        self.assertEqual(image_text.object_relation, 'image-text')
        self.assertEqual(image_text.value, self._get_pattern_value(x_misp_image_text))
        self.assertEqual(attachment.type, 'attachment')
        self.assertEqual(attachment.object_relation, 'attachment')
        self.assertEqual(attachment.value, self._get_pattern_value(x_misp_filename))
        self.assertEqual(
            self._get_data_value(attachment.data),
            self._get_pattern_value(payload_bin)
        )

    def _check_image_observable_object(self, attributes, observables):
        self.assertEqual(len(attributes), 4)
        file_object, artifact = observables.values()
        filename, image_text, attachment, url = attributes
        self.assertEqual(filename.type, 'filename')
        self.assertEqual(filename.object_relation, 'filename')
        self.assertEqual(filename.value, file_object.name)
        self.assertEqual(image_text.type, 'text')
        self.assertEqual(image_text.object_relation, 'image-text')
        self.assertEqual(image_text.value, file_object.x_misp_image_text)
        self.assertEqual(attachment.type, 'attachment')
        self.assertEqual(attachment.object_relation, 'attachment')
        self.assertEqual(attachment.value, artifact.x_misp_filename)
        self.assertEqual(self._get_data_value(attachment.data), artifact.payload_bin)
        self.assertEqual(url.type, 'url')
        self.assertEqual(url.object_relation, 'url')
        self.assertEqual(url.value, artifact.x_misp_url)

    def _check_ip_port_indicator_object(self, attributes, pattern):
        self.assertEqual(len(attributes), 4)
        _, ip_ref, _, domain_ref, dst_port, start = pattern[1:-1].split(' AND ')
        ip_dst, domain, port, first_seen = attributes
        self.assertEqual(ip_dst.type, 'ip-dst')
        self.assertEqual(ip_dst.object_relation, 'ip-dst')
        self.assertEqual(ip_dst.value, self._get_pattern_value(ip_ref[:-1]))
        self.assertEqual(domain.type, 'domain')
        self.assertEqual(domain.object_relation, 'domain')
        self.assertEqual(domain.value, self._get_pattern_value(domain_ref[:-1]))
        self.assertEqual(port.type, 'port')
        self.assertEqual(port.object_relation, 'dst-port')
        self.assertEqual(port.value, self._get_pattern_value(dst_port))
        self.assertEqual(first_seen.type, 'datetime')
        self.assertEqual(first_seen.object_relation, 'first-seen')
        self.assertEqual(
<<<<<<< HEAD
            self._datetime_to_str(first_seen.value),
            self._get_pattern_value(start)
=======
            first_seen.value,
            self._datetime_from_str(self._get_pattern_value(start))
>>>>>>> e57250c8
        )

    def _check_ip_port_observable_object(self, attributes, observables):
        self.assertEqual(len(attributes), 4)
        ip_dst, port, first_seen, domain = attributes
        network_traffic, address = observables.values()
        self.assertEqual(ip_dst.type, 'ip-dst')
        self.assertEqual(ip_dst.object_relation, 'ip-dst')
        self.assertEqual(ip_dst.value, address.value)
        self.assertEqual(port.type, 'port')
        self.assertEqual(port.object_relation, 'dst-port')
        self.assertEqual(port.value, network_traffic.dst_port)
        self.assertEqual(first_seen.type, 'datetime')
        self.assertEqual(first_seen.object_relation, 'first-seen')
        self.assertEqual(first_seen.value, network_traffic.start)
        self.assertEqual(domain.type, 'domain')
        self.assertEqual(domain.object_relation, 'domain')
        self.assertEqual(domain.value, network_traffic.x_misp_domain)

    def _check_legal_entity_object(self, misp_object, identity):
        self.assertEqual(misp_object.uuid, identity.id.split('--')[1])
        self.assertEqual(misp_object.name, 'legal-entity')
        self._assert_multiple_equal(
            misp_object.timestamp,
            self._timestamp_from_datetime(identity.created),
            self._timestamp_from_datetime(identity.modified)
        )
        self._check_object_labels(misp_object, identity.labels, False)
        name, description, business, registration_number, phone, website, logo = misp_object.attributes
        self.assertEqual(name.value, identity.name)
        self.assertEqual(description.value, identity.description)
        self.assertEqual([business.value], identity.sectors)
        phone_info, website_info = identity.contact_information.split(' / ')
        self.assertEqual(phone_info, f"{phone.object_relation}: {phone.value}")
        self.assertEqual(website_info, f"{website.object_relation}: {website.value}")
        self.assertEqual(registration_number.value, identity.x_misp_registration_number)
        self.assertEqual(logo.value, identity.x_misp_logo['value'])
        self.assertEqual(self._get_data_value(logo.data), identity.x_misp_logo['data'])

    def _check_lnk_indicator_object(self, attributes, pattern):
        self.assertEqual(len(attributes), 10)
        atime, ctime,  mtime, name, dir_ref, MD5, SHA1, SHA256, payload_bin, x_misp_filename, content_md5, size = pattern
        filename, path, md5, sha1, sha256, size_in_bytes, creation_time, modification_time, access_time, malware_sample = attributes
        self.assertEqual(filename.type, 'filename')
        self.assertEqual(filename.object_relation, 'filename')
        self.assertEqual(filename.value, self._get_pattern_value(name))
        self.assertEqual(path.type, 'text')
        self.assertEqual(path.object_relation, 'path')
        self.assertEqual(path.value, self._get_pattern_value(dir_ref))
        self.assertEqual(md5.type, 'md5')
        self.assertEqual(md5.object_relation, 'md5')
        self.assertEqual(md5.value, self._get_pattern_value(MD5))
        self.assertEqual(sha1.type, 'sha1')
        self.assertEqual(sha1.object_relation, 'sha1')
        self.assertEqual(sha1.value, self._get_pattern_value(SHA1))
        self.assertEqual(sha256.type, 'sha256')
        self.assertEqual(sha256.object_relation, 'sha256')
        self.assertEqual(sha256.value, self._get_pattern_value(SHA256))
        self.assertEqual(size_in_bytes.type, 'size-in-bytes')
        self.assertEqual(size_in_bytes.object_relation, 'size-in-bytes')
        self.assertEqual(size_in_bytes.value, self._get_pattern_value(size))
        self.assertEqual(creation_time.type, 'datetime')
        self.assertEqual(creation_time.object_relation, 'lnk-creation-time')
        self.assertEqual(
            creation_time.value,
            self._datetime_from_str(self._get_pattern_value(ctime))
        )
        self.assertEqual(modification_time.type, 'datetime')
        self.assertEqual(modification_time.object_relation, 'lnk-modification-time')
        self.assertEqual(
            modification_time.value,
            self._datetime_from_str(self._get_pattern_value(mtime))
        )
        self.assertEqual(access_time.type, 'datetime')
        self.assertEqual(access_time.object_relation, 'lnk-access-time')
        self.assertEqual(
            access_time.value,
            self._datetime_from_str(self._get_pattern_value(atime))
        )
        self.assertEqual(malware_sample.type, 'malware-sample')
        self.assertEqual(malware_sample.object_relation, 'malware-sample')
        self.assertEqual(
            malware_sample.value,
            f'{self._get_pattern_value(x_misp_filename)}|{self._get_pattern_value(content_md5)}'
        )
        self.assertEqual(
            self._get_data_value(malware_sample.data),
            self._get_pattern_value(payload_bin)
        )

    def _check_lnk_observable_object(self, attributes, observables):
        self.assertEqual(len(attributes), 10)
        md5, sha1, sha256, filename, atime, ctime, mtime, size, path, malware_sample = attributes
        file_object, directory, artifact = observables.values()
        self.assertEqual(md5.type, 'md5')
        self.assertEqual(md5.object_relation, 'md5')
        self.assertEqual(md5.value, file_object.hashes['MD5'])
        self.assertEqual(sha1.type, 'sha1')
        self.assertEqual(sha1.object_relation, 'sha1')
        self.assertEqual(sha1.value, file_object.hashes['SHA-1'])
        self.assertEqual(sha256.type, 'sha256')
        self.assertEqual(sha256.object_relation, 'sha256')
        self.assertEqual(sha256.value, file_object.hashes['SHA-256'])
        self.assertEqual(filename.type, 'filename')
        self.assertEqual(filename.object_relation, 'filename')
        self.assertEqual(filename.value, file_object.name)
        self.assertEqual(size.type, 'size-in-bytes')
        self.assertEqual(size.object_relation, 'size-in-bytes')
        self.assertEqual(size.value, file_object.size)
        self.assertEqual(path.type, 'text')
        self.assertEqual(path.object_relation, 'path')
        self.assertEqual(path.value, directory.path)
        self.assertEqual(malware_sample.type, 'malware-sample')
        self.assertEqual(malware_sample.object_relation, 'malware-sample')
        self.assertEqual(
            malware_sample.value,
            f"{artifact.x_misp_filename}|{artifact.hashes['MD5']}"
        )
        self.assertEqual(
            self._get_data_value(malware_sample.data),
            artifact.payload_bin
        )
        return atime, ctime, mtime

    def _check_mutex_indicator_object(self, attributes, pattern):
        self.assertEqual(len(attributes), 3)
        name, description, operating_system = attributes
        name_pattern, x_misp_description, x_misp_operating_system = pattern[1:-1].split(' AND ')
        self.assertEqual(name.type, 'text')
        self.assertEqual(name.object_relation, 'name')
        self.assertEqual(name.value, self._get_pattern_value(name_pattern))
        self.assertEqual(description.type, 'text')
        self.assertEqual(description.object_relation, 'description')
        self.assertEqual(description.value, self._get_pattern_value(x_misp_description))
        self.assertEqual(operating_system.type, 'text')
        self.assertEqual(operating_system.object_relation, 'operating-system')
        self.assertEqual(operating_system.value, self._get_pattern_value(x_misp_operating_system))

    def _check_mutex_observable_object(self, attributes, mutex):
        self.assertEqual(len(attributes), 3)
        name, description, operating_system = attributes
        self.assertEqual(name.type, 'text')
        self.assertEqual(name.object_relation, 'name')
        self.assertEqual(name.value, mutex.name)
        self.assertEqual(description.type, 'text')
        self.assertEqual(description.object_relation, 'description')
        self.assertEqual(description.value, mutex.x_misp_description)
        self.assertEqual(operating_system.type, 'text')
        self.assertEqual(operating_system.object_relation, 'operating-system')
        self.assertEqual(operating_system.value, mutex.x_misp_operating_system)

    def _check_netflow_indicator_object(self, attributes, pattern):
        self.assertEqual(len(attributes), 9)
        ip_src, src_as, ip_dst, dst_as, protocol, src_port, dst_port, first_seen, tcp_flags = attributes
        _, src_ref, src_number, _, dst_ref, dst_number, protocols, _src_port, _dst_port, start, flags = pattern[1:-1].split(' AND ')
        self.assertEqual(ip_src.type, 'ip-src')
        self.assertEqual(ip_src.object_relation, 'ip-src')
        self.assertEqual(ip_src.value, self._get_pattern_value(src_ref))
        self.assertEqual(src_as.type, 'AS')
        self.assertEqual(src_as.object_relation, 'src-as')
        self.assertEqual(src_as.value, self._get_pattern_value(src_number)[:-2])
        self.assertEqual(ip_dst.type, 'ip-dst')
        self.assertEqual(ip_dst.object_relation, 'ip-dst')
        self.assertEqual(ip_dst.value, self._get_pattern_value(dst_ref))
        self.assertEqual(dst_as.type, 'AS')
        self.assertEqual(dst_as.object_relation, 'dst-as')
        self.assertEqual(dst_as.value, self._get_pattern_value(dst_number)[:-2])
        self.assertEqual(protocol.type, 'text')
        self.assertEqual(protocol.object_relation, 'protocol')
        self.assertEqual(protocol.value, self._get_pattern_value(protocols).upper())
        self.assertEqual(src_port.type, 'port')
        self.assertEqual(src_port.object_relation, 'src-port')
        self.assertEqual(src_port.value, self._get_pattern_value(_src_port))
        self.assertEqual(dst_port.type, 'port')
        self.assertEqual(dst_port.object_relation, 'dst-port')
        self.assertEqual(dst_port.value, self._get_pattern_value(_dst_port))
        self.assertEqual(first_seen.type, 'datetime')
        self.assertEqual(first_seen.object_relation, 'first-packet-seen')
<<<<<<< HEAD
        self.assertEqual(self._datetime_to_str(first_seen.value), self._get_pattern_value(start))
=======
        self.assertEqual(
            first_seen.value,
            self._datetime_from_str(self._get_pattern_value(start))
        )
>>>>>>> e57250c8
        self.assertEqual(tcp_flags.type, 'text')
        self.assertEqual(tcp_flags.object_relation, 'tcp-flags')
        self.assertEqual(tcp_flags.value, self._get_pattern_value(flags))

    def _check_netflow_observable_object(self, attributes, observables):
        self.assertEqual(len(attributes), 9)
        ip_src, src_as, ip_dst, dst_as, dst_port, src_port, first_packet, tcp_flags, protocol = attributes
        network_traffic, src_address, src_AS, dst_address, dst_AS = observables.values()
        self.assertEqual(ip_src.type, 'ip-src')
        self.assertEqual(ip_src.object_relation, 'ip-src')
        self.assertEqual(ip_src.value, src_address.value)
        self.assertEqual(src_as.type, 'AS')
        self.assertEqual(src_as.object_relation, 'src-as')
        self.assertEqual(src_as.value, f'AS{src_AS.number}')
        self.assertEqual(ip_dst.type, 'ip-dst')
        self.assertEqual(ip_dst.object_relation, 'ip-dst')
        self.assertEqual(ip_dst.value, dst_address.value)
        self.assertEqual(dst_as.type, 'AS')
        self.assertEqual(dst_as.object_relation, 'dst-as')
        self.assertEqual(dst_as.value, f'AS{dst_AS.number}')
        self.assertEqual(dst_port.type, 'port')
        self.assertEqual(dst_port.object_relation, 'dst-port')
        self.assertEqual(dst_port.value, network_traffic.dst_port)
        self.assertEqual(src_port.type, 'port')
        self.assertEqual(src_port.object_relation, 'src-port')
        self.assertEqual(src_port.value, network_traffic.src_port)
        self.assertEqual(first_packet.type, 'datetime')
        self.assertEqual(first_packet.object_relation, 'first-packet-seen')
        self.assertEqual(first_packet.value, network_traffic.start)
        self.assertEqual(tcp_flags.type, 'text')
        self.assertEqual(tcp_flags.object_relation, 'tcp-flags')
        self.assertEqual(tcp_flags.value, network_traffic.extensions['tcp-ext'].src_flags_hex)
        self.assertEqual(protocol.type, 'text')
        self.assertEqual(protocol.object_relation, 'protocol')
        self.assertEqual(protocol.value, network_traffic.protocols[0].upper())

    def _check_network_connection_indicator_object(self, attributes, pattern):
        self.assertEqual(len(attributes), 8)
        ip_src, ip_dst, hostname, dst_port, src_port, layer3, layer4, layer7 = attributes
        _, src_ref, _, dst_ref, _, domain_ref, dst_port_pattern, src_port_pattern, protocol1, protocol2, protocol3 = pattern[1:-1].split(' AND ')
        self.assertEqual(ip_src.type, 'ip-src')
        self.assertEqual(ip_src.object_relation, 'ip-src')
        self.assertEqual(ip_src.value, self._get_pattern_value(src_ref)[:-2])
        self.assertEqual(ip_dst.type, 'ip-dst')
        self.assertEqual(ip_dst.object_relation, 'ip-dst')
        self.assertEqual(ip_dst.value, self._get_pattern_value(dst_ref)[:-2])
        self.assertEqual(hostname.type, 'hostname')
        self.assertEqual(hostname.object_relation, 'hostname-dst')
        self.assertEqual(hostname.value, self._get_pattern_value(domain_ref)[:-2])
        self.assertEqual(dst_port.type, 'port')
        self.assertEqual(dst_port.object_relation, 'dst-port')
        self.assertEqual(dst_port.value, self._get_pattern_value(dst_port_pattern))
        self.assertEqual(src_port.type, 'port')
        self.assertEqual(src_port.object_relation, 'src-port')
        self.assertEqual(src_port.value, self._get_pattern_value(src_port_pattern))
        self.assertEqual(layer3.type, 'text')
        self.assertEqual(layer3.object_relation, 'layer3-protocol')
        self.assertEqual(layer3.value, self._get_pattern_value(protocol1).upper())
        self.assertEqual(layer4.type, 'text')
        self.assertEqual(layer4.object_relation, 'layer4-protocol')
        self.assertEqual(layer4.value, self._get_pattern_value(protocol2).upper())
        self.assertEqual(layer7.type, 'text')
        self.assertEqual(layer7.object_relation, 'layer7-protocol')
        self.assertEqual(layer7.value, self._get_pattern_value(protocol3).upper())

    def _check_network_connection_observable_object(self, attributes, observables):
        self.assertEqual(len(attributes), 8)
        ip_src, ip_dst, dst_port, src_port, hostname, layer3, layer4, layer7 = attributes
        network_traffic, address1, address2 = observables.values()
        self.assertEqual(ip_src.type, 'ip-src')
        self.assertEqual(ip_src.object_relation, 'ip-src')
        self.assertEqual(ip_src.value, address1.value)
        self.assertEqual(ip_dst.type, 'ip-dst')
        self.assertEqual(ip_dst.object_relation, 'ip-dst')
        self.assertEqual(ip_dst.value, address2.value)
        self.assertEqual(dst_port.type, 'port')
        self.assertEqual(dst_port.object_relation, 'dst-port')
        self.assertEqual(dst_port.value, network_traffic.dst_port)
        self.assertEqual(src_port.type, 'port')
        self.assertEqual(src_port.object_relation, 'src-port')
        self.assertEqual(src_port.value, network_traffic.src_port)
        self.assertEqual(hostname.type, 'hostname')
        self.assertEqual(hostname.object_relation, 'hostname-dst')
        self.assertEqual(hostname.value, network_traffic.x_misp_hostname_dst)
        self.assertEqual(layer3.type, 'text')
        self.assertEqual(layer3.object_relation, 'layer3-protocol')
        self.assertEqual(layer3.value, network_traffic.protocols[0].upper())
        self.assertEqual(layer4.type, 'text')
        self.assertEqual(layer4.object_relation, 'layer4-protocol')
        self.assertEqual(layer4.value, network_traffic.protocols[1].upper())
        self.assertEqual(layer7.type, 'text')
        self.assertEqual(layer7.object_relation, 'layer7-protocol')
        self.assertEqual(layer7.value, network_traffic.protocols[2].upper())

    def _check_network_socket_indicator_object(self, attributes, pattern):
        self.assertEqual(len(attributes), 10)
        ip_src, ip_dst, hostname, port_dst, port_src, protocol, address_family, socket_type, listening, domain_family = attributes
        src_ref, dst_ref, domain_ref, dst_port, src_port, protocols, addressFamily, socketType, is_listening, protocolFamily = pattern
        self.assertEqual(ip_src.type, 'ip-src')
        self.assertEqual(ip_src.object_relation, 'ip-src')
        self.assertEqual(ip_src.value, self._get_pattern_value(src_ref)[:-2])
        self.assertEqual(ip_dst.type, 'ip-dst')
        self.assertEqual(ip_dst.object_relation, 'ip-dst')
        self.assertEqual(ip_dst.value, self._get_pattern_value(dst_ref)[:-2])
        self.assertEqual(hostname.type, 'hostname')
        self.assertEqual(hostname.object_relation, 'hostname-dst')
        self.assertEqual(hostname.value, self._get_pattern_value(domain_ref)[:-2])
        self.assertEqual(port_dst.type, 'port')
        self.assertEqual(port_dst.object_relation, 'dst-port')
        self.assertEqual(port_dst.value, self._get_pattern_value(dst_port))
        self.assertEqual(port_src.type, 'port')
        self.assertEqual(port_src.object_relation, 'src-port')
        self.assertEqual(port_src.value, self._get_pattern_value(src_port))
        self.assertEqual(protocol.type, 'text')
        self.assertEqual(protocol.object_relation, 'protocol')
        self.assertEqual(protocol.value, self._get_pattern_value(protocols).upper())
        self.assertEqual(address_family.type, 'text')
        self.assertEqual(address_family.object_relation, 'address-family')
        self.assertEqual(address_family.value, self._get_pattern_value(addressFamily))
        self.assertEqual(socket_type.type, 'text')
        self.assertEqual(socket_type.object_relation, 'socket-type')
        self.assertEqual(socket_type.value, self._get_pattern_value(socketType))
        self.assertEqual(listening.type, 'text')
        self.assertEqual(listening.object_relation, 'state')
        self.assertEqual(listening.value, is_listening.split(' = ')[0].split('_')[-1])
        self.assertEqual(domain_family.type, 'text')
        self.assertEqual(domain_family.object_relation, 'domain-family')
        self.assertEqual(domain_family.value, self._get_pattern_value(protocolFamily))

    def _check_network_socket_observable_object(self, attributes, observables):
        self.assertEqual(len(attributes), 10 - 1) # 10 expected attributes minus the one tested separately
        ip_src, ip_dst, port_dst, port_src, hostname, protocol, address_family, socket_type, listening = attributes
        network_traffic, address1, address2 = observables.values()
        self.assertEqual(ip_src.type, 'ip-src')
        self.assertEqual(ip_src.object_relation, 'ip-src')
        self.assertEqual(ip_src.value, address1.value)
        self.assertEqual(ip_dst.type, 'ip-dst')
        self.assertEqual(ip_dst.object_relation, 'ip-dst')
        self.assertEqual(ip_dst.value, address2.value)
        self.assertEqual(port_dst.type, 'port')
        self.assertEqual(port_dst.object_relation, 'dst-port')
        self.assertEqual(port_dst.value, network_traffic.dst_port)
        self.assertEqual(port_src.type, 'port')
        self.assertEqual(port_src.object_relation, 'src-port')
        self.assertEqual(port_src.value, network_traffic.src_port)
        self.assertEqual(hostname.type, 'hostname')
        self.assertEqual(hostname.object_relation, 'hostname-dst')
        self.assertEqual(hostname.value, network_traffic.x_misp_hostname_dst)
        self.assertEqual(protocol.type, 'text')
        self.assertEqual(protocol.object_relation, 'protocol')
        self.assertEqual(protocol.value, network_traffic.protocols[0].upper())
        socket_ext = network_traffic.extensions['socket-ext']
        self.assertEqual(address_family.type, 'text')
        self.assertEqual(address_family.object_relation, 'address-family')
        self.assertEqual(address_family.value, socket_ext.address_family)
        self.assertEqual(socket_type.type, 'text')
        self.assertEqual(socket_type.object_relation, 'socket-type')
        self.assertEqual(socket_type.value, socket_ext.socket_type)
        self.assertEqual(listening.type, 'text')
        self.assertEqual(listening.object_relation, 'state')
        self.assertEqual(listening.value, 'listening')

    def _check_news_agency_object(self, misp_object, identity):
        self.assertEqual(misp_object.uuid, identity.id.split('--')[1])
        self.assertEqual(misp_object.name, 'news-agency')
        self._assert_multiple_equal(
            misp_object.timestamp,
            self._timestamp_from_datetime(identity.created),
            self._timestamp_from_datetime(identity.modified)
        )
        self._check_object_labels(misp_object, identity.labels, False)
        name, address, email, phone, attachment = misp_object.attributes
        self.assertEqual(name.value, identity.name)
        address_info, email_info, phone_info = identity.contact_information.split(' / ')
        self.assertEqual(address_info, f'{address.object_relation}: {address.value}')
        self.assertEqual(email_info, f'{email.object_relation}: {email.value}')
        self.assertEqual(phone_info, f'{phone.object_relation}: {phone.value}')
        self.assertEqual(attachment.value, identity.x_misp_attachment['value'])
        self.assertEqual(
            self._get_data_value(attachment.data),
            identity.x_misp_attachment['data']
        )

    def _check_organization_object(self, misp_object, identity):
        self.assertEqual(misp_object.uuid, identity.id.split('--')[1])
        self.assertEqual(misp_object.name, 'organization')
        self._assert_multiple_equal(
            misp_object.timestamp,
            self._timestamp_from_datetime(identity.created),
            self._timestamp_from_datetime(identity.modified)
        )
        self._check_object_labels(misp_object, identity.labels, False)
        name, description, role, alias, address, email, phone = misp_object.attributes
        self.assertEqual(name.value, identity.name)
        self.assertEqual(description.value, identity.description)
        self.assertEqual(alias.value, identity.x_misp_alias)
        address_info, email_info, phone_info = identity.contact_information.split(' / ')
        self.assertEqual(address_info, f'{address.object_relation}: {address.value}')
        self.assertEqual(email_info, f'{email.object_relation}: {email.value}')
        self.assertEqual(phone_info, f'{phone.object_relation}: {phone.value}')
        return role

    def _check_parler_account_indicator_object(self, attributes, pattern):
        self.assertEqual(len(attributes), 4)
        user_id, account_login, human, photo_data, photo_value = pattern[1:-1].split(' AND ')[1:]
        account_id, account_name, human_attribute, profile_photo = attributes
        self.assertEqual(account_id.type, 'text')
        self.assertEqual(account_id.object_relation, 'account-id')
        self.assertEqual(account_id.value, self._get_pattern_value(user_id))
        self.assertEqual(account_name.type, 'text')
        self.assertEqual(account_name.object_relation, 'account-name')
        self.assertEqual(account_name.value, self._get_pattern_value(account_login))
        self.assertEqual(human_attribute.type, 'boolean')
        self.assertEqual(human_attribute.object_relation, 'human')
        self.assertEqual(human_attribute.value, self._get_pattern_value(human))
        self.assertEqual(profile_photo.type, 'attachment')
        self.assertEqual(profile_photo.object_relation, 'profile-photo')
        self.assertEqual(profile_photo.value, self._get_pattern_value(photo_value))
        self.assertEqual(
            self._get_data_value(profile_photo.data),
            self._get_pattern_value(photo_data)
        )

    def _check_parler_account_observable_object(self, attributes, observable):
        self.assertEqual(len(attributes), 4)
        account_id, account_name, human_attribute, profile_photo = attributes
        self.assertEqual(account_id.type, 'text')
        self.assertEqual(account_id.object_relation, 'account-id')
        self.assertEqual(account_id.value, observable.user_id)
        self.assertEqual(account_name.type, 'text')
        self.assertEqual(account_name.object_relation, 'account-name')
        self.assertEqual(account_name.value, observable.account_login)
        self.assertEqual(human_attribute.type, 'boolean')
        self.assertEqual(human_attribute.object_relation, 'human')
        self.assertEqual(human_attribute.value, observable.x_misp_human)
        self.assertEqual(profile_photo.type, 'attachment')
        self.assertEqual(profile_photo.object_relation, 'profile-photo')
        self.assertEqual(profile_photo.value, observable.x_misp_profile_photo['value'])
        self.assertEqual(
            self._get_data_value(profile_photo.data),
            observable.x_misp_profile_photo['data']
        )

    def _check_pe_indicator_object(self, attributes, pattern):
        self.assertEqual(len(attributes), 15)
        entrypoint, imphash, number, pe_type, compilation, original, internal, description, file_version, lang_id, name, product_version, company, legal, impfuzzy = attributes
        IMPHASH, _number, _pe_type, address, _compilation, _original, _internal, _description, _file_version, _lang_id, _name, _product_version, _company, _legal, _impfuzzy = pattern
        self.assertEqual(entrypoint.type, 'text')
        self.assertEqual(entrypoint.object_relation, 'entrypoint-address')
        self.assertEqual(entrypoint.value, self._get_pattern_value(address))
        self.assertEqual(imphash.type, 'imphash')
        self.assertEqual(imphash.object_relation, 'imphash')
        self.assertEqual(imphash.value, self._get_pattern_value(IMPHASH))
        self.assertEqual(number.type, 'counter')
        self.assertEqual(number.object_relation, 'number-sections')
        self.assertEqual(number.value, self._get_pattern_value(_number))
        self.assertEqual(pe_type.type, 'text')
        self.assertEqual(pe_type.object_relation, 'type')
        self.assertEqual(pe_type.value, self._get_pattern_value(_pe_type))
        self.assertEqual(compilation.type, 'datetime')
        self.assertEqual(compilation.object_relation, 'compilation-timestamp')
        self.assertEqual(
            compilation.value,
            self._datetime_from_str(self._get_pattern_value(_compilation))
        )
        self.assertEqual(original.type, 'filename')
        self.assertEqual(original.object_relation, 'original-filename')
        self.assertEqual(original.value, self._get_pattern_value(_original))
        self.assertEqual(internal.type, 'filename')
        self.assertEqual(internal.object_relation, 'internal-filename')
        self.assertEqual(internal.value, self._get_pattern_value(_internal))
        self.assertEqual(description.type, 'text')
        self.assertEqual(description.object_relation, 'file-description')
        self.assertEqual(description.value, self._get_pattern_value(_description))
        self.assertEqual(file_version.type, 'text')
        self.assertEqual(file_version.object_relation, 'file-version')
        self.assertEqual(file_version.value, self._get_pattern_value(_file_version))
        self.assertEqual(lang_id.type, 'text')
        self.assertEqual(lang_id.object_relation, 'lang-id')
        self.assertEqual(lang_id.value, self._get_pattern_value(_lang_id))
        self.assertEqual(name.type, 'text')
        self.assertEqual(name.object_relation, 'product-name')
        self.assertEqual(name.value, self._get_pattern_value(_name))
        self.assertEqual(product_version.type, 'text')
        self.assertEqual(product_version.object_relation, 'product-version')
        self.assertEqual(product_version.value, self._get_pattern_value(_product_version))
        self.assertEqual(company.type, 'text')
        self.assertEqual(company.object_relation, 'company-name')
        self.assertEqual(company.value, self._get_pattern_value(_company))
        self.assertEqual(legal.type, 'text')
        self.assertEqual(legal.object_relation, 'legal-copyright')
        self.assertEqual(legal.value, self._get_pattern_value(_legal))
        self.assertEqual(impfuzzy.type, 'impfuzzy')
        self.assertEqual(impfuzzy.object_relation, 'impfuzzy')
        self.assertEqual(impfuzzy.value, self._get_pattern_value(_impfuzzy))

    def _check_pe_section_indicator_object(self, attributes, pattern):
        self.assertEqual(len(attributes), 8)
        entropy, name, size_in_bytes, md5, sha1, sha256, sha512, ssdeep = attributes
        _entropy, _name, size, MD5, SHA1, SHA256, SHA512, SSDEEP = pattern
        self.assertEqual(entropy.type, 'float')
        self.assertEqual(entropy.object_relation, 'entropy')
        self.assertEqual(entropy.value, self._get_pattern_value(_entropy))
        self.assertEqual(name.type, 'text')
        self.assertEqual(name.object_relation, 'name')
        self.assertEqual(name.value, self._get_pattern_value(_name))
        self.assertEqual(size_in_bytes.type, 'size-in-bytes')
        self.assertEqual(size_in_bytes.object_relation, 'size-in-bytes')
        self.assertEqual(size_in_bytes.value, self._get_pattern_value(size))
        self.assertEqual(md5.type, 'md5')
        self.assertEqual(md5.object_relation, 'md5')
        self.assertEqual(md5.value, self._get_pattern_value(MD5))
        self.assertEqual(sha1.type, 'sha1')
        self.assertEqual(sha1.object_relation, 'sha1')
        self.assertEqual(sha1.value, self._get_pattern_value(SHA1))
        self.assertEqual(sha256.type, 'sha256')
        self.assertEqual(sha256.object_relation, 'sha256')
        self.assertEqual(sha256.value, self._get_pattern_value(SHA256))
        self.assertEqual(sha512.type, 'sha512')
        self.assertEqual(sha512.object_relation, 'sha512')
        self.assertEqual(sha512.value, self._get_pattern_value(SHA512))
        self.assertEqual(ssdeep.type, 'ssdeep')
        self.assertEqual(ssdeep.object_relation, 'ssdeep')
        self.assertEqual(ssdeep.value, self._get_pattern_value(SSDEEP))

    def _check_process_indicator_object(self, attributes, pattern):
        self.assertEqual(len(attributes), 10)
        name, pid, image, parent_command_line, parent_image, parent_pid, parent_name, child_pid, hidden, port = attributes
        _name, _pid, _image, _parent_command_line, _parent_image, _parent_pid, _parent_name, _child_pid, is_hidden, _port = pattern
        self.assertEqual(name.type, 'text')
        self.assertEqual(name.object_relation, 'name')
        self.assertEqual(name.value, self._get_pattern_value(_name))
        self.assertEqual(pid.type, 'text')
        self.assertEqual(pid.object_relation, 'pid')
        self.assertEqual(pid.value, self._get_pattern_value(_pid))
        self.assertEqual(image.type, 'filename')
        self.assertEqual(image.object_relation, 'image')
        self.assertEqual(image.value, self._get_pattern_value(_image))
        self.assertEqual(parent_command_line.type, 'text')
        self.assertEqual(parent_command_line.object_relation, 'parent-command-line')
        self.assertEqual(parent_command_line.value, self._get_pattern_value(_parent_command_line))
        self.assertEqual(parent_image.type, 'filename')
        self.assertEqual(parent_image.object_relation, 'parent-image')
        self.assertEqual(parent_image.value, self._get_pattern_value(_parent_image))
        self.assertEqual(parent_pid.type, 'text')
        self.assertEqual(parent_pid.object_relation, 'parent-pid')
        self.assertEqual(parent_pid.value, self._get_pattern_value(_parent_pid))
        self.assertEqual(parent_name.type, 'text')
        self.assertEqual(parent_name.object_relation, 'parent-process-name')
        self.assertEqual(parent_name.value, self._get_pattern_value(_parent_name))
        self.assertEqual(child_pid.type, 'text')
        self.assertEqual(child_pid.object_relation, 'child-pid')
        self.assertEqual(child_pid.value, self._get_pattern_value(_child_pid))
        self.assertEqual(hidden.type, 'boolean')
        self.assertEqual(hidden.object_relation, 'hidden')
        self.assertEqual(hidden.value, self._get_pattern_value(is_hidden))
        self.assertEqual(port.type, 'port')
        self.assertEqual(port.object_relation, 'port')
        self.assertEqual(port.value, self._get_pattern_value(_port))

    def _check_process_observable_object(self, attributes, observables):
        self.assertEqual(len(attributes), 10)
        hidden, name, pid, port, image, child_pid, parent_command_line, parent_process_name, parent_pid, parent_image = attributes
        process, parent_process, parent_image_object, child_process, image_object = observables.values()
        self.assertEqual(hidden.type, 'boolean')
        self.assertEqual(hidden.object_relation, 'hidden')
        self.assertEqual(hidden.value, process.is_hidden)
        self.assertEqual(pid.type, 'text')
        self.assertEqual(pid.object_relation, 'pid')
        self.assertEqual(pid.value, process.pid)
        self.assertEqual(port.type, 'port')
        self.assertEqual(port.object_relation, 'port')
        self.assertEqual(port.value, process.x_misp_port)
        self.assertEqual(image.type, 'filename')
        self.assertEqual(image.object_relation, 'image')
        self.assertEqual(image.value, image_object.name)
        self.assertEqual(child_pid.type, 'text')
        self.assertEqual(child_pid.object_relation, 'child-pid')
        self.assertEqual(child_pid.value, child_process.pid)
        self.assertEqual(parent_command_line.type, 'text')
        self.assertEqual(parent_command_line.object_relation, 'parent-command-line')
        self.assertEqual(parent_command_line.value, parent_process.command_line)
        self.assertEqual(parent_pid.type, 'text')
        self.assertEqual(parent_pid.object_relation, 'parent-pid')
        self.assertEqual(parent_pid.value, parent_process.pid)
        self.assertEqual(parent_image.type, 'filename')
        self.assertEqual(parent_image.object_relation, 'parent-image')
        self.assertEqual(parent_image.value, parent_image_object.name)
        return name, parent_process_name

    def _check_reddit_account_indicator_object(self, attributes, pattern):
        self.assertEqual(len(attributes), 4)
        user_id, account_login, description, avatar_data, avatar_value = pattern[1:-1].split(' AND ')[1:]
        account_id, account_name, description_attribute, account_avatar = attributes
        self.assertEqual(account_id.type, 'text')
        self.assertEqual(account_id.object_relation, 'account-id')
        self.assertEqual(account_id.value, self._get_pattern_value(user_id))
        self.assertEqual(account_name.type, 'text')
        self.assertEqual(account_name.object_relation, 'account-name')
        self.assertEqual(account_name.value, self._get_pattern_value(account_login))
        self.assertEqual(description_attribute.type, 'text')
        self.assertEqual(description_attribute.object_relation, 'description')
        self.assertEqual(description_attribute.value, self._get_pattern_value(description))
        self.assertEqual(account_avatar.type, 'attachment')
        self.assertEqual(account_avatar.object_relation, 'account-avatar')
        self.assertEqual(account_avatar.value, self._get_pattern_value(avatar_value))
        self.assertEqual(
            self._get_data_value(account_avatar.data),
            self._get_pattern_value(avatar_data)
        )

    def _check_reddit_account_observable_object(self, attributes, observable):
        self.assertEqual(len(attributes), 4)
        account_id, account_name, account_avatar, description_attribute = attributes
        self.assertEqual(account_id.type, 'text')
        self.assertEqual(account_id.object_relation, 'account-id')
        self.assertEqual(account_id.value, observable.user_id)
        self.assertEqual(account_name.type, 'text')
        self.assertEqual(account_name.object_relation, 'account-name')
        self.assertEqual(account_name.value, observable.account_login)
        self.assertEqual(account_avatar.type, 'attachment')
        self.assertEqual(account_avatar.object_relation, 'account-avatar')
        self.assertEqual(account_avatar.value, observable.x_misp_account_avatar['value'])
        self.assertEqual(
            self._get_data_value(account_avatar.data),
            observable.x_misp_account_avatar['data']
        )
        self.assertEqual(description_attribute.type, 'text')
        self.assertEqual(description_attribute.object_relation, 'description')
        self.assertEqual(description_attribute.value, observable.x_misp_description)

    def _check_registry_key_indicator_object(self, attributes, pattern):
        self.assertEqual(len(attributes), 6)
        key, data, data_type, name, hive, last_modified = attributes
        _key, _data, _data_type, _name, _hive, modified_time = pattern
        self.assertEqual(key.type, 'regkey')
        self.assertEqual(key.object_relation, 'key')
        self.assertEqual(key.value, self._get_pattern_value(_key))
        self.assertEqual(data.type, 'text')
        self.assertEqual(data.object_relation, 'data')
        self.assertEqual(data.value, self._get_pattern_value(_data))
        self.assertEqual(data_type.type, 'text')
        self.assertEqual(data_type.object_relation, 'data-type')
        self.assertEqual(data_type.value, self._get_pattern_value(_data_type))
        self.assertEqual(name.type, 'text')
        self.assertEqual(name.object_relation, 'name')
        self.assertEqual(name.value, self._get_pattern_value(_name))
        self.assertEqual(hive.type, 'text')
        self.assertEqual(hive.object_relation, 'hive')
        self.assertEqual(hive.value, self._get_pattern_value(_hive))
        self.assertEqual(last_modified.type, 'datetime')
        self.assertEqual(last_modified.object_relation, 'last-modified')
        self.assertEqual(
            last_modified.value,
            self._datetime_from_str(self._get_pattern_value(modified_time))
        )

    def _check_registry_key_observable_object(self, attributes, observable):
        self.assertEqual(len(attributes), 6)
        data, data_type, name, key, modified_time, hive = attributes
        values = observable['values'][0]
        self.assertEqual(data.type, 'text')
        self.assertEqual(data.object_relation, 'data')
        self.assertEqual(data.value, values.data)
        self.assertEqual(data_type.type, 'text')
        self.assertEqual(data_type.object_relation, 'data-type')
        self.assertEqual(data_type.value, values.data_type)
        self.assertEqual(name.type, 'text')
        self.assertEqual(name.object_relation, 'name')
        self.assertEqual(name.value, values.name)
        self.assertEqual(key.type, 'regkey')
        self.assertEqual(key.object_relation, 'key')
        self.assertEqual(key.value, observable.key)
        self.assertEqual(hive.type, 'text')
        self.assertEqual(hive.object_relation, 'hive')
        self.assertEqual(hive.value, observable.x_misp_hive)
        return modified_time

    def _check_script_object(self, misp_object, stix_object):
        self.assertEqual(misp_object.uuid, stix_object.id.split('--')[1])
        self.assertEqual(misp_object.name, 'script')
        self._assert_multiple_equal(
            misp_object.timestamp,
            self._timestamp_from_datetime(stix_object.created),
            self._timestamp_from_datetime(stix_object.modified)
        )
        self._check_object_labels(misp_object, stix_object.labels, False)
        filename, comment, language, script, state, attachment = misp_object.attributes
        self.assertEqual(filename.value, stix_object.name)
        self.assertEqual(comment.value, stix_object.description)
        self.assertEqual(script.value, stix_object.x_misp_script)
        self.assertEqual(attachment.value, stix_object.x_misp_script_as_attachment['value'])
        self.assertEqual(
            self._get_data_value(attachment.data),
            stix_object.x_misp_script_as_attachment['data']
        )
        return language, state

    def _check_single_file_indicator_object(self, attributes, pattern):
        self.assertEqual(len(attributes), 6)
        md5, sha1, sha256, filename, size_in_bytes, entropy = attributes
        MD5, SHA1, SHA256, name, size, x_misp_entropy = pattern
        self.assertEqual(md5.type, 'md5')
        self.assertEqual(md5.object_relation, 'md5')
        self.assertEqual(md5.value, self._get_pattern_value(MD5))
        self.assertEqual(sha1.type, 'sha1')
        self.assertEqual(sha1.object_relation, 'sha1')
        self.assertEqual(sha1.value, self._get_pattern_value(SHA1))
        self.assertEqual(sha256.type, 'sha256')
        self.assertEqual(sha256.object_relation, 'sha256')
        self.assertEqual(sha256.value, self._get_pattern_value(SHA256))
        self.assertEqual(filename.type, 'filename')
        self.assertEqual(filename.object_relation, 'filename')
        self.assertEqual(filename.value, self._get_pattern_value(name))
        self.assertEqual(size_in_bytes.type, 'size-in-bytes')
        self.assertEqual(size_in_bytes.object_relation, 'size-in-bytes')
        self.assertEqual(size_in_bytes.value, self._get_pattern_value(size))
        self.assertEqual(entropy.type, 'float')
        self.assertEqual(entropy.object_relation, 'entropy')
        self.assertEqual(entropy.value, self._get_pattern_value(x_misp_entropy))

    def _check_telegram_account_indicator_object(self, attributes, pattern):
        self.assertEqual(len(attributes), 4)
        user_id, account_login, *phone_patterns = pattern[1:-1].split(' AND ')[1:]
        id_attribute, username, *phone_attributes = attributes
        self.assertEqual(id_attribute.type, 'text')
        self.assertEqual(id_attribute.object_relation, 'id')
        self.assertEqual(id_attribute.value, self._get_pattern_value(user_id))
        self.assertEqual(username.type, 'text')
        self.assertEqual(username.object_relation, 'username')
        self.assertEqual(username.value, self._get_pattern_value(account_login))
        for attribute, phone_pattern in zip(phone_attributes, phone_patterns):
            self.assertEqual(attribute.type, 'text')
            self.assertEqual(attribute.object_relation, 'phone')
            self.assertEqual(attribute.value, self._get_pattern_value(phone_pattern))

    def _check_telegram_account_observable_object(self, attributes, observable):
        self.assertEqual(len(attributes), 4)
        user_id, username, *phone_attributes = attributes
        self.assertEqual(user_id.type, 'text')
        self.assertEqual(user_id.object_relation, 'id')
        self.assertEqual(user_id.value, observable.user_id)
        self.assertEqual(username.type, 'text')
        self.assertEqual(username.object_relation, 'username')
        self.assertEqual(username.value, observable.account_login)
        for attribute, phone_value in zip(phone_attributes, observable.x_misp_phone):
            self.assertEqual(attribute.type, 'text')
            self.assertEqual(attribute.object_relation, 'phone')
            self.assertEqual(attribute.value, phone_value)

    def _check_twitter_account_indicator_object(self, attributes, pattern):
        self.assertEqual(len(attributes), 5)
        display_name, user_id, account_login, followers, *image_pattern = pattern[1:-1].split(' AND ')[1:]
        displayed_name, id_attribute, name, followers_attribute, profile_image = attributes
        self.assertEqual(displayed_name.type, 'text')
        self.assertEqual(displayed_name.object_relation, 'displayed-name')
        self.assertEqual(displayed_name.value, self._get_pattern_value(display_name))
        self.assertEqual(id_attribute.type, 'text')
        self.assertEqual(id_attribute.object_relation, 'id')
        self.assertEqual(id_attribute.value, self._get_pattern_value(user_id))
        self.assertEqual(name.type, 'text')
        self.assertEqual(name.object_relation, 'name')
        self.assertEqual(name.value, self._get_pattern_value(account_login))
        self.assertEqual(followers_attribute.type, 'text')
        self.assertEqual(followers_attribute.object_relation, 'followers')
        self.assertEqual(followers_attribute.value, self._get_pattern_value(followers))
        self.assertEqual(profile_image.type, 'attachment')
        self.assertEqual(profile_image.object_relation, 'profile-image')
        image_data, image_value = image_pattern
        self.assertEqual(profile_image.value, self._get_pattern_value(image_value))
        self.assertEqual(
            self._get_data_value(profile_image.data),
            self._get_pattern_value(image_data)
        )

    def _check_twitter_account_observable_object(self, attributes, observable):
        self.assertEqual(len(attributes), 5)
        id_attribute, name, displayed_name, followers_attribute, profile_image = attributes
        self.assertEqual(id_attribute.type, 'text')
        self.assertEqual(id_attribute.object_relation, 'id')
        self.assertEqual(id_attribute.value, observable.user_id)
        self.assertEqual(name.type, 'text')
        self.assertEqual(name.object_relation, 'name')
        self.assertEqual(name.value, observable.account_login)
        self.assertEqual(displayed_name.type, 'text')
        self.assertEqual(displayed_name.object_relation, 'displayed-name')
        self.assertEqual(displayed_name.value, observable.display_name)
        self.assertEqual(followers_attribute.type, 'text')
        self.assertEqual(followers_attribute.object_relation, 'followers')
        self.assertEqual(followers_attribute.value, observable.x_misp_followers)
        self.assertEqual(profile_image.type, 'attachment')
        self.assertEqual(profile_image.object_relation, 'profile-image')
        self.assertEqual(profile_image.value, observable.x_misp_profile_image['value'])
        self.assertEqual(
            self._get_data_value(profile_image.data),
            observable.x_misp_profile_image['data']
        )

    def _check_url_indicator_object(self, attributes, pattern):
        self.assertEqual(len(attributes), 5)
        url, domain, host, ip, port = attributes
        url_pattern, x_misp_domain, x_misp_host, x_misp_ip, x_misp_port = pattern[1:-1].split(' AND ')
        self.assertEqual(url.type, 'url')
        self.assertEqual(url.object_relation, 'url')
        self.assertEqual(url.value, self._get_pattern_value(url_pattern))
        self.assertEqual(domain.type, 'domain')
        self.assertEqual(domain.object_relation, 'domain')
        self.assertEqual(domain.value, self._get_pattern_value(x_misp_domain))
        self.assertEqual(host.type, 'hostname')
        self.assertEqual(host.object_relation, 'host')
        self.assertEqual(host.value, self._get_pattern_value(x_misp_host))
        self.assertEqual(ip.type, 'ip-dst')
        self.assertEqual(ip.object_relation, 'ip')
        self.assertEqual(ip.value, self._get_pattern_value(x_misp_ip))
        self.assertEqual(port.type, 'port')
        self.assertEqual(port.object_relation, 'port')
        self.assertEqual(port.value, self._get_pattern_value(x_misp_port))

    def _check_url_observable_object(self, attributes, URL):
        self.assertEqual(len(attributes), 5)
        url, domain, host, ip, port = attributes
        self.assertEqual(url.type, 'url')
        self.assertEqual(url.object_relation, 'url')
        self.assertEqual(url.value, URL.value)
        self.assertEqual(domain.type, 'domain')
        self.assertEqual(domain.object_relation, 'domain')
        self.assertEqual(domain.value, URL.x_misp_domain)
        self.assertEqual(host.type, 'hostname')
        self.assertEqual(host.object_relation, 'host')
        self.assertEqual(host.value, URL.x_misp_host)
        self.assertEqual(ip.type, 'ip-dst')
        self.assertEqual(ip.object_relation, 'ip')
        self.assertEqual(ip.value, URL.x_misp_ip)
        self.assertEqual(port.type, 'port')
        self.assertEqual(port.object_relation, 'port')
        self.assertEqual(port.value, URL.x_misp_port)

    def _check_user_account_indicator_object(self, attributes, pattern_list):
        self.assertEqual(len(attributes), 11)
        account_p, display_p, credential, user_id_p, account_login, last_changed_p, groups1, groups2, gid, home_dir_p, user_avatar_data, user_avatar_value = pattern_list
        account_a, display_a, password, user_id_a, username, last_changed_a, group1, group2, group_id, home_dir_a, user_avatar = attributes
        self.assertEqual(account_a.type, 'text'),
        self.assertEqual(account_a.object_relation, 'account-type')
        self.assertEqual(account_a.value, self._get_pattern_value(account_p))
        self.assertEqual(display_a.type, 'text'),
        self.assertEqual(display_a.object_relation, 'display-name')
        self.assertEqual(display_a.value, self._get_pattern_value(display_p))
        self.assertEqual(password.type, 'text'),
        self.assertEqual(password.object_relation, 'password')
        self.assertEqual(password.value, self._get_pattern_value(credential))
        self.assertEqual(user_id_a.type, 'text'),
        self.assertEqual(user_id_a.object_relation, 'user-id')
        self.assertEqual(user_id_a.value, self._get_pattern_value(user_id_p))
        self.assertEqual(username.type, 'text'),
        self.assertEqual(username.object_relation, 'username')
        self.assertEqual(username.value, self._get_pattern_value(account_login))
        self.assertEqual(last_changed_a.type, 'datetime'),
        self.assertEqual(last_changed_a.object_relation, 'password_last_changed')
        self.assertEqual(
            last_changed_a.value,
            self._datetime_from_str(self._get_pattern_value(last_changed_p))
        )
        self.assertEqual(group1.type, 'text'),
        self.assertEqual(group1.object_relation, 'group')
        self.assertEqual(group1.value, self._get_pattern_value(groups1))
        self.assertEqual(group2.type, 'text'),
        self.assertEqual(group2.object_relation, 'group')
        self.assertEqual(group2.value, self._get_pattern_value(groups2))
        self.assertEqual(group_id.type, 'text'),
        self.assertEqual(group_id.object_relation, 'group-id')
        self.assertEqual(group_id.value, self._get_pattern_value(gid))
        self.assertEqual(home_dir_a.type, 'text'),
        self.assertEqual(home_dir_a.object_relation, 'home_dir')
        self.assertEqual(home_dir_a.value, self._get_pattern_value(home_dir_p))
        self.assertEqual(user_avatar.type, 'attachment'),
        self.assertEqual(user_avatar.object_relation, 'user-avatar')
        self.assertEqual(user_avatar.value, self._get_pattern_value(user_avatar_value))
        self.assertEqual(
            self._get_data_value(user_avatar.data),
            self._get_pattern_value(user_avatar_data)
        )

    def _check_user_account_observable_object(self, attributes, observable):
        self.assertEqual(len(attributes), 11)
        username, account_type, password, display_name, user_id, user_avatar, last_changed, group_id, group1, group2, home_dir = attributes
        self.assertEqual(username.type, 'text'),
        self.assertEqual(username.object_relation, 'username')
        self.assertEqual(username.value, observable.account_login)
        self.assertEqual(account_type.type, 'text'),
        self.assertEqual(account_type.object_relation, 'account-type')
        self.assertEqual(account_type.value, observable.account_type)
        self.assertEqual(display_name.type, 'text'),
        self.assertEqual(display_name.object_relation, 'display-name')
        self.assertEqual(display_name.value, observable.display_name)
        self.assertEqual(user_id.type, 'text'),
        self.assertEqual(user_id.object_relation, 'user-id')
        self.assertEqual(user_id.value, observable.user_id)
        self.assertEqual(user_avatar.type, 'attachment'),
        self.assertEqual(user_avatar.object_relation, 'user-avatar')
        self.assertEqual(user_avatar.value, observable.x_misp_user_avatar['value'])
        self.assertEqual(
            self._get_data_value(user_avatar.data),
            observable.x_misp_user_avatar['data']
        )
        extension = observable.extensions['unix-account-ext']
        self.assertEqual(group_id.type, 'text'),
        self.assertEqual(group_id.object_relation, 'group-id')
        self.assertEqual(group_id.value, extension.gid)
        for attribute, value in zip((group1, group2), extension.groups):
            self.assertEqual(attribute.type, 'text')
            self.assertEqual(attribute.object_relation, 'group')
            self.assertEqual(attribute.value, value)
        self.assertEqual(home_dir.type, 'text')
        self.assertEqual(home_dir.object_relation, 'home_dir')
        self.assertEqual(home_dir.value, extension.home_dir)
        return password, last_changed

    def _check_vulnerability_object(self, misp_object, vulnerability):
        self.assertEqual(misp_object.uuid, vulnerability.id.split('--')[1])
        self.assertEqual(misp_object.name, vulnerability.type)
        self._assert_multiple_equal(
            misp_object.timestamp,
            self._timestamp_from_datetime(vulnerability.created),
            self._timestamp_from_datetime(vulnerability.modified)
        )
        self._check_object_labels(misp_object, vulnerability.labels, False)
        external_id, external_ref1, external_ref2 = vulnerability.external_references
        cve_id, reference1, reference2, description, created, cvss_score, published = misp_object.attributes
        self._assert_multiple_equal(
            cve_id.value,
            vulnerability.name,
            external_id.external_id
        )
        self.assertEqual(reference1.value, external_ref1.url)
        self.assertEqual(reference2.value, external_ref2.url)
        self.assertEqual(description.value, vulnerability.description)
        self.assertEqual(
            created.value,
            self._datetime_from_str(vulnerability.x_misp_created)
        )
        self.assertEqual(cvss_score.value, vulnerability.x_misp_cvss_score)
        self.assertEqual(
            published.value,
            self._datetime_from_str(vulnerability.x_misp_published)
        )

    def _check_x509_indicator_object(self, attributes, pattern):
        self.assertEqual(len(attributes), 13)
        MD5, SHA1, _issuer, spka, spke, spkm, _serial_number, _signature_algorithm, _subject, _version, _not_after, _not_before, x_misp_pem = pattern[1:-1].split(' AND ')
        md5, sha1, issuer, pia, pie, pim, serial_number, signature_algorithm, subject, version, not_after, not_before, pem = attributes
        self.assertEqual(md5.type, 'x509-fingerprint-md5')
        self.assertEqual(md5.object_relation, 'x509-fingerprint-md5')
        self.assertEqual(md5.value, self._get_pattern_value(MD5))
        self.assertEqual(sha1.type, 'x509-fingerprint-sha1')
        self.assertEqual(sha1.object_relation, 'x509-fingerprint-sha1')
        self.assertEqual(sha1.value, self._get_pattern_value(SHA1))
        self.assertEqual(issuer.type, 'text')
        self.assertEqual(issuer.object_relation, 'issuer')
        self.assertEqual(issuer.value, self._get_pattern_value(_issuer))
        self.assertEqual(pia.type, 'text')
        self.assertEqual(pia.object_relation, 'pubkey-info-algorithm')
        self.assertEqual(pia.value, self._get_pattern_value(spka))
        self.assertEqual(pie.type, 'text')
        self.assertEqual(pie.object_relation, 'pubkey-info-exponent')
        self.assertEqual(pie.value, self._get_pattern_value(spke))
        self.assertEqual(pim.type, 'text')
        self.assertEqual(pim.object_relation, 'pubkey-info-modulus')
        self.assertEqual(pim.value, self._get_pattern_value(spkm))
        self.assertEqual(serial_number.type, 'text')
        self.assertEqual(serial_number.object_relation, 'serial-number')
        self.assertEqual(serial_number.value, self._get_pattern_value(_serial_number))
        self.assertEqual(signature_algorithm.type, 'text')
        self.assertEqual(signature_algorithm.object_relation, 'signature_algorithm')
        self.assertEqual(signature_algorithm.value, self._get_pattern_value(_signature_algorithm))
        self.assertEqual(subject.type, 'text')
        self.assertEqual(subject.object_relation, 'subject')
        self.assertEqual(subject.value, self._get_pattern_value(_subject))
        self.assertEqual(version.type, 'text')
        self.assertEqual(version.object_relation, 'version')
        self.assertEqual(version.value, self._get_pattern_value(_version))
        self.assertEqual(not_after.type, 'datetime')
        self.assertEqual(not_after.object_relation, 'validity-not-after')
        self.assertEqual(
            not_after.value,
            self._datetime_from_str(
                self._get_pattern_value(_not_after)
            )
        )
        self.assertEqual(not_before.type, 'datetime')
        self.assertEqual(not_before.object_relation, 'validity-not-before')
        self.assertEqual(
            not_before.value,
            self._datetime_from_str(
                self._get_pattern_value(_not_before)
            )
        )
        self.assertEqual(pem.type, 'text')
        self.assertEqual(pem.object_relation, 'pem')
        self.assertEqual(pem.value, self._get_pattern_value(x_misp_pem))

    def _check_x509_observable_object(self, attributes, observable):
        self.assertEqual(len(attributes), 13)
        md5, sha1, issuer, serial_number, signature_algorithm, subject, pia, pie, pim, not_after, not_before, version, pem = attributes
        self.assertEqual(md5.type, 'x509-fingerprint-md5')
        self.assertEqual(md5.object_relation, 'x509-fingerprint-md5')
        self.assertEqual(md5.value, observable.hashes['MD5'])
        self.assertEqual(sha1.type, 'x509-fingerprint-sha1')
        self.assertEqual(sha1.object_relation, 'x509-fingerprint-sha1')
        self.assertEqual(sha1.value, observable.hashes['SHA-1'])
        self.assertEqual(issuer.type, 'text')
        self.assertEqual(issuer.object_relation, 'issuer')
        self.assertEqual(issuer.value, observable.issuer)
        self.assertEqual(serial_number.type, 'text')
        self.assertEqual(serial_number.object_relation, 'serial-number')
        self.assertEqual(serial_number.value, observable.serial_number)
        self.assertEqual(signature_algorithm.type, 'text')
        self.assertEqual(signature_algorithm.object_relation, 'signature_algorithm')
        self.assertEqual(signature_algorithm.value, observable.signature_algorithm)
        self.assertEqual(subject.type, 'text')
        self.assertEqual(subject.object_relation, 'subject')
        self.assertEqual(subject.value, observable.subject)
        self.assertEqual(pia.type, 'text')
        self.assertEqual(pia.object_relation, 'pubkey-info-algorithm')
        self.assertEqual(pia.value, observable.subject_public_key_algorithm)
        self.assertEqual(pie.type, 'text')
        self.assertEqual(pie.object_relation, 'pubkey-info-exponent')
        self.assertEqual(pie.value, observable.subject_public_key_exponent)
        self.assertEqual(pim.type, 'text')
        self.assertEqual(pim.object_relation, 'pubkey-info-modulus')
        self.assertEqual(pim.value, observable.subject_public_key_modulus)
        self.assertEqual(not_after.type, 'datetime')
        self.assertEqual(not_after.object_relation, 'validity-not-after')
        self.assertEqual(not_after.value, observable.validity_not_after)
        self.assertEqual(not_before.type, 'datetime')
        self.assertEqual(not_before.object_relation, 'validity-not-before')
        self.assertEqual(not_before.value, observable.validity_not_before)
        self.assertEqual(version.type, 'text')
        self.assertEqual(version.object_relation, 'version')
        self.assertEqual(version.value, observable.version)
        self.assertEqual(pem.type, 'text')
        self.assertEqual(pem.object_relation, 'pem')
        self.assertEqual(pem.value, observable.x_misp_pem)

    ################################################################################
    #                              UTILITY FUNCTIONS.                              #
    ################################################################################

    @staticmethod
    def _get_parsed_email_pattern(full_pattern):
        email_pattern = defaultdict(list)
        for pattern in full_pattern[1:-1].split(' AND '):
            identifier, value = pattern.split(' = ')
            email_pattern[identifier.split(':')[1]].append(value.strip("'"))
        return {key: value[0] if len(value) == 1 else value for key, value in email_pattern.items()}

    @staticmethod
    def _get_parsed_file_and_pe_pattern(full_pattern):
        file_pattern = []
        pe_pattern = []
        section_pattern = []
        for pattern in full_pattern[1:-1].split(' AND '):
            if ":extensions.'windows-pebinary-ext'." in pattern:
                if '.sections[' in pattern:
                    section_pattern.append(pattern)
                else:
                    pe_pattern.append(pattern)
            else:
                file_pattern.append(pattern)
        return file_pattern, pe_pattern, section_pattern

    @staticmethod
    def _get_parsed_file_pattern(full_pattern):
        file_pattern = []
        for pattern in full_pattern[1:-1].split(' AND '):
            if 'content_ref' not in pattern:
                file_pattern.append(pattern)
                continue
            if any(feature in pattern for feature in ('payload_bin', 'filename', 'hashes')):
                file_pattern.append(pattern)
        return file_pattern<|MERGE_RESOLUTION|>--- conflicted
+++ resolved
@@ -47,10 +47,6 @@
             category_label,
             f'misp:meta-category="{getattr(misp_object, "meta-category")}"'
         )
-
-    @staticmethod
-    def _datetime_to_str(datetime_value):
-        return datetime.strftime(datetime_value, '%Y-%m-%dT%H:%M:%SZ')
 
     @staticmethod
     def _get_data_value(data):
@@ -1407,13 +1403,8 @@
         self.assertEqual(first_seen.type, 'datetime')
         self.assertEqual(first_seen.object_relation, 'first-seen')
         self.assertEqual(
-<<<<<<< HEAD
-            self._datetime_to_str(first_seen.value),
-            self._get_pattern_value(start)
-=======
             first_seen.value,
             self._datetime_from_str(self._get_pattern_value(start))
->>>>>>> e57250c8
         )
 
     def _check_ip_port_observable_object(self, attributes, observables):
@@ -1592,14 +1583,10 @@
         self.assertEqual(dst_port.value, self._get_pattern_value(_dst_port))
         self.assertEqual(first_seen.type, 'datetime')
         self.assertEqual(first_seen.object_relation, 'first-packet-seen')
-<<<<<<< HEAD
-        self.assertEqual(self._datetime_to_str(first_seen.value), self._get_pattern_value(start))
-=======
         self.assertEqual(
             first_seen.value,
             self._datetime_from_str(self._get_pattern_value(start))
         )
->>>>>>> e57250c8
         self.assertEqual(tcp_flags.type, 'text')
         self.assertEqual(tcp_flags.object_relation, 'tcp-flags')
         self.assertEqual(tcp_flags.value, self._get_pattern_value(flags))
