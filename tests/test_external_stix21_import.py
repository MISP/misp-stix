#!/usr/bin/env python
# -*- coding: utf-8 -*-

from .test_external_stix21_bundles import TestExternalSTIX21Bundles
from ._test_stix import TestSTIX21
from ._test_stix_import import TestExternalSTIX2Import, TestSTIX21Import
from datetime import datetime
from uuid import uuid5

_ACS_EXTENSION_ID = 'extension-definition--3a65884d-005a-4290-8335-cb2d778a83ce'


class TestExternalSTIX21Import(TestExternalSTIX2Import, TestSTIX21, TestSTIX21Import):

    ############################################################################
    #                         MISP EVENT IMPORT TESTS.                         #
    ############################################################################

    def _check_acs_marking_features(self, meta, definition):
        for key, value in definition.items():
            if key == 'extension_type':
                continue
            if key == 'access_privilege':
                access_privileges = []
                for privilege in value:
                    action = privilege['privilege_action']
                    access_privileges.append(action)
                    feature = f'access_privilege.{action}'
                    self.assertEqual(
                        meta[f'{feature}.rule_effect'], privilege['rule_effect']
                    )
                    for scope, scopes in privilege['privilege_scope'].items():
                        self.assertEqual(
                            meta[f'{feature}.privilege_scope.{scope}'], scopes
                        )
                self.assertEqual(
                    meta['access_privilege.privilege_action'],
                    access_privileges
                )
                continue
            if key == 'control_set':
                for feature, control in value.items():
                    self.assertEqual(meta[f'control_set.{feature}'], control)
                continue
            self.assertEqual(meta[key], value)

    def test_stix21_bundle_with_acs_marking(self):
        bundle = TestExternalSTIX21Bundles.get_bundle_with_acs_marking()
        self.parser.load_stix_bundle(bundle)
        self.parser.parse_stix_bundle()
        event = self.parser.misp_event
        _, grouping, ip_address, marking1, marking2 = bundle.objects
        self._check_misp_event_features_from_grouping(event, grouping)
        self.assertEqual(len(event.galaxies), 1)
        event_galaxy = event.galaxies[0]
        self.assertEqual(event_galaxy.name, 'STIX 2.1 ACS Marking')
        self.assertEqual(len(event_galaxy.clusters), 2)
        cluster1, cluster2 = event_galaxy.clusters
        definition1 = marking1.extensions[_ACS_EXTENSION_ID]
        self.assertEqual(cluster1.value, definition1['name'])
        self._check_acs_marking_features(cluster1.meta, definition1)
        definition2 = marking2.extensions[_ACS_EXTENSION_ID]
        self.assertEqual(cluster2.value, definition2['name'])
        self._check_acs_marking_features(cluster2.meta, definition2)
        self.assertEqual(len(event.attributes), 1)
        attribute = event.attributes[0]
        self.assertEqual(attribute.type, 'ip-dst')
        self.assertEqual(attribute.uuid, ip_address.id.split('--')[1])
        self.assertEqual(attribute.value, ip_address.value)

    def test_stix21_bundle_with_analyst_data(self):
        bundle = TestExternalSTIX21Bundles.get_bundle_with_analyst_data()
        self.parser.load_stix_bundle(bundle)
        self.parser.parse_stix_bundle()
        event = self.parser.misp_event
        (_, grouping, attr_indicator, attr_opinion, _, ip_address, attr_note,
         obj_indicator, obj_opinion, obj_note, grouping_note) = bundle.objects
        self._check_misp_event_features_from_grouping(event, grouping)
        attribute1, attribute2 = event.attributes
        self.assertEqual(attribute1.uuid, attr_indicator.id.split('--')[1])
        self._check_misp_opinion(attribute1.opinions[0], attr_opinion)
        self.assertEqual(attribute2.uuid, ip_address.id.split('--')[1])
        self._check_misp_note(attribute2.notes[0], attr_note)
        file_object = event.objects[0]
        self.assertEqual(file_object.uuid, obj_indicator.id.split('--')[1])
        self._check_misp_note(file_object.notes[0], obj_note)
        self._check_misp_opinion(file_object.opinions[0], obj_opinion)
        self._check_misp_note(event.notes[0], grouping_note)

    def test_stix21_bundle_with_event_title_and_producer(self):
        bundle = TestExternalSTIX21Bundles.get_bundle_without_grouping()
        self.parser.load_stix_bundle(bundle)
        self.parser.parse_stix_bundle(
            title='Malicious IP addresses report',
            producer='MISP Project'
        )
        event = self.parser.misp_event
        self.assertEqual(event.info, f'{self.parser.event_title}')
        self.assertEqual(
            event.tags[0]['name'],
            f'misp-galaxy:producer="{self.parser.producer}"'
        )

    def test_stix21_bundle_with_grouping_description(self):
        bundle = TestExternalSTIX21Bundles.get_bundle_with_grouping_description()
        self.parser.load_stix_bundle(bundle)
        self.parser.parse_stix_bundle()
        event = self.parser.misp_event
        _, grouping, indicator = bundle.objects
        self._check_misp_event_features_from_grouping(event, grouping)
        self.assertEqual(event.attributes[0].uuid, indicator.id.split('--')[1])
        event_report = event.event_reports[0]
        self.assertEqual(
            event_report.uuid,
            uuid5(self._UUIDv4, f'description - {grouping.id}')
        )
        self.assertEqual(event_report.content, grouping.description)
        self.assertEqual(event_report.name, 'STIX 2.1 grouping description')
        self.assertEqual(event_report.timestamp, grouping.modified)

    def test_stix21_bundle_with_unreferenced_objects(self):
        bundle = TestExternalSTIX21Bundles.get_bundle_with_unreferenced_objects()
        self.parser.load_stix_bundle(bundle)
        self.parser.parse_stix_bundle()
        event = self.parser.misp_event
        (_, indicator1, grouping, indicator2, ip1, ip2, ip3, malware1,
         malware2, marking1, marking2, _) = bundle.objects
        self._check_misp_event_features_from_grouping(event, grouping)
        self.assertEqual(len(event.attributes), 5)
        attribute1, attribute2, *attributes = event.attributes
        self._assert_multiple_equal(attribute1.type, attribute2.type, 'ip-dst')
        self.assertEqual(attribute1.uuid, indicator2.id.split('--')[1])
        self.assertEqual(attribute1.value, indicator2.pattern.split(' = ')[1].strip("']"))
        self.assertEqual(len(attribute1.galaxies), 2)
        extension_definition = marking1.extensions[_ACS_EXTENSION_ID]
        names = ('ACS Marking', 'Malware')
        for galaxy, name, stix_object in zip(attribute1.galaxies, names, (extension_definition, malware2)):
            self.assertEqual(galaxy.name, f'STIX 2.1 {name}')
            self.assertEqual(galaxy.clusters[0].value, stix_object['name'])
        self.assertEqual(len(attribute1.tags), 5)
        attribute_tags = tuple(tag.name for tag in attribute1.tags)
        for access_privilege in extension_definition['access_privilege']:
            tag = f'acs-marking:privilege_action="{access_privilege["privilege_action"]}"'
            self.assertIn(tag, attribute_tags)
        control_set = extension_definition['control_set']
        self.assertIn(
            f'acs-marking:classification="{control_set["classification"]}"',
            attribute_tags
        )
        self.assertIn(
            f'acs-marking:formal_determination="{control_set["formal_determination"][0]}"',
            attribute_tags
        )
        for attribute, indicator in zip((attribute1, attribute2), (indicator2, indicator1)):
            self.assertEqual(attribute.uuid, indicator.id.split('--')[1])
            self.assertEqual(attribute.value, indicator.pattern.split(' = ')[1].strip("']"))
        for attribute, observable in zip(attributes, (ip1, ip3, ip2)):
            self.assertEqual(attribute.type, 'ip-dst')
            self.assertEqual(attribute.uuid, observable.id.split('--')[1])
            self.assertEqual(attribute.value, observable.value)
        extension_definition = marking2.extensions[_ACS_EXTENSION_ID]
        for galaxy, name, stix_object in zip(event.galaxies, names, (extension_definition, malware1)):
            self.assertEqual(galaxy.name, f'STIX 2.1 {name}')
            self.assertEqual(galaxy.clusters[0].value, stix_object['name'])
        event_tags = tuple(
            tag.name for tag in event.tags
            if tag.name != 'misp-galaxy:producer="MISP-Project"'
        )
        self.assertEqual(len(event_tags), 4)
        control_set = extension_definition['control_set']
        self.assertIn(
            f'acs-marking:classification="{control_set["classification"]}"',
            event_tags
        )
        for entity in control_set['entity']:
            self.assertIn(f'acs-marking:entity="{entity}"', event_tags)

    ############################################################################
    #                        MISP GALAXIES IMPORT TESTS                        #
    ############################################################################

    def test_stix21_bundle_with_attack_pattern_galaxy(self):
        bundle = TestExternalSTIX21Bundles.get_bundle_with_attack_pattern_galaxy()
        self.parser.load_stix_bundle(bundle)
        self.parser.parse_stix_bundle()
        event = self.parser.misp_event
        _, grouping, event_ap, indicator, attribute_ap, _ = bundle.objects
        self._check_misp_event_features_from_grouping(event, grouping)
        meta = self._check_galaxy_features(event.galaxies, event_ap)
        killchain = event_ap.kill_chain_phases[0]
        self.assertEqual(
            meta['kill_chain'],
            [f'{killchain.kill_chain_name}:{killchain.phase_name}']
        )
        self.assertEqual(
            meta['external_id'],
            event_ap.external_references[0].external_id
        )
        self.assertEqual(meta['synonyms'], event_ap.aliases)
        self.assertEqual(len(event.attributes), 1)
        attribute = event.attributes[0]
        self.assertEqual(attribute.uuid, indicator.id.split('--')[1])
        meta = self._check_galaxy_features(attribute.galaxies, attribute_ap)
        killchain = attribute_ap.kill_chain_phases[0]
        self.assertEqual(
            meta['kill_chain'],
            [f'{killchain.kill_chain_name}:{killchain.phase_name}']
        )

    def test_stix21_bundle_with_campaign_galaxy(self):
        bundle = TestExternalSTIX21Bundles.get_bundle_with_campaign_galaxy()
        self.parser.load_stix_bundle(bundle)
        self.parser.parse_stix_bundle()
        event = self.parser.misp_event
        _, grouping, event_campaign, indicator, attribute_campaign, _ = bundle.objects
        self._check_misp_event_features_from_grouping(event, grouping)
        meta = self._check_galaxy_features(event.galaxies, event_campaign)
        self.assertEqual(meta['synonyms'], event_campaign.aliases)
        self.assertEqual(meta['objective'], event_campaign.objective)
        self.assertEqual(len(event.attributes), 1)
        attribute = event.attributes[0]
        self.assertEqual(attribute.uuid, indicator.id.split('--')[1])
<<<<<<< HEAD
        self._check_galaxy_features(attribute.galaxies, attribute_campaign)
=======
        meta = self._check_galaxy_features(attribute.galaxies, attribute_campaign)
        self.assertTrue(meta['first_seen'] == attribute_campaign.first_seen)
        for field in ('created', 'modified'):
            self.assertEqual(
                meta[field],
                datetime.strftime(
                    getattr(attribute_campaign, field), '%Y-%m-%dT%H:%M:%S.%fZ'
                )
            )
>>>>>>> 70719f89

    def test_stix21_bundle_with_course_of_action_galaxy(self):
        bundle = TestExternalSTIX21Bundles.get_bundle_with_course_of_action_galaxy()
        self.parser.load_stix_bundle(bundle)
        self.parser.parse_stix_bundle()
        event = self.parser.misp_event
        _, grouping, event_coa, indicator, attribute_coa, _ = bundle.objects
        self._check_misp_event_features_from_grouping(event, grouping)
        meta = self._check_galaxy_features(event.galaxies, event_coa)
        self.assertEqual(
            meta['refs'],
            [reference.url for reference in event_coa.external_references]
        )
        self.assertEqual(len(event.attributes), 1)
        attribute = event.attributes[0]
        self.assertEqual(attribute.uuid, indicator.id.split('--')[1])
        meta = self._check_galaxy_features(attribute.galaxies, attribute_coa)
        url, external_id = attribute_coa.external_references
        self.assertEqual(meta['refs'], [url.url])
        self.assertEqual(meta['external_id'], external_id.external_id)

    def test_stix21_bundle_with_intrusion_set_galaxy(self):
        bundle = TestExternalSTIX21Bundles.get_bundle_with_intrusion_set_galaxy()
        self.parser.load_stix_bundle(bundle)
        self.parser.parse_stix_bundle()
        event = self.parser.misp_event
        _, grouping, event_is, indicator, attribute_is, _ = bundle.objects
        self._check_misp_event_features_from_grouping(event, grouping)
        meta = self._check_galaxy_features(event.galaxies, event_is)
        self.assertEqual(meta['synonyms'], event_is.aliases)
        self.assertEqual(meta['goals'], event_is.goals)
        self.assertEqual(meta['resource_level'], event_is.resource_level)
        self.assertEqual(meta['primary_motivation'], event_is.primary_motivation)
        self.assertEqual(len(event.attributes), 1)
        attribute = event.attributes[0]
        self.assertEqual(attribute.uuid, indicator.id.split('--')[1])
        meta = self._check_galaxy_features(attribute.galaxies, attribute_is)
        self.assertEqual(meta['synonyms'], attribute_is.aliases)
        self.assertEqual(meta['resource_level'], attribute_is.resource_level)
        self.assertEqual(meta['primary_motivation'], attribute_is.primary_motivation)

    def test_stix21_bundle_with_location_galaxy(self):
        bundle = TestExternalSTIX21Bundles.get_bundle_with_location_galaxy()
        self.parser.load_stix_bundle(bundle)
        self.parser.parse_stix_bundle()
        event = self.parser.misp_event
        _, grouping, event_location, indicator, attribute_location, _ = bundle.objects
        self._check_misp_event_features_from_grouping(event, grouping)
        country_meta = self._check_galaxy_features(
            event.galaxies, event_location
        )
        self.assertEqual(country_meta['country'], event_location.country)
        self.assertEqual(country_meta['region'], event_location.region)
        self.assertEqual(len(event.attributes), 1)
        attribute = event.attributes[0]
        self.assertEqual(attribute.uuid, indicator.id.split('--')[1])
        region_meta = self._check_galaxy_features(
            attribute.galaxies, attribute_location
        )
        self.assertEqual(
            region_meta['administrative_area'],
            attribute_location.administrative_area
        )
        self.assertEqual(region_meta['country'], attribute_location.country)

    def test_stix21_bundle_with_malware_galaxy(self):
        bundle = TestExternalSTIX21Bundles.get_bundle_with_malware_galaxy()
        self.parser.load_stix_bundle(bundle)
        self.parser.parse_stix_bundle()
        event = self.parser.misp_event
        _, grouping, event_malware, indicator, attribute_malware, _ = bundle.objects
        self._check_misp_event_features_from_grouping(event, grouping)
        meta = self._check_galaxy_features(event.galaxies, event_malware)
        self.assertEqual(meta['synonyms'], event_malware.aliases)
        self.assertEqual(
            meta['architecture_execution_envs'],
            event_malware.architecture_execution_envs
        )
        self.assertEqual(meta['capabilities'], event_malware.capabilities)
        self.assertEqual(
            meta['implementation_languages'],
            event_malware.implementation_languages
        )
        self.assertEqual(meta['is_family'], event_malware.is_family)
        self.assertEqual(meta['malware_types'], event_malware.malware_types)
        self.assertEqual(len(event.attributes), 1)
        attribute = event.attributes[0]
        self.assertEqual(attribute.uuid, indicator.id.split('--')[1])
        meta = self._check_galaxy_features(attribute.galaxies, attribute_malware)
        self.assertEqual(meta['malware_types'], attribute_malware.malware_types)

    def test_stix21_bundle_with_threat_actor_galaxy(self):
        bundle = TestExternalSTIX21Bundles.get_bundle_with_threat_actor_galaxy()
        self.parser.load_stix_bundle(bundle)
        self.parser.parse_stix_bundle()
        event = self.parser.misp_event
        _, grouping, event_ta, indicator, attribute_ta, _ = bundle.objects
        self._check_misp_event_features_from_grouping(event, grouping)
        meta = self._check_galaxy_features(event.galaxies, event_ta)
        self.assertEqual(meta['synonyms'], event_ta.aliases)
        self.assertEqual(meta['roles'], event_ta.roles)
        self.assertEqual(meta['resource_level'], event_ta.resource_level)
        self.assertEqual(meta['primary_motivation'], event_ta.primary_motivation)
        self.assertEqual(meta['threat_actor_types'], event_ta.threat_actor_types)
        self.assertEqual(len(event.attributes), 1)
        attribute = event.attributes[0]
        self.assertEqual(attribute.uuid, indicator.id.split('--')[1])
        meta = self._check_galaxy_features(attribute.galaxies, attribute_ta)
        self.assertEqual(meta['synonyms'], attribute_ta.aliases)
        self.assertEqual(meta['roles'], attribute_ta.roles)
        self.assertEqual(meta['resource_level'], attribute_ta.resource_level)
        self.assertEqual(meta['primary_motivation'], attribute_ta.primary_motivation)
        self.assertEqual(meta['threat_actor_types'], attribute_ta.threat_actor_types)

    def test_stix21_bundle_with_tool_galaxy(self):
        bundle = TestExternalSTIX21Bundles.get_bundle_with_tool_galaxy()
        self.parser.load_stix_bundle(bundle)
        self.parser.parse_stix_bundle()
        event = self.parser.misp_event
        _, grouping, event_tool, indicator, attribute_tool, _ = bundle.objects
        self._check_misp_event_features_from_grouping(event, grouping)
        meta = self._check_galaxy_features(event.galaxies, event_tool)
        killchain = event_tool.kill_chain_phases[0]
        self.assertEqual(
            meta['kill_chain'],
            [f'{killchain.kill_chain_name}:{killchain.phase_name}']
        )
        self.assertEqual(meta['tool_types'], event_tool.tool_types)
        self.assertEqual(len(event.attributes), 1)
        attribute = event.attributes[0]
        self.assertEqual(attribute.uuid, indicator.id.split('--')[1])
        meta = self._check_galaxy_features(attribute.galaxies, attribute_tool)
        self.assertEqual(
            meta['refs'], [attribute_tool.external_references[0].url]
        )
        killchain = attribute_tool.kill_chain_phases[0]
        self.assertEqual(
            meta['kill_chain'],
            [f'{killchain.kill_chain_name}:{killchain.phase_name}']
        )
        self.assertEqual(meta['tool_types'], attribute_tool.tool_types)
        self.assertEqual(meta['tool_version'], attribute_tool.tool_version)

    def test_stix21_bundle_with_vulnerability_galaxy(self):
        bundle = TestExternalSTIX21Bundles.get_bundle_with_vulnerability_galaxy()
        self.parser.load_stix_bundle(bundle)
        self.parser.parse_stix_bundle()
        event = self.parser.misp_event
        _, grouping, event_vuln, indicator, attribute_vuln, _ = bundle.objects
        self._check_misp_event_features_from_grouping(event, grouping)
        meta = self._check_galaxy_features(event.galaxies, event_vuln)
        self.assertEqual(
            meta['external_id'], event_vuln.external_references[0].external_id
        )
        self.assertEqual(len(event.attributes), 1)
        attribute = event.attributes[0]
        self.assertEqual(attribute.uuid, indicator.id.split('--')[1])
        meta = self._check_galaxy_features(attribute.galaxies, attribute_vuln)
        self.assertEqual(
            meta['external_id'],
            attribute_vuln.external_references[0].external_id
        )

    ############################################################################
    #                    OBSERVED DATA OBJECTS IMPORT TESTS                    #
    ############################################################################

    def _check_archive_file_object(self, misp_object, observed_data, observable_object):
        self.assertEqual(misp_object.name, 'file')
        self.assertEqual(misp_object.uuid, observable_object.id.split('--')[1])
        self.assertEqual(misp_object.timestamp, observed_data.modified)
        comment = observable_object.extensions['archive-ext'].comment
        self.assertEqual(
            misp_object.comment,
            f'{comment} - Observed Data ID: {observed_data.id}'
        )
        self._check_archive_file_fields(misp_object, observable_object)

    def _check_artifact_object(self, misp_object, observed_data, artifact):
        self.assertEqual(misp_object.name, 'artifact')
        self._check_misp_object_fields(misp_object, observed_data, artifact.id)
        self._check_artifact_fields(misp_object, artifact)

    def _check_as_attribute(self, attribute, observed_data, autonomous_system):
        self._check_misp_object_fields(attribute, observed_data, autonomous_system.id)
        self.assertEqual(attribute.type, 'AS')
        self.assertEqual(attribute.value, f'AS{autonomous_system.number}')

    def _check_as_object(self, misp_object, observed_data, autonomous_system):
        self.assertEqual(misp_object.name, 'asn')
        self._check_misp_object_fields(misp_object, observed_data, autonomous_system.id)
        self._check_as_fields(misp_object, autonomous_system)

    def _check_content_ref_object(self, misp_object, observed_data, artifact):
        self.assertEqual(misp_object.name, 'artifact')
        self._check_misp_object_fields(misp_object, observed_data, artifact.id)
        self._check_content_ref_fields(misp_object, artifact)

    def _check_directory_object(self, misp_object, observed_data, directory):
        self.assertEqual(misp_object.name, 'directory')
        self._check_misp_object_fields(misp_object, observed_data, directory.id)
        atime, ctime, mtime = self._check_directory_fields(
            misp_object, directory, directory.id
        )
        self.assertEqual(atime, directory.atime)
        self.assertEqual(ctime, directory.ctime)
        self.assertEqual(mtime, directory.mtime)

    def _check_email_address_attribute(self, observed_data, address, email_address):
        self._check_misp_object_fields(address, observed_data, email_address.id)
        self.assertEqual(address.type, 'email')
        self.assertEqual(address.value, email_address.value)

    def _check_email_address_attribute_with_display_name(
            self, observed_data, address, display_name, email_address):
        self._check_misp_object_fields(
            address, observed_data,
            f'{email_address.id} - email - {email_address.value}',
            email_address.id, multiple=True
        )
        self.assertEqual(address.type, 'email')
        self.assertEqual(address.value, email_address.value)
        self._check_misp_object_fields(
            display_name, observed_data,
            f'{email_address.id} - email-dst-display-name - {email_address.display_name}',
            email_address.id, multiple=True
        )
        self.assertEqual(display_name.type, 'email-dst-display-name')
        self.assertEqual(display_name.value, email_address.display_name)

    def _check_email_artifact_object(self, misp_object, observed_data, artifact):
        self.assertEqual(misp_object.name, 'artifact')
        self._check_misp_object_fields(misp_object, observed_data, artifact.id)
        self._check_email_artifact_object_fields(misp_object, artifact)

    def _check_email_file_object(self, misp_object, observed_data, _file):
        self.assertEqual(misp_object.name, 'file')
        self._check_misp_object_fields(misp_object, observed_data, _file.id)
        self._check_email_file_object_fields(misp_object, _file)

    def _check_email_object(self, misp_object, observed_data, email_message,
                            from_address, to_address, cc_address):
        self.assertEqual(misp_object.name, 'email')
        self._check_misp_object_fields(misp_object, observed_data, email_message.id)
        self._check_email_object_fields(
            misp_object, email_message, from_address, to_address, cc_address
        )

    def _check_file_and_pe_objects(self, observed_data, observable_object,
                                   file_object, pe_object, *sections):
        self.assertEqual(file_object.name, 'file')
        self._check_misp_object_fields(file_object, observed_data, observable_object.id)
        self._check_file_with_pe_fields(file_object, observable_object)
        self.assertEqual(len(file_object.references), 1)
        file_reference = file_object.references[0]
        self.assertEqual(file_reference.referenced_uuid, pe_object.uuid)
        self.assertEqual(file_reference.relationship_type, 'includes')
        self.assertEqual(pe_object.name, 'pe')
        object_id = f'{observable_object.id} - windows-pebinary-ext'
        self._check_misp_object_fields(
            pe_object, observed_data, object_id, multiple=True
        )
        extension = observable_object.extensions['windows-pebinary-ext']
        self._check_pe_fields(pe_object, extension, object_id)
        self.assertEqual(len(pe_object.references), len(sections))
        for reference, section in zip(pe_object.references, sections):
            self.assertEqual(reference.referenced_uuid, section.uuid)
            self.assertEqual(reference.relationship_type, 'includes')
        for index, section in enumerate(sections):
            self.assertEqual(section.name, 'pe-section')
            section_id = f'{object_id} - sections - {index}'
            self._check_misp_object_fields(
                section, observed_data, section_id, multiple=True
            )
            self._check_pe_section_fields(
                section, extension.sections[index], section_id
            )

    def _check_file_object(self, misp_object, observed_data, observable_object, *object_ids):
        self.assertEqual(misp_object.name, 'file')
        self._check_misp_object_fields(
            misp_object, observed_data, observable_object.id, *object_ids
        )
        self._check_file_fields(misp_object, observable_object)

    def _check_generic_attribute(
            self, observed_data, observable_object, attribute,
            attribute_type, feature='value'):
        self._check_misp_object_fields(attribute, observed_data, observable_object.id)
        self.assertEqual(attribute.type, attribute_type)
        self.assertEqual(attribute.value, getattr(observable_object, feature))

    def _check_misp_object_fields(self, misp_object, observed_data, object_id,
                                  *additional_ids, multiple=False):
        if multiple:
            self.assertEqual(misp_object.uuid, uuid5(self._UUIDv4, object_id))
        else:
            self.assertEqual(misp_object.uuid, object_id.split('--')[1])
        comments = (
            f'Observed Data ID: {additional_id}'
            if additional_id.startswith('observed-data--') else
            f'Observable object ID: {additional_id}'
            for additional_id in additional_ids
        )
        self.assertEqual(
            misp_object.comment,
            f"Observed Data ID: {f' - '.join((observed_data.id, *comments))}"
        )
        if not (observed_data.modified == observed_data.first_observed == observed_data.last_observed):
            self.assertEqual(misp_object.first_seen, observed_data.first_observed)
            self.assertEqual(misp_object.last_seen, observed_data.last_observed)
        self.assertEqual(misp_object.timestamp, observed_data.modified)

    def _check_network_traffic_fields(self, attributes, network_traffic, src_ip, dst_ip):
        src_port, dst_port, src_return, dst_return, *protocols, ip_src, ip_dst = attributes
        self.assertEqual(src_port.type, 'port')
        self.assertEqual(src_port.object_relation, 'src_port')
        self.assertEqual(src_port.value, network_traffic.src_port)
        self.assertEqual(
            src_port.uuid,
            uuid5(
                self._UUIDv4,
                f'{network_traffic.id} - src_port - {src_port.value}'
            )
        )
        self.assertEqual(dst_port.type, 'port')
        self.assertEqual(dst_port.object_relation, 'dst_port')
        self.assertEqual(dst_port.value, network_traffic.dst_port)
        self.assertEqual(
            dst_port.uuid,
            uuid5(
                self._UUIDv4,
                f'{network_traffic.id} - dst_port - {dst_port.value}'
            )
        )
        for index, protocol in enumerate(protocols):
            protocol_value = network_traffic.protocols[index].upper()
            self.assertEqual(protocol.type, 'text')
            self.assertEqual(protocol.object_relation, 'protocol')
            self.assertEqual(protocol.value, protocol_value)
            self.assertEqual(
                protocol.uuid,
                uuid5(
                    self._UUIDv4,
                    f'{network_traffic.id} - protocol - {protocol_value}'
                )
            )
        self.assertEqual(ip_src.type, 'ip-src')
        self.assertEqual(ip_src.object_relation, 'src_ip')
        self.assertEqual(ip_src.value, src_ip.value)
        self.assertEqual(
            ip_src.uuid,
            uuid5(
                self._UUIDv4,
                f'{network_traffic.id} - {src_ip.id} - src_ip - {src_ip.value}'
            )
        )
        self.assertEqual(ip_dst.type, 'ip-dst')
        self.assertEqual(ip_dst.object_relation, 'dst_ip')
        self.assertEqual(ip_dst.value, dst_ip.value)
        self.assertEqual(
            ip_dst.uuid,
            uuid5(
                self._UUIDv4,
                f'{network_traffic.id} - {dst_ip.id} - dst_ip - {dst_ip.value}'
            )
        )
        return src_return, dst_return

    def _check_network_traffic_object_with_packet_counts(
            self, misp_object, obbserved_data, network_traffic,
            src_ip, dst_ip, attributes_count):
        self.assertEqual(misp_object.name, 'network-traffic')
        self._check_misp_object_fields(misp_object, obbserved_data, network_traffic.id)
        attributes = misp_object.attributes
        self.assertEqual(len(attributes), attributes_count)
        src_packets, dst_packets = self._check_network_traffic_fields(
            attributes, network_traffic, src_ip, dst_ip
        )
        self.assertEqual(src_packets.type, 'counter')
        self.assertEqual(src_packets.object_relation, 'src_packets')
        self.assertEqual(src_packets.value, network_traffic.src_packets)
        self.assertEqual(
            src_packets.uuid,
            uuid5(
                self._UUIDv4,
                f'{network_traffic.id} - src_packets - {src_packets.value}'
            )
        )
        self.assertEqual(dst_packets.type, 'counter')
        self.assertEqual(dst_packets.object_relation, 'dst_packets')
        self.assertEqual(dst_packets.value, network_traffic.dst_packets)
        self.assertEqual(
            dst_packets.uuid,
            uuid5(
                self._UUIDv4,
                f'{network_traffic.id} - dst_packets - {dst_packets.value}'
            )
        )

    def _check_network_traffic_object_with_packet_sizes(
            self, misp_object, obbserved_data, network_traffic,
            src_ip, dst_ip, attributes_count):
        self.assertEqual(misp_object.name, 'network-traffic')
        self._check_misp_object_fields(misp_object, obbserved_data, network_traffic.id)
        attributes = misp_object.attributes
        self.assertEqual(len(attributes), attributes_count)
        src_bytes, dst_bytes = self._check_network_traffic_fields(
            attributes, network_traffic, src_ip, dst_ip
        )
        self.assertEqual(src_bytes.type, 'size-in-bytes')
        self.assertEqual(src_bytes.object_relation, 'src_byte_count')
        self.assertEqual(src_bytes.value, network_traffic.src_byte_count)
        self.assertEqual(
            src_bytes.uuid,
            uuid5(
                self._UUIDv4,
                f'{network_traffic.id} - src_byte_count - {src_bytes.value}'
            )
        )
        self.assertEqual(dst_bytes.type, 'size-in-bytes')
        self.assertEqual(dst_bytes.object_relation, 'dst_byte_count')
        self.assertEqual(dst_bytes.value, network_traffic.dst_byte_count)
        self.assertEqual(
            dst_bytes.uuid,
            uuid5(
                self._UUIDv4,
                f'{network_traffic.id} - dst_byte_count - {dst_bytes.value}'
            )
        )

    def _check_registry_key_object(
            self, misp_object, observed_data, registry_key, *values):
        self.assertEqual(misp_object.name, 'registry-key')
        self._check_misp_object_fields(misp_object, observed_data, registry_key.id)
        if values:
            modified = self._check_registry_key_fields(
                misp_object, registry_key
            )
            for index, value_object in enumerate(values):
                object_id = f'{registry_key.id} - values - {index}'
                self.assertEqual(value_object.name, 'registry-key-value')
                self._check_misp_object_fields(
                    value_object, observed_data, object_id, multiple=True
                )
                self._check_registry_key_value_fields(
                    value_object, registry_key['values'][index], object_id
                )
        else:
            modified = self._check_registry_key_with_values_fields(
                misp_object, registry_key
            )
        self.assertEqual(modified.value, registry_key.modified_time)

    def _check_registry_key_references(self, creator_user, regkey1, regkey2, *value_uuids):
        self.assertEqual(len(creator_user.references), 2)
        reference1, reference2 = creator_user.references
        self.assertEqual(reference1.referenced_uuid, regkey1.uuid)
        self.assertEqual(reference2.referenced_uuid, regkey2.uuid)
        self._assert_multiple_equal(
            reference1.relationship_type,
            reference2.relationship_type,
            'creates'
        )
        for reference, value_uuid in zip(regkey1.references, value_uuids):
            self.assertEqual(reference.referenced_uuid, value_uuid)
            self.assertEqual(reference.relationship_type, 'contains')

    def _check_software_object(self, misp_object, observed_data, software):
        self.assertEqual(misp_object.name, 'software')
        self._check_misp_object_fields(misp_object, observed_data, software.id)
        self._check_software_fields(misp_object, software)

    def _check_user_account_object(self, misp_object, user_account):
        self.assertEqual(len(misp_object.attributes), 11)
        self._check_user_account_fields(
            misp_object.attributes[:7], user_account
        )
        self._check_user_account_timeline_fields(
            misp_object.attributes[7:-1], user_account
        )
        password_last_changed = misp_object.attributes[-1]
        self.assertEqual(
            password_last_changed.object_relation, 'password_last_changed'
        )
        self.assertEqual(
            password_last_changed.value, user_account.credential_last_changed
        )
        self.assertEqual(
            password_last_changed.uuid,
            uuid5(
                self._UUIDv4,
                f'{user_account.id} - password_last_changed'
                f' - {password_last_changed.value}'
            )
        )

    def _check_x509_object(self, misp_object, observed_data, x509):
        self.assertEqual(misp_object.name, 'x509')
        self._check_misp_object_fields(misp_object, observed_data, x509.id)
        self._check_x509_fields(misp_object, x509)

    def test_stix21_bundle_with_artifact_objects(self):
        bundle = TestExternalSTIX21Bundles.get_bundle_with_artifact_objects()
        self.parser.load_stix_bundle(bundle)
        self.parser.parse_stix_bundle()
        event = self.parser.misp_event
        _, grouping, od1, od2, artifact1, artifact2, artifact3 = bundle.objects
        misp_objects = self._check_misp_event_features_from_grouping(event, grouping)
        self.assertEqual(len(misp_objects), 3)
        multiple1, multiple2, single = misp_objects

        self._check_artifact_object(multiple1, od1, artifact1)

        self.assertEqual(multiple2.name, 'artifact')
        self._check_misp_object_fields(multiple2, od1, artifact2.id)
        self._check_artifact_with_url_fields(multiple2, artifact2, artifact2.id)

        self._check_artifact_object(single, od2, artifact3)

    def test_stix21_bundle_with_artifact_observable(self):
        bundle = TestExternalSTIX21Bundles.get_bundle_with_artifact_observables()
        self.parser.load_stix_bundle(bundle)
        self.parser.parse_stix_bundle()
        event = self.parser.misp_event
        _, grouping, artifact1, artifact2 = bundle.objects
        misp_objects = self._check_misp_event_features_from_grouping(event, grouping)
        self.assertEqual(len(misp_objects), 2)
        misp_object1, misp_object2 = misp_objects
        self._assert_multiple_equal(misp_object1.name, misp_object2.name, 'artifact')

        self.assertEqual(misp_object1.uuid, artifact1.id.split('--')[1])
        self._check_artifact_with_url_fields(misp_object1, artifact1, artifact1.id)

        self.assertEqual(misp_object2.uuid, artifact2.id.split('--')[1])
        self._check_artifact_fields(misp_object2, artifact2, artifact2.id)

    def test_stix21_bundle_with_as_objects(self):
        bundle = TestExternalSTIX21Bundles.get_bundle_with_as_objects()
        self.parser.load_stix_bundle(bundle)
        self.parser.parse_stix_bundle()
        event = self.parser.misp_event
        _, grouping, od1, od2, od3, as1, as2, as3, as4 = bundle.objects
        misp_content = self._check_misp_event_features_from_grouping(event, grouping)
        self.assertEqual(len(misp_content), 4)
        m_object, s_object, m_attribute, s_attribute = misp_content

        self._check_as_object(m_object, od1, as1)
        self._check_as_object(s_object, od2, as3)

        self._check_as_attribute(m_attribute, od1, as2)
        self._check_as_attribute(s_attribute, od3, as4)

    def test_stix21_bundle_with_as_observables(self):
        bundle = TestExternalSTIX21Bundles.get_bundle_with_as_observables()
        self.parser.load_stix_bundle(bundle)
        self.parser.parse_stix_bundle()
        event = self.parser.misp_event
        _, grouping, as1, as2 = bundle.objects
        misp_object, attribute = self._check_misp_event_features_from_grouping(event, grouping)

        self.assertEqual(misp_object.name, 'asn')
        self.assertEqual(misp_object.uuid, as1.id.split('--')[1])
        self._check_as_fields(misp_object, as1)

        self.assertEqual(attribute.uuid, as2.id.split('--')[1])
        self.assertEqual(attribute.type, 'AS')
        self.assertEqual(attribute.value, f'AS{as2.number}')

    def test_stix21_bundle_with_directory_objects(self):
        bundle = TestExternalSTIX21Bundles.get_bundle_with_directory_objects()
        self.parser.load_stix_bundle(bundle)
        self.parser.parse_stix_bundle()
        event = self.parser.misp_event
        _, grouping, od1, od2, directory1, directory2, directory3 = bundle.objects
        misp_objects = self._check_misp_event_features_from_grouping(event, grouping)
        self.assertEqual(len(misp_objects), 3)
        referenced_directory, directory, single_directory = misp_objects

        self._check_directory_object(referenced_directory, od1, directory2)
        self._check_directory_object(directory, od1, directory1)
        self._check_directory_object(single_directory, od2, directory3)

        reference1 = directory.references[0]
        self._assert_multiple_equal(
            reference1.referenced_uuid,
            referenced_directory.uuid,
            directory2.id.split('--')[1]
        )
        self.assertEqual(reference1.relationship_type, 'contains')

        reference2 = referenced_directory.references[0]
        self._assert_multiple_equal(
            reference2.referenced_uuid,
            single_directory.uuid,
            directory3.id.split('--')[1]
        )
        self.assertEqual(reference2.relationship_type, 'contains')

    def test_stix21_bundle_with_directory_observables(self):
        bundle = TestExternalSTIX21Bundles.get_bundle_with_directory_observables()
        self.parser.load_stix_bundle(bundle)
        self.parser.parse_stix_bundle()
        event = self.parser.misp_event
        _, grouping, directory1, directory2 = bundle.objects
        misp_objects = self._check_misp_event_features_from_grouping(event, grouping)
        self.assertEqual(len(misp_objects), 2)
        misp_object1, misp_object2 = misp_objects
        self._assert_multiple_equal(misp_object1.name, misp_object2.name, 'directory')

        self.assertEqual(misp_object1.uuid, directory1.id.split('--')[1])
        self._check_directory_fields(misp_object1, directory1)
        reference = misp_object1.references[0]
        self.assertEqual(reference.relationship_type, 'contains')
        self._assert_multiple_equal(
            reference.referenced_uuid,
            misp_object2.uuid,
            directory2.id.split('--')[1]
        )
        self._check_directory_fields(misp_object2, directory2)

    def test_stix21_bundle_with_domain_attributes(self):
        bundle = TestExternalSTIX21Bundles.get_bundle_with_domain_attributes()
        self.parser.load_stix_bundle(bundle)
        self.parser.parse_stix_bundle()
        event = self.parser.misp_event
        _, grouping, od1, od2, domain_1, domain_2, domain_3 = bundle.objects
        attributes = self._check_misp_event_features_from_grouping(event, grouping)
        self.assertEqual(len(attributes), 3)
        m_domain1, m_domain2, s_domain = attributes
        self._check_generic_attribute(od1, domain_1, m_domain1, 'domain')
        self._check_generic_attribute(od1, domain_2, m_domain2, 'domain')
        self._check_generic_attribute(od2, domain_3, s_domain, 'domain')

    def test_stix21_bundle_with_domain_observable(self):
        bundle = TestExternalSTIX21Bundles.get_bundle_with_domain_observable()
        self.parser.load_stix_bundle(bundle)
        self.parser.parse_stix_bundle()
        event = self.parser.misp_event
        _, grouping, domain = bundle.objects
        attribute = self._check_misp_event_features_from_grouping(event, grouping)[0]
        self.assertEqual(attribute.uuid, domain.id.split('--')[1])
        self.assertEqual(attribute.type, 'domain')
        self.assertEqual(attribute.value, domain.value)

    def test_stix21_bundle_with_domain_ip_objects(self):
        bundle = TestExternalSTIX21Bundles.get_bundle_with_domain_ip_objects()
        self.parser.load_stix_bundle(bundle)
        self.parser.parse_stix_bundle()
        event = self.parser.misp_event
        _, grouping, od1, od2, domain1, ipv4, ipv6, domain2 = bundle.objects
        misp_objects = self._check_misp_event_features_from_grouping(event, grouping)
        self.assertEqual(len(misp_objects), 2)
        domain_object, domain_ip_object = misp_objects
        self._assert_multiple_equal(
            domain_object.name, domain_ip_object.name, 'domain-ip'
        )

        self._check_misp_object_fields(
            domain_object, od1, domain2.id, multiple=True
        )
        self.assertEqual(len(domain_object.attributes), 1)
        domain_attribute = domain_object.attributes[0]
        self._assert_multiple_equal(
            domain_attribute.type, domain_attribute.object_relation, 'domain'
        )
        self.assertEqual(domain_attribute.value, domain2.value)
        self.assertEqual(
            domain_attribute.uuid,
            uuid5(self._UUIDv4, f'{domain2.id} - domain - {domain2.value}')
        )

        self.assertEqual(len(domain_object.references), 1)
        reference = domain_object.references[0]
        self.assertEqual(reference.referenced_uuid, domain_ip_object.uuid)
        self.assertEqual(reference.relationship_type, 'resolves-to')

        self._check_misp_object_fields(
            domain_ip_object, od2, f'{domain1.id} - {ipv4.id} - {ipv6.id}',
            multiple=True
        )
        self._check_domain_ip_fields(
            domain_ip_object, domain1, ipv4, ipv6,
            domain1.id, f'{domain1.id} - {ipv4.id}', f'{domain1.id} - {ipv6.id}'
        )

    def test_stix21_bundle_with_domain_ip_observables(self):
        bundle = TestExternalSTIX21Bundles.get_bundle_with_domain_ip_observables()
        self.parser.load_stix_bundle(bundle)
        self.parser.parse_stix_bundle()
        event = self.parser.misp_event
        _, grouping, domain1, ipv4, ipv6, domain2 = bundle.objects
        misp_objects = self._check_misp_event_features_from_grouping(event, grouping)
        self.assertEqual(len(misp_objects), 2)
        domain_ip_object, domain_object = misp_objects
        self._assert_multiple_equal(
            domain_ip_object.name, domain_object.name, 'domain-ip'
        )

        self.assertEqual(domain_ip_object.uuid, domain1.id.split('--')[1])
        self._check_domain_ip_fields(domain_ip_object, domain1, ipv4, ipv6)

        self.assertEqual(domain_object.uuid, domain2.id.split('--')[1])
        self.assertEqual(len(domain_object.attributes), 1)
        domain_attribute = domain_object.attributes[0]
        self._assert_multiple_equal(
            domain_attribute.type, domain_attribute.object_relation, 'domain'
        )
        self.assertEqual(domain_attribute.value, domain2.value)
        self.assertEqual(
            domain_attribute.uuid,
            uuid5(self._UUIDv4, f'{domain2.id} - domain - {domain2.value}')
        )

        self.assertEqual(len(domain_object.references), 1)
        reference = domain_object.references[0]
        self.assertEqual(reference.referenced_uuid, domain_ip_object.uuid)
        self.assertEqual(reference.relationship_type, 'resolves-to')

    def test_stix21_bundle_with_email_address_attributes(self):
        bundle = TestExternalSTIX21Bundles.get_bundle_with_email_address_attributes()
        self.parser.load_stix_bundle(bundle)
        self.parser.parse_stix_bundle()
        event = self.parser.misp_event
        _, grouping, od1, od2, od3, ea1, ea2, ea3, ea4 = bundle.objects
        attributes = self._check_misp_event_features_from_grouping(event, grouping)
        self.assertEqual(len(attributes), 6)
        mm_address, mm_display_name, ms_address, sm_address, sm_display_name, ss_address = attributes

        self._check_email_address_attribute_with_display_name(
            od1, mm_address, mm_display_name, ea1
        )
        self._check_email_address_attribute(od1, ms_address, ea2)

        self._check_email_address_attribute_with_display_name(
            od2, sm_address, sm_display_name, ea3
        )
        self._check_email_address_attribute(od3, ss_address, ea4)

    def test_stix21_bundle_with_email_address_observables(self):
        bundle = TestExternalSTIX21Bundles.get_bundle_with_email_address_observables()
        self.parser.load_stix_bundle(bundle)
        self.parser.parse_stix_bundle()
        event = self.parser.misp_event
        _, grouping, address1, address2 = bundle.objects
        attributes = self._check_misp_event_features_from_grouping(event, grouping)
        email_address1, display_name, email_address2 = attributes
        self._assert_multiple_equal(
            email_address1.type, email_address2.type, 'email'
        )

        self.assertEqual(
            email_address1.uuid, uuid5(
                self._UUIDv4, f'{address1.id} - email - {address1.value}'
            )
        )
        self.assertEqual(email_address1.value, address1.value)

        self.assertEqual(display_name.type, 'email-dst-display-name')
        self.assertEqual(
            display_name.uuid, uuid5(
                self._UUIDv4,
                f'{address1.id} - {display_name.type} - {address1.display_name}'
            )
        )
        self.assertEqual(display_name.value, address1.display_name)

        self.assertEqual(email_address2.uuid, address2.id.split('--')[1])
        self.assertEqual(email_address2.value, address2.value)

    def test_stix21_bundle_with_email_message_objects(self):
        bundle = TestExternalSTIX21Bundles.get_bundle_with_email_message_objects()
        self.parser.load_stix_bundle(bundle)
        self.parser.parse_stix_bundle()
        event = self.parser.misp_event
        _, grouping, observed_data, message, ea1, ea2, ea3, artifact, _file = bundle.objects
        misp_objects = self._check_misp_event_features_from_grouping(event, grouping)
        self.assertEqual(len(misp_objects), 3)
        email_object, artifact_object, file_object = misp_objects

        self._check_email_object(email_object, observed_data, message, ea1, ea2, ea3)
        email_references = email_object.references
        self.assertEqual(len(email_references), 2)
        artifact_reference, file_reference = email_references
        self.assertEqual(artifact_reference.referenced_uuid, artifact_object.uuid)
        self.assertEqual(artifact_reference.relationship_type, 'contains')
        self.assertEqual(file_reference.referenced_uuid, file_object.uuid)
        self.assertEqual(file_reference.relationship_type, 'contains')

        self._check_email_artifact_object(artifact_object, observed_data, artifact)
        self._check_email_file_object(file_object, observed_data, _file)

    def test_stix21_bundle_with_email_message_observables(self):
        bundle = TestExternalSTIX21Bundles.get_bundle_with_email_message_observables()
        self.parser.load_stix_bundle(bundle)
        self.parser.parse_stix_bundle()
        event = self.parser.misp_event
        _, grouping, message, ea1, ea2, ea3, artifact, _file = bundle.objects
        misp_objects = self._check_misp_event_features_from_grouping(event, grouping)
        self.assertEqual(len(misp_objects), 3)
        email_object, artifact_object, file_object = misp_objects

        self.assertEqual(email_object.name, 'email')
        self.assertEqual(email_object.uuid, message.id.split('--')[1])
        self._check_email_object_fields(email_object, message, ea1, ea2, ea3)
        email_references = email_object.references
        self.assertEqual(len(email_references), 2)
        artifact_reference, file_reference = email_references
        self.assertEqual(artifact_reference.referenced_uuid, artifact_object.uuid)
        self.assertEqual(artifact_reference.relationship_type, 'contains')
        self.assertEqual(file_reference.referenced_uuid, file_object.uuid)
        self.assertEqual(file_reference.relationship_type, 'contains')

        self.assertEqual(artifact_object.name, 'artifact')
        self.assertEqual(artifact_object.uuid, artifact.id.split('--')[1])
        self._check_email_artifact_object_fields(artifact_object, artifact)

        self.assertEqual(file_object.name, 'file')
        self.assertEqual(file_object.uuid, _file.id.split('--')[1])
        self._check_email_file_object_fields(file_object, _file)

    def test_stix21_bundle_with_file_objects(self):
        bundle = TestExternalSTIX21Bundles.get_bundle_with_file_objects()
        self.parser.load_stix_bundle(bundle)
        self.parser.parse_stix_bundle()
        event = self.parser.misp_event
        _, grouping, od1, od2, od3, file1, directory, artifact, file2, file3 = bundle.objects
        misp_objects = self._check_misp_event_features_from_grouping(event, grouping)
        self.assertEqual(len(misp_objects), 10)
        file_object1, directory_object, artifact_object, archive, file_object2, pe_object, *sections = misp_objects

        self._check_file_object(file_object1, od1, file1, od2.id)

        self.assertEqual(directory_object.name, 'directory')
        self._check_misp_object_fields(directory_object, od1, directory.id, od2.id)
        self.assertEqual(len(directory_object.attributes), 1)
        path_attribute = directory_object.attributes[0]
        self.assertEqual(path_attribute.type, 'text')
        self.assertEqual(path_attribute.object_relation, 'path')
        self.assertEqual(path_attribute.value, directory.path)
        self.assertEqual(
            path_attribute.uuid,
            uuid5(
                self._UUIDv4, f'{directory.id} - path - {path_attribute.value}'
            )
        )

        self._check_content_ref_object(artifact_object, od1, artifact)
        self._check_file_object_references(file_object1, directory_object, artifact_object)

        self._check_archive_file_object(archive, od2, file2)
        self._check_archive_object_references(archive, file_object1, directory_object)

        self._check_file_and_pe_objects(od3, file3, file_object2, pe_object, *sections)

    def test_stix21_bundle_with_file_observables(self):
        bundle = TestExternalSTIX21Bundles.get_bundle_with_file_observables()
        self.parser.load_stix_bundle(bundle)
        self.parser.parse_stix_bundle()
        event = self.parser.misp_event
        _, grouping, file1, directory, artifact, file2, file3 = bundle.objects
        misp_objects = self._check_misp_event_features_from_grouping(event, grouping)
        self.assertEqual(len(misp_objects), 10)
        file_object1, directory_object, artifact_object, archive, file_object2, pe_object, *sections = misp_objects
        self._assert_multiple_equal(
            file_object1.name, archive.name, file_object2.name, 'file'
        )

        self.assertEqual(file_object1.uuid, file1.id.split('--')[1])
        self._check_file_fields(file_object1, file1)

        self.assertEqual(directory_object.name, 'directory')
        self.assertEqual(directory_object.uuid, directory.id.split('--')[1])
        self.assertEqual(len(directory_object.attributes), 1)
        path_attribute = directory_object.attributes[0]
        self.assertEqual(path_attribute.type, 'text')
        self.assertEqual(path_attribute.object_relation, 'path')
        self.assertEqual(path_attribute.value, directory.path)
        self.assertEqual(
            path_attribute.uuid,
            uuid5(
                self._UUIDv4, f'{directory.id} - path - {path_attribute.value}'
            )
        )

        self.assertEqual(artifact_object.name, 'artifact')
        self.assertEqual(artifact_object.uuid, artifact.id.split('--')[1])
        self._check_content_ref_fields(artifact_object, artifact)
        self._check_file_object_references(file_object1, directory_object, artifact_object)

        self.assertEqual(archive.uuid, file2.id.split('--')[1])
        self.assertEqual(archive.comment, file2.extensions['archive-ext'].comment)
        self._check_archive_file_fields(archive, file2)
        self._check_archive_object_references(archive, file_object1, directory_object)

        self.assertEqual(file_object2.uuid, file3.id.split('--')[1])
        self._check_file_with_pe_fields(file_object2, file3)
        file_reference = file_object2.references[0]
        self.assertEqual(file_reference.referenced_uuid, pe_object.uuid)
        self.assertEqual(file_reference.relationship_type, 'includes')

        self.assertEqual(pe_object.name, 'pe')
        object_id = f'{file3.id} - windows-pebinary-ext'
        self.assertEqual(pe_object.uuid, uuid5(self._UUIDv4, object_id))
        extension = file3.extensions['windows-pebinary-ext']
        self._check_pe_fields(pe_object, extension, object_id)

        self.assertEqual(len(pe_object.references), len(sections))
        for reference, section in zip(pe_object.references, sections):
            self.assertEqual(reference.referenced_uuid, section.uuid)
            self.assertEqual(reference.relationship_type, 'includes')
        for index, section in enumerate(sections):
            self.assertEqual(section.name, 'pe-section')
            section_id = f'{object_id} - sections - {index}'
            self.assertEqual(section.uuid, uuid5(self._UUIDv4, section_id))
            self._check_pe_section_fields(
                section, extension.sections[index], section_id
            )

    def test_stix21_bundle_with_ip_address_attributes(self):
        bundle = TestExternalSTIX21Bundles.get_bundle_with_ip_address_attributes()
        self.parser.load_stix_bundle(bundle)
        self.parser.parse_stix_bundle()
        event = self.parser.misp_event
        _, grouping, od1, od2, address_1, address_2, address_3 = bundle.objects
        attributes = self._check_misp_event_features_from_grouping(event, grouping)
        self.assertEqual(len(attributes), 3)
        m_ip1, m_ip2, s_ip = attributes
        self._check_generic_attribute(od1, address_1, m_ip1, 'ip-dst')
        self._check_generic_attribute(od1, address_2, m_ip2, 'ip-dst')
        self._check_generic_attribute(od2, address_3, s_ip, 'ip-dst')

    def test_stix21_bundle_with_ip_address_observables(self):
        bundle = TestExternalSTIX21Bundles.get_bundle_with_ip_address_observables()
        self.parser.load_stix_bundle(bundle)
        self.parser.parse_stix_bundle()
        event = self.parser.misp_event
        _, grouping, address_1, address_2 = bundle.objects
        attributes = self._check_misp_event_features_from_grouping(event, grouping)
        ip_address1, ip_address2 = attributes
        self._assert_multiple_equal(ip_address1.type, ip_address2.type, 'ip-dst')

        self.assertEqual(ip_address1.uuid, address_1.id.split('--')[1])
        self.assertEqual(ip_address1.value, address_1.value)

        self.assertEqual(ip_address2.uuid, address_2.id.split('--')[1])
        self.assertEqual(ip_address2.value, address_2.value)

    def test_stix21_bundle_with_mac_address_attributes(self):
        bundle = TestExternalSTIX21Bundles.get_bundle_with_mac_address_attributes()
        self.parser.load_stix_bundle(bundle)
        self.parser.parse_stix_bundle()
        event = self.parser.misp_event
        _, grouping, od1, od2, address_1, address_2, address_3 = bundle.objects
        attributes = self._check_misp_event_features_from_grouping(event, grouping)
        self.assertEqual(len(attributes), 3)
        m_mac1, m_mac2, s_mac = attributes
        self._check_generic_attribute(od1, address_1, m_mac1, 'mac-address')
        self._check_generic_attribute(od1, address_2, m_mac2, 'mac-address')
        self._check_generic_attribute(od2, address_3, s_mac, 'mac-address')

    def test_stix21_bundle_with_mac_address_observables(self):
        bundle = TestExternalSTIX21Bundles.get_bundle_with_mac_address_observable()
        self.parser.load_stix_bundle(bundle)
        self.parser.parse_stix_bundle()
        event = self.parser.misp_event
        _, grouping, address = bundle.objects
        attributes = self._check_misp_event_features_from_grouping(event, grouping)
        self.assertEqual(len(attributes), 1)
        mac_address = attributes[0]
        self.assertEqual(mac_address.type, 'mac-address')
        self.assertEqual(mac_address.uuid, address.id.split('--')[1])
        self.assertEqual(mac_address.value, address.value)

    def test_stix21_bundle_with_mutex_attributes(self):
        bundle = TestExternalSTIX21Bundles.get_bundle_with_mutex_attributes()
        self.parser.load_stix_bundle(bundle)
        self.parser.parse_stix_bundle()
        event = self.parser.misp_event
        _, grouping, od1, od2, mutex_1, mutex_2, mutex_3 = bundle.objects
        attributes = self._check_misp_event_features_from_grouping(event, grouping)
        self.assertEqual(len(attributes), 3)
        m_mutex1, m_mutex2, s_mutex = attributes
        self._check_generic_attribute(od1, mutex_1, m_mutex1, 'mutex', 'name')
        self._check_generic_attribute(od1, mutex_2, m_mutex2, 'mutex', 'name')
        self._check_generic_attribute(od2, mutex_3, s_mutex, 'mutex', 'name')

    def test_stix21_bundle_with_mutex_observable(self):
        bundle = TestExternalSTIX21Bundles.get_bundle_with_mutex_observable()
        self.parser.load_stix_bundle(bundle)
        self.parser.parse_stix_bundle()
        event = self.parser.misp_event
        _, grouping, mutex = bundle.objects
        attributes = self._check_misp_event_features_from_grouping(event, grouping)
        self.assertEqual(len(attributes), 1)
        mutex_attribute = attributes[0]
        self.assertEqual(mutex_attribute.type, 'mutex')
        self.assertEqual(mutex_attribute.uuid, mutex.id.split('--')[1])
        self.assertEqual(mutex_attribute.value, mutex.name)

    def test_stix21_bundle_with_network_traffic_objects(self):
        bundle = TestExternalSTIX21Bundles.get_bundle_with_network_traffic_objects()
        self.parser.load_stix_bundle(bundle)
        self.parser.parse_stix_bundle()
        event = self.parser.misp_event
        _, grouping, od1, od2, ip1, ip2, ip3, nt1, nt2, ip4, ip5, nt3, nt4 = bundle.objects
        misp_objects = self._check_misp_event_features_from_grouping(event, grouping)
        self.assertEqual(len(misp_objects), 4)
        nt_object1, nt_object2, nt_object3, nt_object4 = misp_objects
        self._check_network_traffic_object_with_packet_sizes(
            nt_object1, od1, nt1, ip1, ip2, 8
        )
        self.assertEqual(len(nt_object1.references), 1)
        encapsulates1 = nt_object1.references[0]
        self.assertEqual(encapsulates1.referenced_uuid, nt_object2.uuid)
        self._check_network_traffic_object_with_packet_counts(
            nt_object2, od1, nt2, ip1, ip3, 9
        )
        self.assertEqual(len(nt_object2.references), 1)
        encapsulated1 = nt_object2.references[0]
        self.assertEqual(encapsulated1.referenced_uuid, nt_object1.uuid)
        self._check_network_traffic_object_with_packet_sizes(
            nt_object3, od2, nt3, ip2, ip4, 9
        )
        self.assertEqual(len(nt_object3.references), 1)
        encapsulates2 = nt_object3.references[0]
        self.assertEqual(encapsulates2.referenced_uuid, nt_object4.uuid)
        self._check_network_traffic_object_with_packet_counts(
            nt_object4, od2, nt4, ip4, ip5, 10
        )
        self.assertEqual(len(nt_object4.references), 1)
        encapsulated2 = nt_object4.references[0]
        self.assertEqual(encapsulated2.referenced_uuid, nt_object3.uuid)
        self._assert_multiple_equal(
            encapsulates1.relationship_type,
            encapsulates2.relationship_type,
            'encapsulates'
        )
        self._assert_multiple_equal(
            encapsulated1.relationship_type,
            encapsulated2.relationship_type,
            'encapsulated-by'
        )

    def test_stix21_bundle_with_process_objects(self):
        bundle = TestExternalSTIX21Bundles.get_bundle_with_process_objects()
        self.parser.load_stix_bundle(bundle)
        self.parser.parse_stix_bundle()
        event = self.parser.misp_event
        _, grouping, od1, od2, process1, process2, file1, process3, file2, process4 = bundle.objects
        misp_objects = self._check_misp_event_features_from_grouping(event, grouping)
        self.assertEqual(len(misp_objects), 6)
        multiple, image1, parent, child, image2, single = misp_objects
        self._assert_multiple_equal(
            multiple.name, parent.name, child.name, single.name, 'process'
        )
        self._assert_multiple_equal(image1.name, image2.name, 'file')

        self._check_misp_object_fields(multiple, od1, process1.id)
        self._check_process_multiple_fields(multiple, process1)

        self._check_misp_object_fields(image1, od1, file2.id)
        self._check_process_image_reference_fields(image1, file2)

        self._check_misp_object_fields(parent, od1, process2.id)
        self._check_process_parent_fields(parent, process2)

        self._check_misp_object_fields(child, od1, process3.id)
        self._check_process_child_fields(child, process3)

        self._check_misp_object_fields(image2, od1, file1.id)
        self._check_process_image_reference_fields(image2, file1)

        self._check_misp_object_fields(single, od2, process4.id)
        self._check_process_single_fields(single, process4)

        self._check_process_object_references(multiple, parent, child, image1, image2)

    def test_stix21_bundle_with_process_observables(self):
        bundle = TestExternalSTIX21Bundles.get_bundle_with_process_observables()
        self.parser.load_stix_bundle(bundle)
        self.parser.parse_stix_bundle()
        event = self.parser.misp_event
        _, grouping, process1, process2, file1, process3, file2 = bundle.objects
        misp_objects = self._check_misp_event_features_from_grouping(event, grouping)
        self.assertEqual(len(misp_objects), 5)
        process, image1, parent, image2, child = misp_objects
        self._assert_multiple_equal(
            process.name, parent.name, child.name, 'process'
        )
        self._assert_multiple_equal(image1.name, image2.name, 'file')

        self.assertEqual(process.uuid, process1.id.split('--')[1])
        self._check_process_multiple_fields(process, process1)

        self.assertEqual(image1.uuid, file2.id.split('--')[1])
        self._check_process_image_reference_fields(image1, file2)

        self.assertEqual(parent.uuid, process2.id.split('--')[1])
        self._check_process_parent_fields(parent, process2)

        self.assertEqual(child.uuid, process3.id.split('--')[1])
        self._check_process_child_fields(child, process3)

        self.assertEqual(image2.uuid, file1.id.split('--')[1])
        self._check_process_image_reference_fields(image2, file1)

        self._check_process_object_references(process, parent, child, image1, image2)

    def test_stix21_bundle_with_registry_key_objects(self):
        bundle = TestExternalSTIX21Bundles.get_bundle_with_registry_key_objects()
        self.parser.load_stix_bundle(bundle)
        self.parser.parse_stix_bundle()
        event = self.parser.misp_event
        _, grouping, od1, od2, key1, key2, key3, user = bundle.objects
        misp_objects = self._check_misp_event_features_from_grouping(event, grouping)
        self.assertEqual(len(misp_objects), 6)
        multiple1, multiple2, value1, value2, creator_user, single = misp_objects

        self._check_registry_key_object(multiple1, od1, key1)
        self._check_registry_key_object(multiple2, od1, key2, value1, value2)
        self._check_registry_key_object(single, od2, key3)

        self.assertEqual(creator_user.uuid, user.id.split('--')[1])
        self.assertEqual(creator_user.name, 'user-account')
        self.assertEqual(
            creator_user.comment,
            f'Observed Data ID: {od1.id} - Observed Data ID: {od2.id}'
        )
        self.assertEqual(creator_user.timestamp, od1.modified)
        self._assert_multiple_equal(
            creator_user.first_seen, od1.first_observed, od2.first_observed
        )
        self._check_creator_user_fields(creator_user, user, user.id)

        self._check_registry_key_references(
            creator_user, multiple2, single, value1.uuid, value2.uuid
        )

    def test_stix21_bundle_with_registry_key_observables(self):
        bundle = TestExternalSTIX21Bundles.get_bundle_with_registry_key_observables()
        self.parser.load_stix_bundle(bundle)
        self.parser.parse_stix_bundle()
        event = self.parser.misp_event
        _, grouping, key1, key2, key3, user = bundle.objects
        misp_objects = self._check_misp_event_features_from_grouping(event, grouping)
        self.assertEqual(len(misp_objects), 6)
        regkey1, regkey2, value1, value2, creator_user, regkey3 = misp_objects
        self._assert_multiple_equal(
            regkey1.name, regkey2.name, regkey3.name, 'registry-key'
        )
        self._assert_multiple_equal(
            value1.name, value2.name, 'registry-key-value'
        )

        self.assertEqual(regkey1.uuid, key1.id.split('--')[1])
        modified = self._check_registry_key_with_values_fields(regkey1, key1)
        self.assertEqual(modified.value, key1.modified_time)

        self.assertEqual(regkey2.uuid, key2.id.split('--')[1])
        modified = self._check_registry_key_fields(regkey2, key2)
        self.assertEqual(modified.value, key2.modified_time)

        value1_id = f'{key2.id} - values - 0'
        self.assertEqual(value1.uuid, uuid5(self._UUIDv4, value1_id))
        self._check_registry_key_value_fields(value1, key2['values'][0], value1_id)

        value2_id = f'{key2.id} - values - 1'
        self.assertEqual(value2.uuid, uuid5(self._UUIDv4, value2_id))
        self._check_registry_key_value_fields(value2, key2['values'][1], value2_id)

        self.assertEqual(creator_user.uuid, user.id.split('--')[1])
        self.assertEqual(creator_user.name, 'user-account')
        self._check_creator_user_fields(creator_user, user, user.id)

        self.assertEqual(regkey3.uuid, key3.id.split('--')[1])
        modified = self._check_registry_key_with_values_fields(regkey3, key3)
        self.assertEqual(modified.value, key3.modified_time)

        self._check_registry_key_references(
            creator_user, regkey2, regkey3, value1.uuid, value2.uuid
        )

    def test_stix21_bundle_with_software_objects(self):
        bundle = TestExternalSTIX21Bundles.get_bundle_with_software_objects()
        self.parser.load_stix_bundle(bundle)
        self.parser.parse_stix_bundle()
        event = self.parser.misp_event
        _, grouping, od1, od2, software1, software2, software3 = bundle.objects
        misp_objects = self._check_misp_event_features_from_grouping(event, grouping)
        self.assertEqual(len(misp_objects), 3)
        multiple1, multiple2, single = misp_objects

        self._check_software_object(multiple1, od1, software1)
        self._check_software_object(multiple2, od1, software2)

        self.assertEqual(single.name, 'software')
        self._check_misp_object_fields(single, od2, software3.id)
        self._check_software_with_swid_fields(single, software3)

    def test_stix21_bundle_with_software_observables(self):
        bundle = TestExternalSTIX21Bundles.get_bundle_with_software_observables()
        self.parser.load_stix_bundle(bundle)
        self.parser.parse_stix_bundle()
        event = self.parser.misp_event
        _, grouping, software1, software2 = bundle.objects
        misp_objects = self._check_misp_event_features_from_grouping(event, grouping)
        self.assertEqual(len(misp_objects), 2)
        software_object1, software_object2 = misp_objects
        self._assert_multiple_equal(
            software_object1.name, software_object2.name, 'software'
        )

        self.assertEqual(software_object1.uuid, software1.id.split('--')[1])
        self._check_software_fields(software_object1, software1)

        self.assertEqual(software_object2.uuid, software2.id.split('--')[1])
        self._check_software_with_swid_fields(software_object2, software2)

    def test_stix21_bundle_with_url_attributes(self):
        bundle = TestExternalSTIX21Bundles.get_bundle_with_url_attributes()
        self.parser.load_stix_bundle(bundle)
        self.parser.parse_stix_bundle()
        event = self.parser.misp_event
        _, grouping, od1, od2, url_1, url_2, url_3 = bundle.objects
        attributes = self._check_misp_event_features_from_grouping(event, grouping)
        self.assertEqual(len(attributes), 3)
        m_url1, m_url2, s_url = attributes
        self._check_generic_attribute(od1, url_1, m_url1, 'url')
        self._check_generic_attribute(od1, url_2, m_url2, 'url')
        self._check_generic_attribute(od2, url_3, s_url, 'url')

    def test_stix21_bundle_with_url_observable(self):
        bundle = TestExternalSTIX21Bundles.get_bundle_with_url_observable()
        self.parser.load_stix_bundle(bundle)
        self.parser.parse_stix_bundle()
        event = self.parser.misp_event
        _, grouping, url = bundle.objects
        attributes = self._check_misp_event_features_from_grouping(event, grouping)
        self.assertEqual(len(attributes), 1)
        url_attribute = attributes[0]
        self.assertEqual(url_attribute.type, 'url')
        self.assertEqual(url_attribute.uuid, url.id.split('--')[1])
        self.assertEqual(url_attribute.value, url.value)

    def test_stix21_bundle_with_user_account_objects(self):
        bundle = TestExternalSTIX21Bundles.get_bundle_with_user_account_objects()
        self.parser.load_stix_bundle(bundle)
        self.parser.parse_stix_bundle()
        event = self.parser.misp_event
        _, grouping, od1, od2, user1, user2, user3 = bundle.objects
        misp_objects = self._check_misp_event_features_from_grouping(event, grouping)
        self.assertEqual(len(misp_objects), 3)
        multiple1, multiple2, single = misp_objects
        self._assert_multiple_equal(
            multiple1.name, multiple2.name, single.name, 'user-account'
        )

        self._check_misp_object_fields(multiple1, od1, user1.id)
        self._check_user_account_object(multiple1, user1)

        self._check_misp_object_fields(multiple2, od1, user2.id)
        self._check_user_account_twitter_fields(multiple2, user2)

        self._check_misp_object_fields(single, od2, user3.id)
        self.assertEqual(len(single.attributes), 11)
        self._check_user_account_fields(single.attributes[:7], user3)
        self._check_user_account_extension_fields(
            single.attributes[7:], user3.extensions['unix-account-ext'],
            user3.id
        )

    def test_stix21_bundle_with_user_account_observables(self):
        bundle = TestExternalSTIX21Bundles.get_bundle_with_user_account_observables()
        self.parser.load_stix_bundle(bundle)
        self.parser.parse_stix_bundle()
        event = self.parser.misp_event
        _, grouping, user1, user2, user3 = bundle.objects
        misp_objects = self._check_misp_event_features_from_grouping(event, grouping)
        self.assertEqual(len(misp_objects), 3)
        user_account1, user_account2, user_account3 = misp_objects
        self._assert_multiple_equal(
            user_account1.name, user_account2.name,
            user_account3.name, 'user-account'
        )

        self.assertEqual(user_account1.uuid, user1.id.split('--')[1])
        self._check_user_account_object(user_account1, user1)

        self.assertEqual(user_account2.uuid, user2.id.split('--')[1])
        self._check_user_account_twitter_fields(user_account2, user2)

        self.assertEqual(user_account3.uuid, user3.id.split('--')[1])
        self.assertEqual(len(user_account3.attributes), 11)
        self._check_user_account_fields(user_account3.attributes[:7], user3)
        self._check_user_account_extension_fields(
            user_account3.attributes[7:], user3.extensions['unix-account-ext'],
            user3.id
        )

    def test_stix21_bundle_with_x509_objects(self):
        bundle = TestExternalSTIX21Bundles.get_bundle_with_x509_objects()
        self.parser.load_stix_bundle(bundle)
        self.parser.parse_stix_bundle()
        event = self.parser.misp_event
        _, grouping, od1, od2, cert1, cert2, cert3 = bundle.objects
        misp_objects = self._check_misp_event_features_from_grouping(event, grouping)
        self.assertEqual(len(misp_objects), 3)
        multiple1, multiple2, single = misp_objects
        self._check_x509_object(multiple1, od1, cert1)
        self._check_x509_object(multiple2, od1, cert2)
        self._check_x509_object(single, od2, cert3)

    def test_stix21_bundle_with_x509_observables(self):
        bundle = TestExternalSTIX21Bundles.get_bundle_with_x509_observable()
        self.parser.load_stix_bundle(bundle)
        self.parser.parse_stix_bundle()
        event = self.parser.misp_event
        _, grouping, certificate = bundle.objects
        misp_objects = self._check_misp_event_features_from_grouping(event, grouping)
        self.assertEqual(len(misp_objects), 1)
        x509_object = misp_objects[0]
        self.assertEqual(x509_object.name, 'x509')
        self.assertEqual(x509_object.uuid, certificate.id.split('--')[1])
        self._check_x509_fields(x509_object, certificate)<|MERGE_RESOLUTION|>--- conflicted
+++ resolved
@@ -220,9 +220,6 @@
         self.assertEqual(len(event.attributes), 1)
         attribute = event.attributes[0]
         self.assertEqual(attribute.uuid, indicator.id.split('--')[1])
-<<<<<<< HEAD
-        self._check_galaxy_features(attribute.galaxies, attribute_campaign)
-=======
         meta = self._check_galaxy_features(attribute.galaxies, attribute_campaign)
         self.assertTrue(meta['first_seen'] == attribute_campaign.first_seen)
         for field in ('created', 'modified'):
@@ -232,7 +229,6 @@
                     getattr(attribute_campaign, field), '%Y-%m-%dT%H:%M:%S.%fZ'
                 )
             )
->>>>>>> 70719f89
 
     def test_stix21_bundle_with_course_of_action_galaxy(self):
         bundle = TestExternalSTIX21Bundles.get_bundle_with_course_of_action_galaxy()
