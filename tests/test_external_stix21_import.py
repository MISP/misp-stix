#!/usr/bin/env python
# -*- coding: utf-8 -*-

from .test_external_stix21_bundles import TestExternalSTIX21Bundles
from ._test_stix import TestSTIX21
from ._test_stix_import import TestExternalSTIX2Import, TestSTIX21Import
from datetime import datetime
from uuid import uuid5


class TestExternalSTIX21Import(TestExternalSTIX2Import, TestSTIX21, TestSTIX21Import):

    ################################################################################
    #                          MISP GALAXIES IMPORT TESTS                          #
    ################################################################################

    def _check_location_galaxy_features(self, galaxies, stix_object, galaxy_type, cluster_value=None):
        self.assertEqual(len(galaxies), 1)
        galaxy = galaxies[0]
        self.assertEqual(len(galaxy.clusters), 1)
        cluster = galaxy.clusters[0]
        self._assert_multiple_equal(galaxy.type, cluster.type, galaxy_type)
        self.assertEqual(
            galaxy.name, self._galaxy_name_mapping(galaxy_type)['name']
        )
        self.assertEqual(
            galaxy.description,
            self._galaxy_name_mapping(galaxy_type)['description']
        )
        if cluster_value is None:
            self.assertEqual(cluster.value, stix_object.name)
        else:
            self.assertEqual(cluster.value, cluster_value)
        if hasattr(stix_object, 'description'):
            self.assertEqual(cluster.description, stix_object.description)
        return cluster.meta

    def test_stix21_bundle_with_attack_pattern_galaxy(self):
        bundle = TestExternalSTIX21Bundles.get_bundle_with_attack_pattern_galaxy()
        self.parser.load_stix_bundle(bundle)
        self.parser.parse_stix_bundle()
        event = self.parser.misp_event
        _, grouping, event_ap, indicator, attribute_ap, _ = bundle.objects
        self._check_misp_event_features_from_grouping(event, grouping)
        meta = self._check_galaxy_features(event.galaxies, event_ap)
        killchain = event_ap.kill_chain_phases[0]
        self.assertEqual(
            meta['kill_chain'],
            [f'{killchain.kill_chain_name}:{killchain.phase_name}']
        )
        self.assertEqual(
            meta['external_id'],
            event_ap.external_references[0].external_id
        )
        self.assertEqual(len(event.attributes), 1)
        attribute = event.attributes[0]
        self.assertEqual(attribute.uuid, indicator.id.split('--')[1])
        self._check_galaxy_features(attribute.galaxies, attribute_ap)
        killchain = attribute_ap.kill_chain_phases[0]
        self.assertEqual(
            meta['kill_chain'],
            [f'{killchain.kill_chain_name}:{killchain.phase_name}']
        )

    def test_stix21_bundle_with_campaign_galaxy(self):
        bundle = TestExternalSTIX21Bundles.get_bundle_with_campaign_galaxy()
        self.parser.load_stix_bundle(bundle)
        self.parser.parse_stix_bundle()
        event = self.parser.misp_event
        _, grouping, event_campaign, indicator, attribute_campaign, _ = bundle.objects
        self._check_misp_event_features_from_grouping(event, grouping)
        meta = self._check_galaxy_features(event.galaxies, event_campaign)
        self.assertEqual(meta, {})
        self.assertEqual(len(event.attributes), 1)
        attribute = event.attributes[0]
        self.assertEqual(attribute.uuid, indicator.id.split('--')[1])
        self._check_galaxy_features(attribute.galaxies, attribute_campaign),
        self.assertEqual(meta, {})

    def test_stix21_bundle_with_course_of_action_galaxy(self):
        bundle = TestExternalSTIX21Bundles.get_bundle_with_course_of_action_galaxy()
        self.parser.load_stix_bundle(bundle)
        self.parser.parse_stix_bundle()
        event = self.parser.misp_event
        _, grouping, event_coa, indicator, attribute_coa, _ = bundle.objects
        self._check_misp_event_features_from_grouping(event, grouping)
        meta = self._check_galaxy_features(event.galaxies, event_coa)
        self.assertEqual(
            meta['refs'],
            [reference.url for reference in event_coa.external_references]
        )
        self.assertEqual(len(event.attributes), 1)
        attribute = event.attributes[0]
        self.assertEqual(attribute.uuid, indicator.id.split('--')[1])
        meta = self._check_galaxy_features(attribute.galaxies, attribute_coa)
        url, external_id = attribute_coa.external_references
        self.assertEqual(meta['refs'], [url.url])
        self.assertEqual(meta['external_id'], external_id.external_id)

    def test_stix21_bundle_with_intrusion_set_galaxy(self):
        bundle = TestExternalSTIX21Bundles.get_bundle_with_intrusion_set_galaxy()
        self.parser.load_stix_bundle(bundle)
        self.parser.parse_stix_bundle()
        event = self.parser.misp_event
        _, grouping, event_is, indicator, attribute_is, _ = bundle.objects
        self._check_misp_event_features_from_grouping(event, grouping)
        meta = self._check_galaxy_features(event.galaxies, event_is)
        self.assertEqual(meta['synonyms'], event_is.aliases)
        self.assertEqual(meta['resource_level'], event_is.resource_level)
        self.assertEqual(meta['primary_motivation'], event_is.primary_motivation)
        self.assertEqual(len(event.attributes), 1)
        attribute = event.attributes[0]
        self.assertEqual(attribute.uuid, indicator.id.split('--')[1])
        meta = self._check_galaxy_features(attribute.galaxies, attribute_is)
        self.assertEqual(meta['synonyms'], attribute_is.aliases)
        self.assertEqual(meta['resource_level'], attribute_is.resource_level)
        self.assertEqual(meta['primary_motivation'], attribute_is.primary_motivation)

    def test_stix21_bundle_with_location_galaxy(self):
        bundle = TestExternalSTIX21Bundles.get_bundle_with_location_galaxy()
        self.parser.load_stix_bundle(bundle)
        self.parser.parse_stix_bundle()
        event = self.parser.misp_event
        _, grouping, event_location, indicator, attribute_location, _ = bundle.objects
        self._check_misp_event_features_from_grouping(event, grouping)
        country_meta = self._check_location_galaxy_features(
            event.galaxies, event_location, 'country'
        )
        self.assertEqual(country_meta, {})
        self.assertEqual(len(event.attributes), 1)
        attribute = event.attributes[0]
        self.assertEqual(attribute.uuid, indicator.id.split('--')[1])
        region_meta = self._check_location_galaxy_features(
            attribute.galaxies, attribute_location, 'region',
            cluster_value='154 - Northern Europe'
        )
        self.assertEqual(region_meta, {})

    def test_stix21_bundle_with_malware_galaxy(self):
        bundle = TestExternalSTIX21Bundles.get_bundle_with_malware_galaxy()
        self.parser.load_stix_bundle(bundle)
        self.parser.parse_stix_bundle()
        event = self.parser.misp_event
        _, grouping, event_malware, indicator, attribute_malware, _ = bundle.objects
        self._check_misp_event_features_from_grouping(event, grouping)
        meta = self._check_galaxy_features(event.galaxies, event_malware)
        self.assertEqual(meta['malware_types'], event_malware.malware_types)
        self.assertEqual(len(event.attributes), 1)
        attribute = event.attributes[0]
        self.assertEqual(attribute.uuid, indicator.id.split('--')[1])
        meta = self._check_galaxy_features(attribute.galaxies, attribute_malware)
        self.assertEqual(meta['malware_types'], attribute_malware.malware_types)

    def test_stix21_bundle_with_threat_actor_galaxy(self):
        bundle = TestExternalSTIX21Bundles.get_bundle_with_threat_actor_galaxy()
        self.parser.load_stix_bundle(bundle)
        self.parser.parse_stix_bundle()
        event = self.parser.misp_event
        _, grouping, event_ta, indicator, attribute_ta, _ = bundle.objects
        self._check_misp_event_features_from_grouping(event, grouping)
        meta = self._check_galaxy_features(event.galaxies, event_ta)
        self.assertEqual(meta['synonyms'], event_ta.aliases)
        self.assertEqual(meta['roles'], event_ta.roles)
        self.assertEqual(meta['resource_level'], event_ta.resource_level)
        self.assertEqual(meta['primary_motivation'], event_ta.primary_motivation)
        self.assertEqual(meta['threat_actor_types'], event_ta.threat_actor_types)
        self.assertEqual(len(event.attributes), 1)
        attribute = event.attributes[0]
        self.assertEqual(attribute.uuid, indicator.id.split('--')[1])
        meta = self._check_galaxy_features(attribute.galaxies, attribute_ta)
        self.assertEqual(meta['synonyms'], attribute_ta.aliases)
        self.assertEqual(meta['roles'], attribute_ta.roles)
        self.assertEqual(meta['resource_level'], attribute_ta.resource_level)
        self.assertEqual(meta['primary_motivation'], attribute_ta.primary_motivation)
        self.assertEqual(meta['threat_actor_types'], attribute_ta.threat_actor_types)

    def test_stix21_bundle_with_tool_galaxy(self):
        bundle = TestExternalSTIX21Bundles.get_bundle_with_tool_galaxy()
        self.parser.load_stix_bundle(bundle)
        self.parser.parse_stix_bundle()
        event = self.parser.misp_event
        _, grouping, event_tool, indicator, attribute_tool, _ = bundle.objects
        self._check_misp_event_features_from_grouping(event, grouping)
        meta = self._check_galaxy_features(event.galaxies, event_tool)
        killchain = event_tool.kill_chain_phases[0]
        self.assertEqual(
            meta['kill_chain'],
            [f'{killchain.kill_chain_name}:{killchain.phase_name}']
        )
        self.assertEqual(meta['tool_types'], event_tool.tool_types)
        self.assertEqual(len(event.attributes), 1)
        attribute = event.attributes[0]
        self.assertEqual(attribute.uuid, indicator.id.split('--')[1])
        meta = self._check_galaxy_features(attribute.galaxies, attribute_tool)
        self.assertEqual(
            meta['refs'], [attribute_tool.external_references[0].url]
        )
        killchain = attribute_tool.kill_chain_phases[0]
        self.assertEqual(
            meta['kill_chain'],
            [f'{killchain.kill_chain_name}:{killchain.phase_name}']
        )
        self.assertEqual(meta['tool_types'], attribute_tool.tool_types)

    def test_stix21_bundle_with_vulnerability_galaxy(self):
        bundle = TestExternalSTIX21Bundles.get_bundle_with_vulnerability_galaxy()
        self.parser.load_stix_bundle(bundle)
        self.parser.parse_stix_bundle()
        event = self.parser.misp_event
        _, grouping, event_vuln, indicator, attribute_vuln, _ = bundle.objects
        self._check_misp_event_features_from_grouping(event, grouping)
        meta = self._check_galaxy_features(event.galaxies, event_vuln)
        self.assertEqual(
            meta['external_id'], event_vuln.external_references[0].external_id
        )
        self.assertEqual(len(event.attributes), 1)
        attribute = event.attributes[0]
        self.assertEqual(attribute.uuid, indicator.id.split('--')[1])
        meta = self._check_galaxy_features(attribute.galaxies, attribute_vuln)
        self.assertEqual(
            meta['external_id'],
            attribute_vuln.external_references[0].external_id
        )

    ############################################################################
    #                    OBSERVED DATA OBJECTS IMPORT TESTS                    #
    ############################################################################

    def _check_artifact_object(self, misp_object, observed_data, artifact):
        self.assertEqual(misp_object.name, 'artifact')
        self._check_misp_object_fields(misp_object, observed_data, artifact.id)
        self._check_artifact_fields(misp_object, artifact, artifact.id)

    def _check_as_attribute(self, attribute, observed_data, autonomous_system):
        self._check_misp_object_fields(attribute, observed_data, autonomous_system.id)
        self.assertEqual(attribute.type, 'AS')
        self.assertEqual(attribute.value, f'AS{autonomous_system.number}')

    def _check_as_object(self, misp_object, observed_data, autonomous_system):
        self.assertEqual(misp_object.name, 'asn')
        self._check_misp_object_fields(misp_object, observed_data, autonomous_system.id)
        self._check_as_fields(misp_object, autonomous_system, autonomous_system.id)

    def _check_content_ref_object(self, misp_object, observed_data, artifact):
        self.assertEqual(misp_object.name, 'artifact')
        self._check_misp_object_fields(misp_object, observed_data, artifact.id)
        self._check_content_ref_fields(misp_object, artifact, artifact.id)

    def _check_directory_object(self, misp_object, observed_data, directory):
        self.assertEqual(misp_object.name, 'directory')
        self._check_misp_object_fields(misp_object, observed_data, directory.id)
        atime, ctime, mtime = self._check_directory_fields(
            misp_object, directory, directory.id
        )
        self.assertEqual(atime, directory.atime)
        self.assertEqual(ctime, directory.ctime)
        self.assertEqual(mtime, directory.mtime)

    def _check_email_address_attribute(self, observed_data, address, email_address):
        self._check_misp_object_fields(address, observed_data, email_address.id)
        self.assertEqual(address.type, 'email-dst')
        self.assertEqual(address.value, email_address.value)

    def _check_email_address_attribute_with_display_name(
            self, observed_data, address, display_name, email_address):
        self._check_misp_object_fields(
            address, observed_data,
            f'{email_address.id} - email-dst - {email_address.value}',
            multiple=True
        )
        self.assertEqual(address.type, 'email-dst')
        self.assertEqual(address.value, email_address.value)
        self._check_misp_object_fields(
            display_name, observed_data,
            f'{email_address.id} - email-dst-display-name - {email_address.display_name}',
            multiple=True
        )
        self.assertEqual(display_name.type, 'email-dst-display-name')
        self.assertEqual(display_name.value, email_address.display_name)

<<<<<<< HEAD
=======
    def _check_email_artifact_object(self, misp_object, observed_data, artifact):
        self.assertEqual(misp_object.name, 'artifact')
        self._check_misp_object_fields(misp_object, observed_data, artifact.id)
        self._check_email_artifact_object_fields(misp_object, artifact, artifact.id)

    def _check_email_file_object(self, misp_object, observed_data, _file):
        self.assertEqual(misp_object.name, 'file')
        self._check_misp_object_fields(misp_object, observed_data, _file.id)
        self._check_email_file_object_fields(misp_object, _file, _file.id)

    def _check_email_object(self, misp_object, observed_data, email_message,
                            from_address, to_address, cc_address):
        self.assertEqual(misp_object.name, 'email')
        self._check_misp_object_fields(misp_object, observed_data, email_message.id)
        self._check_email_object_fields(
            misp_object, email_message, from_address, to_address, cc_address,
            email_message.id, from_address.id, to_address.id, cc_address.id
        )

>>>>>>> 47065b86
    def _check_file_and_pe_objects(self, observed_data, observable_object,
                                   file_object, pe_object, *sections):
        self.assertEqual(file_object.name, 'file')
        self._check_misp_object_fields(file_object, observed_data, observable_object.id)
        self._check_file_with_pe_fields(
            file_object, observable_object, observable_object.id
        )
        self.assertEqual(len(file_object.references), 1)
        file_reference = file_object.references[0]
        self.assertEqual(file_reference.referenced_uuid, pe_object.uuid)
        self.assertEqual(file_reference.relationship_type, 'includes')
        self.assertEqual(pe_object.name, 'pe')
        object_id = f'{observable_object.id} - windows-pebinary-ext'
        self._check_misp_object_fields(
            pe_object, observed_data, object_id, multiple=True
        )
        extension = observable_object.extensions['windows-pebinary-ext']
        self._check_pe_fields(pe_object, extension, object_id)
        self.assertEqual(len(pe_object.references), len(sections))
        for reference, section in zip(pe_object.references, sections):
            self.assertEqual(reference.referenced_uuid, section.uuid)
            self.assertEqual(reference.relationship_type, 'includes')
        for index, section in enumerate(sections):
            self.assertEqual(section.name, 'pe-section')
            section_id = f'{object_id} - section - {index}'
            self._check_misp_object_fields(
                section, observed_data, section_id, multiple=True
            )
            self._check_pe_section_fields(
                section, extension.sections[index], section_id
            )

    def _check_file_object(self, misp_object, observed_data, observable_object, *object_ids):
        self.assertEqual(misp_object.name, 'file')
        self._check_misp_object_fields(
            misp_object, observed_data, observable_object.id, *object_ids
        )
        self._check_file_fields(
            misp_object, observable_object, observable_object.id
        )

    def _check_generic_attribute(
            self, observed_data, observable_object, attribute,
            attribute_type, feature='value'):
        self._check_misp_object_fields(attribute, observed_data, observable_object.id)
        self.assertEqual(attribute.type, attribute_type)
        self.assertEqual(attribute.value, getattr(observable_object, feature))

    def _check_misp_object_fields(self, misp_object, observed_data, object_id,
                                  *additional_ids, multiple=False):
        if multiple:
            self.assertEqual(misp_object.uuid, uuid5(self._UUIDv4, object_id))
        else:
            self.assertEqual(misp_object.uuid, object_id.split('--')[1])
        pattern = 'Observed Data ID: '
        self.assertEqual(
            misp_object.comment,
            f"{pattern}{f' - {pattern}'.join((observed_data.id, *additional_ids))}"
        )
        if not (observed_data.modified == observed_data.first_observed == observed_data.last_observed):
            self.assertEqual(misp_object.first_seen, observed_data.first_observed)
            self.assertEqual(misp_object.last_seen, observed_data.last_observed)
        self.assertEqual(misp_object.timestamp, observed_data.modified)

<<<<<<< HEAD
=======
    def _check_network_traffic_fields(self, attributes, network_traffic, src_ip, dst_ip):
        src_port, dst_port, src_return, dst_return, *protocols, ip_src, ip_dst = attributes
        self.assertEqual(src_port.type, 'port')
        self.assertEqual(src_port.object_relation, 'src_port')
        self.assertEqual(src_port.value, network_traffic.src_port)
        self.assertEqual(
            src_port.uuid,
            uuid5(
                self._UUIDv4,
                f'{network_traffic.id} - src_port - {src_port.value}'
            )
        )
        self.assertEqual(dst_port.type, 'port')
        self.assertEqual(dst_port.object_relation, 'dst_port')
        self.assertEqual(dst_port.value, network_traffic.dst_port)
        self.assertEqual(
            dst_port.uuid,
            uuid5(
                self._UUIDv4,
                f'{network_traffic.id} - dst_port - {dst_port.value}'
            )
        )
        for index, protocol in enumerate(protocols):
            protocol_value = network_traffic.protocols[index].upper()
            self.assertEqual(protocol.type, 'text')
            self.assertEqual(protocol.object_relation, 'protocol')
            self.assertEqual(protocol.value, protocol_value)
            self.assertEqual(
                protocol.uuid,
                uuid5(
                    self._UUIDv4,
                    f'{network_traffic.id} - protocol - {protocol_value}'
                )
            )
        self.assertEqual(ip_src.type, 'ip-src')
        self.assertEqual(ip_src.object_relation, 'src_ip')
        self.assertEqual(ip_src.value, src_ip.value)
        self.assertEqual(
            ip_src.uuid,
            uuid5(
                self._UUIDv4,
                f'{network_traffic.id} - {src_ip.id} - src_ip - {src_ip.value}'
            )
        )
        self.assertEqual(ip_dst.type, 'ip-dst')
        self.assertEqual(ip_dst.object_relation, 'dst_ip')
        self.assertEqual(ip_dst.value, dst_ip.value)
        self.assertEqual(
            ip_dst.uuid,
            uuid5(
                self._UUIDv4,
                f'{network_traffic.id} - {dst_ip.id} - dst_ip - {dst_ip.value}'
            )
        )
        return src_return, dst_return

    def _check_network_traffic_object_with_packet_counts(
            self, misp_object, obbserved_data, network_traffic,
            src_ip, dst_ip, attributes_count):
        self.assertEqual(misp_object.name, 'network-traffic')
        self._check_misp_object_fields(misp_object, obbserved_data, network_traffic.id)
        attributes = misp_object.attributes
        self.assertEqual(len(attributes), attributes_count)
        src_packets, dst_packets = self._check_network_traffic_fields(
            attributes, network_traffic, src_ip, dst_ip
        )
        self.assertEqual(src_packets.type, 'counter')
        self.assertEqual(src_packets.object_relation, 'src_packets')
        self.assertEqual(src_packets.value, network_traffic.src_packets)
        self.assertEqual(
            src_packets.uuid,
            uuid5(
                self._UUIDv4,
                f'{network_traffic.id} - src_packets - {src_packets.value}'
            )
        )
        self.assertEqual(dst_packets.type, 'counter')
        self.assertEqual(dst_packets.object_relation, 'dst_packets')
        self.assertEqual(dst_packets.value, network_traffic.dst_packets)
        self.assertEqual(
            dst_packets.uuid,
            uuid5(
                self._UUIDv4,
                f'{network_traffic.id} - dst_packets - {dst_packets.value}'
            )
        )

    def _check_network_traffic_object_with_packet_sizes(
            self, misp_object, obbserved_data, network_traffic,
            src_ip, dst_ip, attributes_count):
        self.assertEqual(misp_object.name, 'network-traffic')
        self._check_misp_object_fields(misp_object, obbserved_data, network_traffic.id)
        attributes = misp_object.attributes
        self.assertEqual(len(attributes), attributes_count)
        src_bytes, dst_bytes = self._check_network_traffic_fields(
            attributes, network_traffic, src_ip, dst_ip
        )
        self.assertEqual(src_bytes.type, 'size-in-bytes')
        self.assertEqual(src_bytes.object_relation, 'src_byte_count')
        self.assertEqual(src_bytes.value, network_traffic.src_byte_count)
        self.assertEqual(
            src_bytes.uuid,
            uuid5(
                self._UUIDv4,
                f'{network_traffic.id} - src_byte_count - {src_bytes.value}'
            )
        )
        self.assertEqual(dst_bytes.type, 'size-in-bytes')
        self.assertEqual(dst_bytes.object_relation, 'dst_byte_count')
        self.assertEqual(dst_bytes.value, network_traffic.dst_byte_count)
        self.assertEqual(
            dst_bytes.uuid,
            uuid5(
                self._UUIDv4,
                f'{network_traffic.id} - dst_byte_count - {dst_bytes.value}'
            )
        )

>>>>>>> 47065b86
    def _check_registry_key_object(
            self, misp_object, observed_data, registry_key, *values):
        self.assertEqual(misp_object.name, 'registry-key')
        self._check_misp_object_fields(misp_object, observed_data, registry_key.id)
        if values:
            modified = self._check_registry_key_fields(
                misp_object, registry_key, registry_key.id
            )
            for index, value_object in enumerate(values):
                object_id = f'{registry_key.id} - values - {index}'
                self.assertEqual(value_object.name, 'registry-key-value')
                self._check_misp_object_fields(
                    value_object, observed_data, object_id, multiple=True
                )
                self._check_registry_key_value_fields(
                    value_object, registry_key['values'][index], object_id
                )
        else:
            modified = self._check_registry_key_with_values_fields(
                misp_object, registry_key, registry_key.id
            )
        self.assertEqual(modified.value, registry_key.modified_time)

    def _check_software_object(self, misp_object, observed_data, software):
        self.assertEqual(misp_object.name, 'software')
        self._check_misp_object_fields(misp_object, observed_data, software.id)
        self._check_software_fields(misp_object, software, software.id)

    def _check_x509_object(self, misp_object, observed_data, x509):
        self.assertEqual(misp_object.name, 'x509')
        self._check_misp_object_fields(misp_object, observed_data, x509.id)
        self._check_x509_fields(misp_object, x509, x509.id)

    def test_stix21_bundle_with_artifact_objects(self):
        bundle = TestExternalSTIX21Bundles.get_bundle_with_artifact_objects()
        self.parser.load_stix_bundle(bundle)
        self.parser.parse_stix_bundle()
        event = self.parser.misp_event
        _, grouping, od1, od2, artifact1, artifact2, artifact3 = bundle.objects
        misp_objects = self._check_misp_event_features_from_grouping(event, grouping)
        self.assertEqual(len(misp_objects), 3)
        multiple1, multiple2, single = misp_objects
        self._check_artifact_object(multiple1, od1, artifact1)
        self._check_misp_object_fields(multiple2, od1, artifact2.id)
        self._check_artifact_with_url_fields(multiple2, artifact2, artifact2.id)
        self._check_artifact_object(single, od2, artifact3)

    def test_stix21_bundle_with_as_objects(self):
        bundle = TestExternalSTIX21Bundles.get_bundle_with_as_objects()
        self.parser.load_stix_bundle(bundle)
        self.parser.parse_stix_bundle()
        event = self.parser.misp_event
        _, grouping, od1, od2, od3, as1, as2, as3, as4 = bundle.objects
        misp_content = self._check_misp_event_features_from_grouping(event, grouping)
        self.assertEqual(len(misp_content), 4)
        m_object, s_object, m_attribute, s_attribute = misp_content
        self._check_as_object(m_object, od1, as1)
        self._check_as_object(s_object, od2, as3)
        self._check_as_attribute(m_attribute, od1, as2)
        self._check_as_attribute(s_attribute, od3, as4)

    def test_stix21_bundle_with_directory_objects(self):
        bundle = TestExternalSTIX21Bundles.get_bundle_with_directory_objects()
        self.parser.load_stix_bundle(bundle)
        self.parser.parse_stix_bundle()
        event = self.parser.misp_event
        _, grouping, od1, od2, directory1, directory2, directory3 = bundle.objects
        misp_objects = self._check_misp_event_features_from_grouping(event, grouping)
        self.assertEqual(len(misp_objects), 3)
        referenced_directory, directory, single_directory = misp_objects
        self._check_directory_object(referenced_directory, od1, directory2)
        self._check_directory_object(directory, od1, directory1)
        self._check_directory_object(single_directory, od2, directory3)
        reference1 = directory.references[0]
        self._assert_multiple_equal(
            reference1.referenced_uuid,
            referenced_directory.uuid,
            directory2.id.split('--')[1]
        )
        self.assertEqual(reference1.relationship_type, 'contains')
        reference2 = referenced_directory.references[0]
        self._assert_multiple_equal(
            reference2.referenced_uuid,
            single_directory.uuid,
            directory3.id.split('--')[1]
        )
        self.assertEqual(reference2.relationship_type, 'contains')

    def test_stix21_bundle_with_domain_attributes(self):
        bundle = TestExternalSTIX21Bundles.get_bundle_with_domain_attributes()
        self.parser.load_stix_bundle(bundle)
        self.parser.parse_stix_bundle()
        event = self.parser.misp_event
        _, grouping, od1, od2, domain_1, domain_2, domain_3 = bundle.objects
        attributes = self._check_misp_event_features_from_grouping(event, grouping)
        self.assertEqual(len(attributes), 3)
        m_domain1, m_domain2, s_domain = attributes
        self._check_generic_attribute(od1, domain_1, m_domain1, 'domain')
        self._check_generic_attribute(od1, domain_2, m_domain2, 'domain')
        self._check_generic_attribute(od2, domain_3, s_domain, 'domain')

<<<<<<< HEAD
=======
    def test_stix21_bundle_with_domain_ip_objects(self):
        bundle = TestExternalSTIX21Bundles.get_bundle_with_domain_ip_objects()
        self.parser.load_stix_bundle(bundle)
        self.parser.parse_stix_bundle()
        event = self.parser.misp_event
        _, grouping, od1, od2, domain1, ipv4, ipv6, domain2 = bundle.objects
        misp_objects = self._check_misp_event_features_from_grouping(event, grouping)
        self.assertEqual(len(misp_objects), 2)
        domain_object, domain_ip_object = misp_objects
        self._assert_multiple_equal(
            domain_object.name, domain_ip_object.name, 'domain-ip'
        )
        self._check_misp_object_fields(
            domain_object, od1, domain2.id, multiple=True
        )
        self.assertEqual(len(domain_object.attributes), 1)
        domain_attribute = domain_object.attributes[0]
        self._assert_multiple_equal(
            domain_attribute.type, domain_attribute.object_relation, 'domain'
        )
        self.assertEqual(domain_attribute.value, domain2.value)
        self.assertEqual(
            domain_attribute.uuid,
            uuid5(self._UUIDv4, f'{domain2.id} - domain - {domain2.value}')
        )
        self.assertEqual(len(domain_object.references), 1)
        reference = domain_object.references[0]
        self.assertEqual(reference.referenced_uuid, domain_ip_object.uuid)
        self.assertEqual(reference.relationship_type, 'resolves-to')
        self._check_misp_object_fields(
            domain_ip_object, od2, f'{domain1.id} - {ipv4.id} - {ipv6.id}',
            multiple=True
        )
        self._check_domain_ip_fields(
            domain_ip_object, domain1, ipv4, ipv6,
            domain1.id, f'{domain1.id} - {ipv4.id}', f'{domain1.id} - {ipv6.id}'
        )

>>>>>>> 47065b86
    def test_stix21_bundle_with_email_address_attributes(self):
        bundle = TestExternalSTIX21Bundles.get_bundle_with_email_address_attributes()
        self.parser.load_stix_bundle(bundle)
        self.parser.parse_stix_bundle()
        event = self.parser.misp_event
        _, grouping, od1, od2, od3, ea1, ea2, ea3, ea4 = bundle.objects
        attributes = self._check_misp_event_features_from_grouping(event, grouping)
        self.assertEqual(len(attributes), 6)
        mm_address, mm_display_name, ms_address, sm_address, sm_display_name, ss_address = attributes
        self._check_email_address_attribute_with_display_name(
            od1, mm_address, mm_display_name, ea1
        )
        self._check_email_address_attribute(od1, ms_address, ea2)
        self._check_email_address_attribute_with_display_name(
            od2, sm_address, sm_display_name, ea3
        )
        self._check_email_address_attribute(od3, ss_address, ea4)

<<<<<<< HEAD
=======
    def test_stix21_bundle_with_email_message_objects(self):
        bundle = TestExternalSTIX21Bundles.get_bundle_with_email_message_objects()
        self.parser.load_stix_bundle(bundle)
        self.parser.parse_stix_bundle()
        event = self.parser.misp_event
        _, grouping, observed_data, message, ea1, ea2, ea3, artifact, _file = bundle.objects
        misp_objects = self._check_misp_event_features_from_grouping(event, grouping)
        self.assertEqual(len(misp_objects), 3)
        email_object, artifact_object, file_object = misp_objects
        self._check_email_object(email_object, observed_data, message, ea1, ea2, ea3)
        email_references = email_object.references
        self.assertEqual(len(email_references), 2)
        artifact_reference, file_reference = email_references
        self.assertEqual(artifact_reference.referenced_uuid, artifact_object.uuid)
        self.assertEqual(artifact_reference.relationship_type, 'contains')
        self.assertEqual(file_reference.referenced_uuid, file_object.uuid)
        self.assertEqual(file_reference.relationship_type, 'contains')
        self._check_email_artifact_object(artifact_object, observed_data, artifact)
        self._check_email_file_object(file_object, observed_data, _file)

>>>>>>> 47065b86
    def test_stix21_bundle_with_file_objects(self):
        bundle = TestExternalSTIX21Bundles.get_bundle_with_file_objects()
        self.parser.load_stix_bundle(bundle)
        self.parser.parse_stix_bundle()
        event = self.parser.misp_event
        _, grouping, od1, od2, od3, file1, directory, artifact, file2, file3 = bundle.objects
        misp_objects = self._check_misp_event_features_from_grouping(event, grouping)
        self.assertEqual(len(misp_objects), 10)
        file_object1, directory_object, artifact_object, archive, file_object2, pe_object, *sections = misp_objects
        self._check_file_object(file_object1, od1, file1, od2.id)
        self.assertEqual(directory_object.name, 'directory')
        self._check_misp_object_fields(directory_object, od1, directory.id, od2.id)
        path_attribute = directory_object.attributes[0]
        self.assertEqual(path_attribute.type, 'text')
        self.assertEqual(path_attribute.object_relation, 'path')
        self.assertEqual(path_attribute.value, directory.path)
        self.assertEqual(
            path_attribute.uuid,
            uuid5(
                self._UUIDv4, f'{directory.id} - path - {path_attribute.value}'
            )
        )
        self._check_content_ref_object(artifact_object, od1, artifact)
        self.assertEqual(len(file_object1.references), 1)
        file_reference = file_object1.references[0]
        self.assertEqual(file_reference.referenced_uuid, directory_object.uuid)
        self.assertEqual(file_reference.relationship_type, 'contained-in')
        self.assertEqual(len(artifact_object.references), 1)
        artifact_reference = artifact_object.references[0]
        self.assertEqual(artifact_reference.referenced_uuid, file_object1.uuid)
        self.assertEqual(artifact_reference.relationship_type, 'content-of')
        self._check_archive_file_object(archive, od2, file2)
        self.assertEqual(len(archive.references), 2)
        directory_reference, file_reference = archive.references
        self.assertEqual(
            directory_reference.referenced_uuid, file_object1.uuid
        )
        self.assertEqual(directory_reference.relationship_type, 'contains')
        self.assertEqual(file_reference.referenced_uuid, directory_object.uuid)
        self.assertEqual(file_reference.relationship_type, 'contains')
        self._check_file_and_pe_objects(od3, file3, file_object2, pe_object, *sections)

    def test_stix21_bundle_with_ip_address_attributes(self):
        bundle = TestExternalSTIX21Bundles.get_bundle_with_ip_address_attributes()
        self.parser.load_stix_bundle(bundle)
        self.parser.parse_stix_bundle()
        event = self.parser.misp_event
        _, grouping, od1, od2, address_1, address_2, address_3 = bundle.objects
        attributes = self._check_misp_event_features_from_grouping(event, grouping)
        self.assertEqual(len(attributes), 3)
        m_ip1, m_ip2, s_ip = attributes
        self._check_generic_attribute(od1, address_1, m_ip1, 'ip-dst')
        self._check_generic_attribute(od1, address_2, m_ip2, 'ip-dst')
        self._check_generic_attribute(od2, address_3, s_ip, 'ip-dst')

    def test_stix21_bundle_with_mac_address_attributes(self):
        bundle = TestExternalSTIX21Bundles.get_bundle_with_mac_address_attributes()
        self.parser.load_stix_bundle(bundle)
        self.parser.parse_stix_bundle()
        event = self.parser.misp_event
        _, grouping, od1, od2, address_1, address_2, address_3 = bundle.objects
        attributes = self._check_misp_event_features_from_grouping(event, grouping)
        self.assertEqual(len(attributes), 3)
        m_mac1, m_mac2, s_mac = attributes
        self._check_generic_attribute(od1, address_1, m_mac1, 'mac-address')
        self._check_generic_attribute(od1, address_2, m_mac2, 'mac-address')
        self._check_generic_attribute(od2, address_3, s_mac, 'mac-address')

    def test_stix21_bundle_with_mutex_attributes(self):
        bundle = TestExternalSTIX21Bundles.get_bundle_with_mutex_attributes()
        self.parser.load_stix_bundle(bundle)
        self.parser.parse_stix_bundle()
        event = self.parser.misp_event
        _, grouping, od1, od2, mutex_1, mutex_2, mutex_3 = bundle.objects
        attributes = self._check_misp_event_features_from_grouping(event, grouping)
        self.assertEqual(len(attributes), 3)
        m_mutex1, m_mutex2, s_mutex = attributes
        self._check_generic_attribute(od1, mutex_1, m_mutex1, 'mutex', 'name')
        self._check_generic_attribute(od1, mutex_2, m_mutex2, 'mutex', 'name')
        self._check_generic_attribute(od2, mutex_3, s_mutex, 'mutex', 'name')

<<<<<<< HEAD
=======
    def test_stix21_bundle_with_network_traffic_objects(self):
        bundle = TestExternalSTIX21Bundles.get_bundle_with_network_traffic_objects()
        self.parser.load_stix_bundle(bundle)
        self.parser.parse_stix_bundle()
        event = self.parser.misp_event
        _, grouping, od1, od2, ip1, ip2, ip3, nt1, nt2, ip4, ip5, nt3, nt4 = bundle.objects
        misp_objects = self._check_misp_event_features_from_grouping(event, grouping)
        self.assertEqual(len(misp_objects), 4)
        nt_object1, nt_object2, nt_object3, nt_object4 = misp_objects
        self._check_network_traffic_object_with_packet_sizes(
            nt_object1, od1, nt1, ip1, ip2, 8
        )
        self.assertEqual(len(nt_object1.references), 1)
        encapsulates1 = nt_object1.references[0]
        self.assertEqual(encapsulates1.referenced_uuid, nt_object2.uuid)
        self._check_network_traffic_object_with_packet_counts(
            nt_object2, od1, nt2, ip1, ip3, 9
        )
        self.assertEqual(len(nt_object2.references), 1)
        encapsulated1 = nt_object2.references[0]
        self.assertEqual(encapsulated1.referenced_uuid, nt_object1.uuid)
        self._check_network_traffic_object_with_packet_sizes(
            nt_object3, od2, nt3, ip2, ip4, 9
        )
        self.assertEqual(len(nt_object3.references), 1)
        encapsulates2 = nt_object3.references[0]
        self.assertEqual(encapsulates2.referenced_uuid, nt_object4.uuid)
        self._check_network_traffic_object_with_packet_counts(
            nt_object4, od2, nt4, ip4, ip5, 10
        )
        self.assertEqual(len(nt_object4.references), 1)
        encapsulated2 = nt_object4.references[0]
        self.assertEqual(encapsulated2.referenced_uuid, nt_object3.uuid)
        self._assert_multiple_equal(
            encapsulates1.relationship_type,
            encapsulates2.relationship_type,
            'encapsulates'
        )
        self._assert_multiple_equal(
            encapsulated1.relationship_type,
            encapsulated2.relationship_type,
            'encapsulated-by'
        )

>>>>>>> 47065b86
    def test_stix21_bundle_with_opinion_objects(self):
        bundle = TestExternalSTIX21Bundles.get_bundle_with_opinion_objects()
        self.parser.load_stix_bundle(bundle)
        self.parser.parse_stix_bundle()
        event = self.parser.misp_event
        _, grouping, opinion1, opinion2, od1, od2, directory, software1, software2 = bundle.objects
        misp_objects = self._check_misp_event_features_from_grouping(event, grouping)
        self.assertEqual(len(misp_objects), 3)
        sighted_directory, sighted_software, software = misp_objects
        self._check_directory_object(sighted_directory, od1, directory)
        self._check_software_object(sighted_software, od2, software1)
        self._check_software_object(software, od2, software2)
        for directory_attribute in sighted_directory.attributes:
            self.assertEqual(len(directory_attribute.sightings), 1)
            sighting = directory_attribute.sightings[0]
            self.assertEqual(
                sighting.date_sighting, datetime.timestamp(opinion1.modified)
            )
            self.assertEqual(sighting.type, '0')
        for software_attribute in sighted_software.attributes:
            self.assertEqual(len(software_attribute.sightings), 1)
            sighting = software_attribute.sightings[0]
            self.assertEqual(
                sighting.date_sighting, datetime.timestamp(opinion2.modified)
            )
            self.assertEqual(sighting.type, '1')

    def test_stix21_bundle_with_process_objects(self):
        bundle = TestExternalSTIX21Bundles.get_bundle_with_process_objects()
        self.parser.load_stix_bundle(bundle)
        self.parser.parse_stix_bundle()
        event = self.parser.misp_event
        _, grouping, od1, od2, process1, process2, file1, process3, file2, process4 = bundle.objects
        misp_objects = self._check_misp_event_features_from_grouping(event, grouping)
        self.assertEqual(len(misp_objects), 6)
        multiple, parent, child, image1, image2, single = misp_objects
        self._assert_multiple_equal(
            multiple.name, parent.name, child.name, single.name, 'process'
        )
        self._assert_multiple_equal(image1.name, image2.name, 'file')

        self._check_misp_object_fields(multiple, od1, process1.id)
        self._check_process_multiple_fields(multiple, process1, process1.id)
        self.assertEqual(len(multiple.references), 3)
        child_ref, parent_ref, binary_ref = multiple.references
        self.assertEqual(child_ref.referenced_uuid, parent.uuid)
        self.assertEqual(child_ref.relationship_type, 'child-of')
        self.assertEqual(parent_ref.referenced_uuid, child.uuid)
        self.assertEqual(parent_ref.relationship_type, 'parent-of')
        self.assertEqual(binary_ref.referenced_uuid, image1.uuid)
        self.assertEqual(binary_ref.relationship_type, 'executes')

        self._check_misp_object_fields(parent, od1, process2.id)
        self._check_process_parent_fields(parent, process2, process2.id)
        self.assertEqual(len(parent.references), 1)
        reference = parent.references[0]
        self.assertEqual(reference.referenced_uuid, image2.uuid)
        self.assertEqual(reference.relationship_type, 'executes')

        self._check_misp_object_fields(child, od1, process3.id)
        self._check_process_child_fields(child, process3, process3.id)

        self._check_misp_object_fields(image1, od1, file2.id)
        self._check_process_image_reference_fields(image1, file2, file2.id)

        self._check_misp_object_fields(image2, od1, file1.id)
        self._check_process_image_reference_fields(image2, file1, file1.id)

        self._check_misp_object_fields(single, od2, process4.id)
        self._check_process_single_fields(single, process4, process4.id)

    def test_stix21_bundle_with_registry_key_objects(self):
        bundle = TestExternalSTIX21Bundles.get_bundle_with_registry_key_objects()
        self.parser.load_stix_bundle(bundle)
        self.parser.parse_stix_bundle()
        event = self.parser.misp_event
        _, grouping, od1, od2, key1, key2, key3, user = bundle.objects
        misp_objects = self._check_misp_event_features_from_grouping(event, grouping)
        self.assertEqual(len(misp_objects), 6)
        multiple1, multiple2, value1, value2, creator_user, single = misp_objects
        self._check_registry_key_object(multiple1, od1, key1)
        self._check_registry_key_object(multiple2, od1, key2, value1, value2)
        self._check_registry_key_object(single, od2, key3)
        self.assertEqual(creator_user.uuid, user.id.split('--')[1])
        self.assertEqual(creator_user.name, 'user-account')
        self.assertEqual(
            creator_user.comment,
            f'Observed Data ID: {od1.id} - Observed Data ID: {od2.id}'
        )
        self.assertEqual(creator_user.timestamp, od1.modified)
        self._assert_multiple_equal(
            creator_user.first_seen, od1.first_observed, od2.first_observed
        )
        self._check_creator_user_fields(creator_user, user, user.id)
        self.assertEqual(len(creator_user.references), 2)
        reference1, reference2 = creator_user.references
        self.assertEqual(reference1.referenced_uuid, multiple2.uuid)
        self._assert_multiple_equal(
            reference1.relationship_type,
            reference2.relationship_type,
            'creates'
        )

    def test_stix21_bundle_with_software_objects(self):
        bundle = TestExternalSTIX21Bundles.get_bundle_with_software_objects()
        self.parser.load_stix_bundle(bundle)
        self.parser.parse_stix_bundle()
        event = self.parser.misp_event
        _, grouping, od1, od2, software1, software2, software3 = bundle.objects
        misp_objects = self._check_misp_event_features_from_grouping(event, grouping)
        self.assertEqual(len(misp_objects), 3)
        multiple1, multiple2, single = misp_objects
        self._check_software_object(multiple1, od1, software1)
        self._check_software_object(multiple2, od1, software2)
        self._check_misp_object_fields(single, od2, software3.id)
        self._check_software_with_swid_fields(single, software3, software3.id)

    def test_stix21_bundle_with_url_attributes(self):
        bundle = TestExternalSTIX21Bundles.get_bundle_with_url_attributes()
        self.parser.load_stix_bundle(bundle)
        self.parser.parse_stix_bundle()
        event = self.parser.misp_event
        _, grouping, od1, od2, url_1, url_2, url_3 = bundle.objects
        attributes = self._check_misp_event_features_from_grouping(event, grouping)
        self.assertEqual(len(attributes), 3)
        m_url1, m_url2, s_url = attributes
        self._check_generic_attribute(od1, url_1, m_url1, 'url')
        self._check_generic_attribute(od1, url_2, m_url2, 'url')
        self._check_generic_attribute(od2, url_3, s_url, 'url')

    def test_stix21_bundle_with_user_account_objects(self):
        bundle = TestExternalSTIX21Bundles.get_bundle_with_user_account_objects()
        self.parser.load_stix_bundle(bundle)
        self.parser.parse_stix_bundle()
        event = self.parser.misp_event
        _, grouping, od1, od2, user1, user2, user3 = bundle.objects
        misp_objects = self._check_misp_event_features_from_grouping(event, grouping)
        self.assertEqual(len(misp_objects), 3)
        multiple1, multiple2, single = misp_objects
        self._assert_multiple_equal(
            multiple1.name, multiple2.name, single.name, 'user-account'
        )
        self._check_misp_object_fields(multiple1, od1, user1.id)
        self.assertEqual(len(multiple1.attributes), 11)
        self._check_user_account_fields(
            multiple1.attributes[:7], user1, user1.id
        )
        self._check_user_account_timeline_fields(
            multiple1.attributes[7:-1], user1, user1.id
        )
        password_last_changed = multiple1.attributes[-1]
        self.assertEqual(
            password_last_changed.object_relation, 'password_last_changed'
        )
        self.assertEqual(
            password_last_changed.value, user1.credential_last_changed
        )
        self.assertEqual(
            password_last_changed.uuid,
            uuid5(
                self._UUIDv4,
                f'{user1.id} - password_last_changed'
                f' - {password_last_changed.value}'
            )
        )
        self._check_misp_object_fields(multiple2, od1, user2.id)
        self._check_user_account_twitter_fields(multiple2, user2, user2.id)
        self._check_misp_object_fields(single, od2, user3.id)
        self.assertEqual(len(single.attributes), 11)
        self._check_user_account_fields(single.attributes[:7], user3, user3.id)
        self._check_user_account_extension_fields(
            single.attributes[7:], user3.extensions['unix-account-ext'],
            user3.id
        )

    def test_stix21_bundle_with_x509_objects(self):
        bundle = TestExternalSTIX21Bundles.get_bundle_with_x509_objects()
        self.parser.load_stix_bundle(bundle)
        self.parser.parse_stix_bundle()
        event = self.parser.misp_event
        _, grouping, od1, od2, cert1, cert2, cert3 = bundle.objects
        misp_objects = self._check_misp_event_features_from_grouping(event, grouping)
        self.assertEqual(len(misp_objects), 3)
        multiple1, multiple2, single = misp_objects
        self._check_x509_object(multiple1, od1, cert1)
        self._check_x509_object(multiple2, od1, cert2)
        self._check_x509_object(single, od2, cert3)<|MERGE_RESOLUTION|>--- conflicted
+++ resolved
@@ -278,8 +278,6 @@
         self.assertEqual(display_name.type, 'email-dst-display-name')
         self.assertEqual(display_name.value, email_address.display_name)
 
-<<<<<<< HEAD
-=======
     def _check_email_artifact_object(self, misp_object, observed_data, artifact):
         self.assertEqual(misp_object.name, 'artifact')
         self._check_misp_object_fields(misp_object, observed_data, artifact.id)
@@ -299,7 +297,6 @@
             email_message.id, from_address.id, to_address.id, cc_address.id
         )
 
->>>>>>> 47065b86
     def _check_file_and_pe_objects(self, observed_data, observable_object,
                                    file_object, pe_object, *sections):
         self.assertEqual(file_object.name, 'file')
@@ -364,8 +361,6 @@
             self.assertEqual(misp_object.last_seen, observed_data.last_observed)
         self.assertEqual(misp_object.timestamp, observed_data.modified)
 
-<<<<<<< HEAD
-=======
     def _check_network_traffic_fields(self, attributes, network_traffic, src_ip, dst_ip):
         src_port, dst_port, src_return, dst_return, *protocols, ip_src, ip_dst = attributes
         self.assertEqual(src_port.type, 'port')
@@ -484,7 +479,6 @@
             )
         )
 
->>>>>>> 47065b86
     def _check_registry_key_object(
             self, misp_object, observed_data, registry_key, *values):
         self.assertEqual(misp_object.name, 'registry-key')
@@ -586,8 +580,6 @@
         self._check_generic_attribute(od1, domain_2, m_domain2, 'domain')
         self._check_generic_attribute(od2, domain_3, s_domain, 'domain')
 
-<<<<<<< HEAD
-=======
     def test_stix21_bundle_with_domain_ip_objects(self):
         bundle = TestExternalSTIX21Bundles.get_bundle_with_domain_ip_objects()
         self.parser.load_stix_bundle(bundle)
@@ -626,7 +618,6 @@
             domain1.id, f'{domain1.id} - {ipv4.id}', f'{domain1.id} - {ipv6.id}'
         )
 
->>>>>>> 47065b86
     def test_stix21_bundle_with_email_address_attributes(self):
         bundle = TestExternalSTIX21Bundles.get_bundle_with_email_address_attributes()
         self.parser.load_stix_bundle(bundle)
@@ -645,8 +636,6 @@
         )
         self._check_email_address_attribute(od3, ss_address, ea4)
 
-<<<<<<< HEAD
-=======
     def test_stix21_bundle_with_email_message_objects(self):
         bundle = TestExternalSTIX21Bundles.get_bundle_with_email_message_objects()
         self.parser.load_stix_bundle(bundle)
@@ -667,7 +656,6 @@
         self._check_email_artifact_object(artifact_object, observed_data, artifact)
         self._check_email_file_object(file_object, observed_data, _file)
 
->>>>>>> 47065b86
     def test_stix21_bundle_with_file_objects(self):
         bundle = TestExternalSTIX21Bundles.get_bundle_with_file_objects()
         self.parser.load_stix_bundle(bundle)
@@ -749,8 +737,6 @@
         self._check_generic_attribute(od1, mutex_2, m_mutex2, 'mutex', 'name')
         self._check_generic_attribute(od2, mutex_3, s_mutex, 'mutex', 'name')
 
-<<<<<<< HEAD
-=======
     def test_stix21_bundle_with_network_traffic_objects(self):
         bundle = TestExternalSTIX21Bundles.get_bundle_with_network_traffic_objects()
         self.parser.load_stix_bundle(bundle)
@@ -795,7 +781,6 @@
             'encapsulated-by'
         )
 
->>>>>>> 47065b86
     def test_stix21_bundle_with_opinion_objects(self):
         bundle = TestExternalSTIX21Bundles.get_bundle_with_opinion_objects()
         self.parser.load_stix_bundle(bundle)
