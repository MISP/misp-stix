#!/usr/bin/env python
# -*- coding: utf-8 -*-

from datetime import datetime
from misp_stix_converter import (
    MISPtoSTIX21Mapping, MISPtoSTIX21Parser, misp_collection_to_stix2,
    misp_to_stix2)
from pymisp import MISPAttribute, MISPEvent
from .test_events import *
from .update_documentation import (
    AttributesDocumentationUpdater, GalaxiesDocumentationUpdater,
    ObjectsDocumentationUpdater)
from ._test_stix import TestSTIX21
from ._test_stix_export import TestCollectionSTIX2Export, TestSTIX2Export, TestSTIX21Export


class TestSTIX21GenericExport(TestSTIX21Export, TestSTIX21):
    def setUp(self):
        self.parser = MISPtoSTIX21Parser()

    @classmethod
    def tearDownClass(self):
        attributes_documentation = AttributesDocumentationUpdater(
            'misp_attributes_to_stix21',
            self._attributes_v21,
            'export'
        )
        attributes_documentation.check_export_mapping('stix21')
        objects_documentation = ObjectsDocumentationUpdater(
            'misp_objects_to_stix21',
            self._objects_v21,
            'export'
        )
        objects_documentation.check_export_mapping('stix21')
        galaxies_documentation = GalaxiesDocumentationUpdater(
            'misp_galaxies_to_stix21',
            self._galaxies_v21,
            'export'
        )
        galaxies_documentation.check_export_mapping('stix21')

    ################################################################################
    #                              UTILITY FUNCTIONS.                              #
    ################################################################################

    def _check_bundle_features(self, length):
        bundle = self.parser.bundle
        self.assertEqual(bundle.type, 'bundle')
        self.assertEqual(len(bundle.objects), length)
        return bundle.objects

    def _check_pattern_features(self, indicator):
        self.assertEqual(indicator.pattern_type, 'stix')
        self.assertEqual(indicator.pattern_version, '2.1')

    def _check_spec_versions(self, stix_objects):
        for stix_object in stix_objects:
            self.assertEqual(stix_object.spec_version, '2.1')


class TestSTIX21EventExport(TestSTIX21GenericExport):
    def _check_attribute_confidence_tags(self, stix_object, attribute):
        self.assertEqual(
            stix_object.confidence,
            self.parser._mapping.confidence_tags(
                attribute['Tag'][-1]['name']
            )
        )
        self.assertEqual(stix_object.labels[-2:], [tag['name'] for tag in attribute['Tag'][1:]])

    def _check_object_confidence_tags(self, stix_object, misp_object):
        self.assertEqual(
            stix_object.confidence,
            self.parser._mapping.confidence_tags(
                misp_object['Attribute'][2]['Tag'][0]['name']
            )
        )
        self.assertEqual(
            set(stix_object.labels[-2:]),
            set(attribute['Tag'][0]['name'] for attribute in misp_object['Attribute'][1:3])
        )

    def _check_opinion_features(self, opinion, sighting, object_id):
        self.assertEqual(opinion.type, 'opinion')
        self.assertEqual(opinion.id, f"opinion--{sighting['uuid']}")
        timestamp = sighting['date_sighting']
        if not isinstance(timestamp, datetime):
            timestamp = self._datetime_from_timestamp(timestamp)
        self._assert_multiple_equal(opinion.created, opinion.modified, timestamp)
        self.assertEqual(opinion.object_refs, [object_id])
        self.assertEqual(opinion.authors, [sighting['Organisation']['name']])
        self.assertEqual(opinion.explanation, "False positive Sighting")
        self.assertEqual(opinion.opinion, "strongly-disagree")
        self.assertEqual(
            opinion.x_misp_author_ref,
            f"identity--{sighting['Organisation']['uuid']}"
        )

    def _test_base_event(self, event):
        orgc = event['Orgc']
        self.parser.parse_misp_event(event)
        stix_objects = self._check_bundle_features(3)
        self._check_spec_versions(stix_objects)
        identity, grouping, note = stix_objects
        timestamp = event['timestamp']
        if not isinstance(timestamp, datetime):
            timestamp = self._datetime_from_timestamp(timestamp)
        identity_id = self._check_identity_features(identity, orgc, timestamp)
        object_ref = self._check_grouping_features(grouping, event, identity_id)[0]
        self.assertEqual(note.type, 'note')
        self._assert_multiple_equal(note.id, object_ref, f"note--{event['uuid']}")
        self.assertEqual(note.created_by_ref, identity_id)
        self.assertEqual(note.created, timestamp)
        self.assertEqual(note.modified, timestamp)
        self.assertEqual(
            note.content,
            "This MISP Event is empty and contains no attribute, object, galaxy or tag."
        )
        self.assertEqual(note.object_refs, [grouping.id])

    def _test_event_with_attribute_confidence_tags(self, event):
        tlp_tag, *confidence_tags = event['Tag']
        domain, campaign_name, vulnerability_attribute, AS = event['Attribute']
        self.parser.parse_misp_event(event)
        stix_objects = self._check_bundle_features(8)
        self._check_spec_versions(stix_objects)
        _, grouping, indicator, campaign, vulnerability, observed_data, _, marking = stix_objects
        self.assertEqual(
            grouping.confidence,
            self.parser._mapping.confidence_tags(confidence_tags[1]['name'])
        )
        self.assertEqual(grouping.labels[-2:], [tag['name'] for tag in confidence_tags])
        self._assert_multiple_equal(
            [marking.id],
            grouping.object_marking_refs,
            indicator.object_marking_refs,
            campaign.object_marking_refs,
            vulnerability.object_marking_refs,
            observed_data.object_marking_refs
        )
        self.assertEqual(
            f'{marking.definition_type}:{marking.definition[marking.definition_type]}',
            tlp_tag['name']
        )
        self._check_attribute_confidence_tags(indicator, domain)
        self._check_attribute_confidence_tags(campaign, campaign_name)
        self._check_attribute_confidence_tags(vulnerability, vulnerability_attribute)
        self._check_attribute_confidence_tags(observed_data, AS)

    def _test_event_with_escaped_characters(self, event):
        attributes = deepcopy(event['Attribute'])
        self.parser.parse_misp_event(event)
        stix_objects = self._check_bundle_features(49)
        self._check_spec_versions(stix_objects)
        _, _, *indicators = stix_objects
        self.assertIn(attributes[0]['value'][2:], indicators[0].pattern)
        for attribute, indicator in zip(attributes[1:], indicators[1:]):
            self.assertEqual(indicator.type, 'indicator')
            attribute_value = attribute['value']
            if '|' in attribute_value:
                attribute_value, value = attribute_value.split('|')
                self.assertIn(self._sanitize_pattern_value(value), indicator.pattern)
            self.assertIn(self._sanitize_pattern_value(attribute_value), indicator.pattern)
            if attribute.get('data'):
                data = attribute['data']
                if not isinstance(data, str):
                    data = b64encode(data.getvalue()).decode()
                self.assertIn(self._sanitize_pattern_value(data), indicator.pattern)

    def _test_event_with_event_report(self, event):
        orgc = event['Orgc']
        event_report = event['EventReport'][0]
        self.parser.parse_misp_event(event)
        stix_objects = self._check_bundle_features(8)
        self._check_spec_versions(stix_objects)
        identity, grouping, *stix_objects = stix_objects
        timestamp = event['timestamp']
        if not isinstance(timestamp, datetime):
            timestamp = self._datetime_from_timestamp(timestamp)
        identity_id = self._check_identity_features(identity, orgc, timestamp)
        object_refs = self._check_grouping_features(grouping, event, identity_id)
        for stix_object, object_ref in zip(stix_objects, object_refs):
            self.assertEqual(stix_object.id, object_ref)
        ip_src, observed_data, _, _, domain_ip, note = stix_objects
        self.assertEqual(note.id, f"note--{event_report['uuid']}")
        self.assertEqual(note.abstract, event_report['name'])
        timestamp = event_report['timestamp']
        if not isinstance(timestamp, datetime):
            timestamp = self._datetime_from_timestamp(timestamp)
        self.assertEqual(note.created, timestamp)
        self.assertEqual(note.content, event_report['content'])
        object_refs = note.object_refs
        self.assertEqual(len(object_refs), 3)
        object_ids = {ip_src.id, observed_data.id, domain_ip.id}
        self.assertEqual(set(object_refs), object_ids)

    def _test_event_with_object_confidence_tags(self, event):
        tlp_tag, *confidence_tags = event['Tag']
        ip_port, course_of_action, asn = event['Object']
        self.parser.parse_misp_event(event)
        stix_objects = self._check_bundle_features(7)
        self._check_spec_versions(stix_objects)
        _, grouping, indicator, coa, observed_data, _, marking = stix_objects
        self._assert_multiple_equal(
            grouping.confidence,
            self.parser._mapping.confidence_tags(confidence_tags[1]['name'])
        )
        self.assertEqual(grouping.labels[-2:], [tag['name'] for tag in confidence_tags])
        self._assert_multiple_equal(
            [marking.id],
            grouping.object_marking_refs,
            indicator.object_marking_refs,
            coa.object_marking_refs,
            observed_data.object_marking_refs
        )
        self.assertEqual(
            f'{marking.definition_type}:{marking.definition[marking.definition_type]}',
            tlp_tag['name']
        )
        self._check_object_confidence_tags(indicator, ip_port)
        self._check_object_confidence_tags(coa, course_of_action)
        self._check_object_confidence_tags(observed_data, asn)

    def _test_event_with_sightings(self, event):
        orgc = event['Orgc']
        attribute1, attribute2 = event['Attribute']
        sightings1 = attribute1['Sighting']
        sightings2 = attribute2['Sighting']
        self.parser.parse_misp_event(event)
        stix_objects = self._check_bundle_features(17)
        self._check_spec_versions(stix_objects)
        identity, identity1, identity2, identity3, identity4, grouping, *stix_objects = stix_objects
        identities = (identity1, identity2, identity3, identity4)
        timestamp = event['timestamp']
        if not isinstance(timestamp, datetime):
            timestamp = self._datetime_from_timestamp(timestamp)
        identity_id = self._check_identity_features(identity, orgc, timestamp)
        args = (
            grouping,
            event,
            identity_id
        )
        for stix_object, object_ref in zip(stix_objects, self._check_grouping_features(*args)):
            self.assertEqual(stix_object.id, object_ref)
        self._check_identities_from_sighting(
            identities,
            tuple(f"identity--{sighting['Organisation']['uuid']}" for sighting in sightings1),
            tuple(sighting['Organisation']['name'] for sighting in sightings2)
        )
        observed_data, _, sighting1, sighting2, opinion1, opinion2, indicator, sighting3, opinion3, sighting4, opinion4 = stix_objects
        self._check_sighting_features(
            sighting1,
            sightings1[0],
            observed_data.id,
            identity1.id
        )
        self._check_sighting_features(
            sighting2,
            sightings1[1],
            observed_data.id,
            identity2.id
        )
        self._check_opinion_features(
            opinion1,
            sightings1[2],
            observed_data.id
        )
        self._check_opinion_features(
            opinion2,
            sightings1[3],
            observed_data.id
        )
        self._check_sighting_features(
            sighting3,
            sightings2[0],
            indicator.id,
            identity1.id
        )
        self._check_opinion_features(
            opinion3,
            sightings2[1],
            indicator.id
        )
        self._check_sighting_features(
            sighting4,
            sightings2[2],
            indicator.id,
            identity3.id
        )
        self._check_opinion_features(
            opinion4,
            sightings2[3],
            indicator.id
        )

    def _test_event_with_tags(self, event):
        self.parser.parse_misp_event(event)
        stix_objects = self._check_bundle_features(4)
        self._check_spec_versions(stix_objects)
        _, _, _, marking = stix_objects
        self.assertEqual(marking.definition_type, 'tlp')
        self.assertEqual(marking.definition['tlp'], 'white')

    def _test_published_event(self, event):
        orgc = event['Orgc']
        self.parser.parse_misp_event(event)
        stix_objects = self._check_bundle_features(3)
        self._check_spec_versions(stix_objects)
        identity, report, _ = stix_objects
        timestamp = event['timestamp']
        if not isinstance(timestamp, datetime):
            timestamp = self._datetime_from_timestamp(timestamp)
        identity_id = self._check_identity_features(identity, orgc, timestamp)
        self._check_report_features(report, event, identity_id, timestamp)
        publish_timestamp = event['publish_timestamp']
        if not isinstance(publish_timestamp, datetime):
            publish_timestamp = self._datetime_from_timestamp(publish_timestamp)
        self.assertEqual(report.published, publish_timestamp)


class TestSTIX21JSONEventExport(TestSTIX21EventExport):
    def test_base_event(self):
        event = get_base_event()
        self._test_base_event(event['Event'])

    def test_event_with_attribute_confidence_tags(self):
        event = get_event_with_attribute_confidence_tags()
        self._test_event_with_attribute_confidence_tags(event['Event'])

    def test_event_with_escaped_characters(self):
        event = get_event_with_escaped_values_v21()
        self._test_event_with_escaped_characters(event['Event'])

    def test_event_with_event_report(self):
        event = get_event_with_event_report()
        self._test_event_with_event_report(event['Event'])

    def test_event_with_object_confidence_tags(self):
        event = get_event_with_object_confidence_tags()
        self._test_event_with_object_confidence_tags(event['Event'])

    def test_event_with_sightings(self):
        event = get_event_with_sightings()
        self._test_event_with_sightings(event['Event'])

    def test_event_with_tags(self):
        event = get_event_with_tags()
        self._test_event_with_tags(event['Event'])

    def test_published_event(self):
        event = get_published_event()
        self._test_published_event(event['Event'])


class TestSTIX21MISPEventExport(TestSTIX21EventExport):
    def test_base_event(self):
        event = get_base_event()
        misp_event = MISPEvent()
        misp_event.from_dict(**event)
        self._test_base_event(misp_event)

    def test_event_with_attribute_confidence_tags(self):
        event = get_event_with_attribute_confidence_tags()
        misp_event = MISPEvent()
        misp_event.from_dict(**event)
        self._test_event_with_attribute_confidence_tags(misp_event)

    def test_event_with_escaped_characters(self):
        event = get_event_with_escaped_values_v21()
        misp_event = MISPEvent()
        misp_event.from_dict(**event)
        self._test_event_with_escaped_characters(misp_event)

    def test_event_with_event_report(self):
        event = get_event_with_event_report()
        misp_event = MISPEvent()
        misp_event.from_dict(**event)
        self._test_event_with_event_report(misp_event)

    def test_event_with_object_confidence_tags(self):
        event = get_event_with_object_confidence_tags()
        misp_event = MISPEvent()
        misp_event.from_dict(**event)
        self._test_event_with_object_confidence_tags(misp_event)

    def test_event_with_sightings(self):
        event = get_event_with_sightings()
        misp_event = MISPEvent()
        misp_event.from_dict(**event)
        self._test_event_with_sightings(misp_event)

    def test_event_with_tags(self):
        event = get_event_with_tags()
        misp_event = MISPEvent()
        misp_event.from_dict(**event)
        self._test_event_with_tags(misp_event)

    def test_published_event(self):
        event = get_published_event()
        misp_event = MISPEvent()
        misp_event.from_dict(**event)
        self._test_published_event(misp_event)


class TestSTIX21AttributesExport(TestSTIX21GenericExport):
    _http_features = ('request_method', "request_header.'User-Agent'")
    _http_prefix = f"network-traffic:extensions.'http-request-ext'"

    def _check_hash_composite_indicator_attribute(self, attribute, indicator):
        filename, hash_value = attribute['value'].split('|')
        hash_type = attribute['type'].split('|')[1]
        if '/' in hash_type:
            hash_type = f"SHA{hash_type.split('/')[1]}"
        filename_pattern = f"file:name = '{filename}'"
        hash_pattern = f"file:hashes.{hash_type.replace('-', '').upper()} = '{hash_value}'"
        self.assertEqual(indicator.pattern, f"[{filename_pattern} AND {hash_pattern}]")

    def _check_hash_composite_observable_attribute(self, grouping_ref, observed_data, observable, attribute):
        self._assert_multiple_equal(
            observable.id,
            grouping_ref,
            observed_data['object_refs'][0],
            f"file--{attribute['uuid']}"
        )
        self.assertEqual(observable.type, 'file')
        filename, hash_value = attribute['value'].split('|')
        self.assertEqual(observable.name, filename)
        hash_type = self.hash_types_mapping(attribute['type'].split('|')[1])
        self.assertEqual(observable.hashes[hash_type], hash_value)

    def _check_hash_indicator_attribute(self, attribute, indicator):
        hash_type = attribute['type']
        if '/' in hash_type:
            hash_type = f"SHA{hash_type.split('/')[1]}"
        self.assertEqual(
            indicator.pattern,
            f"[file:hashes.{hash_type.replace('-', '').upper()} = '{attribute['value']}']"
        )

    def _check_hash_observable_attribute(self, grouping_ref, observed_data, observable, attribute):
        self._assert_multiple_equal(
            observable.id,
            grouping_ref,
            observed_data['object_refs'][0],
            f"file--{attribute['uuid']}"
        )
        self.assertEqual(observable.type, 'file')
        hash_type = self.hash_types_mapping(attribute['type'])
        self.assertEqual(observable.hashes[hash_type], attribute['value'])

    def _check_ip_indicator_attribute(self, attribute, indicator):
        feature = attribute['type'].split('-')[1]
        type_pattern = f"network-traffic:{feature}_ref.type = 'ipv4-addr'"
        value_pattern = f"network-traffic:{feature}_ref.value = '{attribute['value']}'"
        self.assertEqual(indicator.pattern, f"[{type_pattern} AND {value_pattern}]")

    def _check_ip_observable_attribute(self, attribute, grouping_ref, observed_data, observable):
        network_id, address_id = grouping_ref
        network, address = observable
        network_ref, address_ref = observed_data['object_refs']
        self._assert_multiple_equal(
            network.id,
            network_id,
            network_ref,
            f"network-traffic--{attribute['uuid']}"
        )
        self.assertEqual(network.type, 'network-traffic')
        feature = attribute['type'].split('-')[1]
        self._assert_multiple_equal(
            address.id,
            address_id,
            address_ref,
            getattr(network, f"{feature}_ref"),
            f"ipv4-addr--{attribute['uuid']}"
        )
        self.assertEqual(address.type, 'ipv4-addr')
        self.assertEqual(address.value, attribute['value'])

    def _check_ip_port_indicator_attribute(self, attribute, indicator):
        feature = attribute['type'].split('|')[0].split('-')[1]
        ip_value, port_value = attribute['value'].split('|')
        type_pattern = f"network-traffic:{feature}_ref.type = 'ipv4-addr'"
        value_pattern = f"network-traffic:{feature}_ref.value = '{ip_value}'"
        port_pattern = f"network-traffic:{feature}_port = '{port_value}'"
        self.assertEqual(indicator.pattern, f"[{type_pattern} AND {value_pattern} AND {port_pattern}]")

    def _check_ip_port_observable_attribute(self, attribute, grouping_ref, observed_data, observable):
        network_id, address_id = grouping_ref
        network, address = observable
        network_ref, address_ref = observed_data['object_refs']
        ip_value, port_value = attribute['value'].split('|')
        feature = attribute['type'].split('|')[0].split('-')[1]
        self._assert_multiple_equal(
            network.id,
            network_id,
            network_ref,
            f"network-traffic--{attribute['uuid']}"
        )
        self.assertEqual(network.type, 'network-traffic')
        self.assertEqual(getattr(network, f"{feature}_port"), int(port_value))
        self._assert_multiple_equal(
            address.id,
            address_id,
            address_ref,
            getattr(network, f"{feature}_ref"),
            f"ipv4-addr--{attribute['uuid']}"
        )
        self.assertEqual(address.type, 'ipv4-addr')
        self.assertEqual(address.value, ip_value)

    def _check_patterning_language_attribute(self, attribute, indicator, object_ref, identity_id):
        self._check_attribute_indicator_features(indicator, attribute, identity_id, object_ref)
        self.assertEqual(indicator.pattern_type, attribute['type'])
        self.assertEqual(indicator.pattern, f"[{attribute['value']}]")

    def _check_url_observable_attribute(self, grouping_ref, observed_data, observable, attribute):
        self._assert_multiple_equal(
            observable.id,
            grouping_ref,
            observed_data.object_refs[0],
            f"url--{attribute['uuid']}"
        )
        self.assertEqual(observable.type, 'url')
        self.assertEqual(observable.value, attribute['value'])

    def _check_x509_fingerprint_observable_attribute(self, grouping_ref, observed_data, observable, attribute):
        self._assert_multiple_equal(
            observable.id,
            grouping_ref,
            observed_data['object_refs'][0],
            f"x509-certificate--{attribute['uuid']}"
        )
        self.assertEqual(observable.type, 'x509-certificate')
        hash_type = self.hash_types_mapping(attribute['type'].split('-')[-1])
        self.assertEqual(observable.hashes[hash_type], attribute['value'])

    @staticmethod
    def _group_list_elements(list_to_group, index):
        grouped_list = []
        tmp = []
        for count, stix_id in enumerate(list_to_group):
            if count % index != 0:
                tmp.append(stix_id)
            else:
                if tmp:
                    grouped_list.append(tmp)
                    tmp = []
        grouped_list.append(tmp)
        return grouped_list

    def _run_indicator_tests(self, event):
        self._add_attribute_ids_flag(event)
        orgc = event['Orgc']
        attribute = event['Attribute'][0]
        self.parser.parse_misp_event(event)
        stix_objects = self.parser.stix_objects
        self._check_spec_versions(stix_objects)
        identity, grouping, indicator = stix_objects
        timestamp = event['timestamp']
        if not isinstance(timestamp, datetime):
            timestamp = self._datetime_from_timestamp(timestamp)
        identity_id = self._check_identity_features(identity, orgc, timestamp)
        object_ref = self._check_grouping_features(grouping, event, identity_id)[0]
        self._check_attribute_indicator_features(indicator, attribute, identity_id, object_ref)
        self._check_pattern_features(indicator)
        return attribute['value'], indicator.pattern

    def _run_indicators_tests(self, event):
        self._add_attribute_ids_flag(event)
        orgc = event['Orgc']
        attributes = event['Attribute']
        self.parser.parse_misp_event(event)
        stix_objects = self.parser.stix_objects
        self._check_spec_versions(stix_objects)
        identity, grouping, *indicators = stix_objects
        timestamp = event['timestamp']
        if not isinstance(timestamp, datetime):
            timestamp = self._datetime_from_timestamp(timestamp)
        identity_id = self._check_identity_features(identity, orgc, timestamp)
        object_refs = self._check_grouping_features(grouping, event, identity_id)
        for attribute, indicator, object_ref in zip(attributes, indicators, object_refs):
            self._check_attribute_indicator_features(indicator, attribute, identity_id, object_ref)
            self._check_pattern_features(indicator)
        return attributes, indicators

    def _run_observable_tests(self, event):
        self._remove_attribute_ids_flag(event)
        orgc = event['Orgc']
        attribute = event['Attribute'][0]
        self.parser.parse_misp_event(event)
        stix_objects = self.parser.stix_objects
        self._check_spec_versions(stix_objects)
        identity, grouping, observed_data, *observable = stix_objects
        timestamp = event['timestamp']
        if not isinstance(timestamp, datetime):
            timestamp = self._datetime_from_timestamp(timestamp)
        identity_id = self._check_identity_features(identity, orgc, timestamp)
        observable_id, *ids = self._check_grouping_features(
            grouping,
            event,
            identity_id
        )
        self._check_attribute_observable_features(
            observed_data,
            attribute,
            identity_id,
            observable_id
        )
        return attribute['value'], ids, observed_data['object_refs'], observable

    def _run_observables_tests(self, event, index=2):
        self._remove_attribute_ids_flag(event)
        orgc = event['Orgc']
        attributes = event['Attribute']
        self.parser.parse_misp_event(event)
        stix_objects = self.parser.stix_objects
        self._check_spec_versions(stix_objects)
        identity, grouping, *observables = stix_objects
        observed_datas = observables[::index]
        timestamp = event['timestamp']
        if not isinstance(timestamp, datetime):
            timestamp = self._datetime_from_timestamp(timestamp)
        identity_id = self._check_identity_features(identity, orgc, timestamp)
        ids = self._check_grouping_features(
            grouping,
            event,
            identity_id
        )
        observable_ids = ids[::index]
        for attribute, observed_data, observable_id in zip(attributes, observed_datas, observable_ids):
            self._check_attribute_observable_features(
                observed_data,
                attribute,
                identity_id,
                observable_id
            )
        if index == 2:
            return (
                attributes,
                [value for count, value in enumerate(ids) if count % index != 0],
                observed_datas,
                [value for count, value in enumerate(observables) if count % index != 0]
            )
        return (
            attributes,
            self._group_list_elements(ids, index),
            observed_datas,
            self._group_list_elements(observables, index)
        )

    def _test_embedded_indicator_attribute_galaxy(self, event):
        orgc = event['Orgc']
        attribute = deepcopy(event['Attribute'][0])
        event_galaxy = deepcopy(event['Galaxy'][0])
        self.parser.parse_misp_event(event)
        stix_objects = self._check_bundle_features(10)
        self._check_spec_versions(stix_objects)
        identity, grouping, attack_pattern, course_of_action, custom, indicator, malware, *relationships = stix_objects
        timestamp = event['timestamp']
        if not isinstance(timestamp, datetime):
            timestamp = self._datetime_from_timestamp(timestamp)
        identity_id = self._check_identity_features(identity, orgc, timestamp)
        object_refs = self._check_grouping_features(grouping, event, identity_id)
        ap_ref, coa_ref, custom_ref, indicator_ref, malware_ref, apr_ref, coar_ref, customr_ref = object_refs
        ap_relationship, coa_relationship, custom_relationship = relationships
        ap_galaxy, coa_galaxy, custom_galaxy = attribute['Galaxy']
        self._assert_multiple_equal(
            attack_pattern.id,
            ap_ref,
            f"attack-pattern--{ap_galaxy['GalaxyCluster'][0]['uuid']}"
        )
        self._assert_multiple_equal(
            course_of_action.id,
            coa_ref,
            f"course-of-action--{coa_galaxy['GalaxyCluster'][0]['uuid']}"
        )
        self._assert_multiple_equal(
            custom.id,
            custom_ref,
            f"x-misp-galaxy-cluster--{custom_galaxy['GalaxyCluster'][0]['uuid']}"
        )
        self._assert_multiple_equal(
            indicator.id,
            indicator_ref,
            f"indicator--{attribute['uuid']}"
        )
        self._assert_multiple_equal(
            malware.id,
            malware_ref,
            f"malware--{event_galaxy['GalaxyCluster'][0]['uuid']}"
        )
        self.assertEqual(ap_relationship.id, apr_ref)
        self.assertEqual(coa_relationship.id, coar_ref)
        self.assertEqual(custom_relationship.id, customr_ref)
        timestamp = attribute['timestamp']
        if not isinstance(timestamp, datetime):
            timestamp = self._datetime_from_timestamp(attribute['timestamp'])
        self._check_relationship_features(ap_relationship, indicator_ref, ap_ref, 'indicates', timestamp)
        self._check_relationship_features(coa_relationship, indicator_ref, coa_ref, 'related-to', timestamp)
        self._check_relationship_features(custom_relationship, indicator_ref, custom_ref, 'related-to', timestamp)

    def _test_embedded_non_indicator_attribute_galaxy(self, event):
        orgc = event['Orgc']
        attribute = deepcopy(event['Attribute'][0])
        event_coa_galaxy, malware_galaxy = deepcopy(event['Galaxy'])
        self.parser.parse_misp_event(event)
        stix_objects = self._check_bundle_features(8)
        self._check_spec_versions(stix_objects)
        identity, grouping, attack_pattern, course_of_action, vulnerability, malware, *relationships = stix_objects
        timestamp = event['timestamp']
        if not isinstance(timestamp, datetime):
            timestamp = self._datetime_from_timestamp(timestamp)
        identity_id = self._check_identity_features(identity, orgc, timestamp)
        object_refs = self._check_grouping_features(grouping, event, identity_id)
        ap_ref, coa_ref, vulnerability_ref, malware_ref, apr_ref, coar_ref = object_refs
        ap_relationship, coa_relationship = relationships
        ap_galaxy, coa_galaxy = attribute['Galaxy']
        self._assert_multiple_equal(
            attack_pattern.id,
            ap_ref,
            f"attack-pattern--{ap_galaxy['GalaxyCluster'][0]['uuid']}"
        )
        self._assert_multiple_equal(
            course_of_action.id,
            coa_ref,
            f"course-of-action--{event_coa_galaxy['GalaxyCluster'][0]['uuid']}",
            f"course-of-action--{coa_galaxy['GalaxyCluster'][0]['uuid']}"
        )
        self._assert_multiple_equal(
            vulnerability.id,
            vulnerability_ref,
            f"vulnerability--{attribute['uuid']}"
        )
        self._assert_multiple_equal(
            malware.id,
            malware_ref,
            f"malware--{malware_galaxy['GalaxyCluster'][0]['uuid']}"
        )
        self.assertEqual(ap_relationship.id, apr_ref)
        self.assertEqual(coa_relationship.id, coar_ref)
        timestamp = attribute['timestamp']
        if not isinstance(timestamp, datetime):
            timestamp = self._datetime_from_timestamp(timestamp)
        self._check_relationship_features(ap_relationship, vulnerability_ref, ap_ref, 'related-to', timestamp)
        self._check_relationship_features(coa_relationship, vulnerability_ref, coa_ref, 'related-to', timestamp)

    def _test_embedded_observable_attribute_galaxy(self, event):
        orgc = event['Orgc']
        attribute = deepcopy(event['Attribute'][0])
        event_galaxy = deepcopy(event['Galaxy'][0])
        self.parser.parse_misp_event(event)
        stix_objects = self._check_bundle_features(7)
        self._check_spec_versions(stix_objects)
        identity, grouping, attack_pattern, observed_data, autonomous_system, malware, relationship = stix_objects
        timestamp = event['timestamp']
        if not isinstance(timestamp, datetime):
            timestamp = self._datetime_from_timestamp(timestamp)
        identity_id = self._check_identity_features(identity, orgc, timestamp)
        object_refs = self._check_grouping_features(grouping, event, identity_id)
        ap_ref, od_ref, as_ref, malware_ref, relationship_ref = object_refs
        self._assert_multiple_equal(
            attack_pattern.id,
            ap_ref,
            f"attack-pattern--{attribute['Galaxy'][0]['GalaxyCluster'][0]['uuid']}"
        )
        self._assert_multiple_equal(
            observed_data.id,
            od_ref,
            f"observed-data--{attribute['uuid']}"
        )
        self._assert_multiple_equal(
            autonomous_system.id,
            as_ref,
            f"autonomous-system--{attribute['uuid']}"
        )
        self._assert_multiple_equal(
            malware.id,
            malware_ref,
            f"malware--{event_galaxy['GalaxyCluster'][0]['uuid']}"
        )
        self.assertEqual(relationship.id, relationship_ref)
        timestamp = attribute['timestamp']
        if not isinstance(timestamp, datetime):
            timestamp = self._datetime_from_timestamp(timestamp)
        self._check_relationship_features(
            relationship, od_ref, ap_ref, 'related-to', timestamp
        )

    def _test_event_with_as_indicator_attribute(self, event):
        attribute_value, pattern = self._run_indicator_tests(event)
        number = self._parse_AS_value(attribute_value)
        self.assertEqual(pattern, f"[autonomous-system:number = '{number}']")

    def _test_event_with_as_observable_attribute(self, event):
        attribute = deepcopy(event['Attribute'][0])
        attribute_value, grouping_refs, object_refs, observable = self._run_observable_tests(event)
        object_ref = object_refs[0]
        AS = observable[0]
        self.assertEqual(object_ref, grouping_refs[0])
        self._assert_multiple_equal(
            AS.id,
            object_ref,
            f"autonomous-system--{attribute['uuid']}"
        )
        self.assertEqual(AS.type, 'autonomous-system')
        number = self._parse_AS_value(attribute_value)
        self.assertEqual(AS.number, number)

    def _test_event_with_attachment_indicator_attribute(self, event):
        data = event['Attribute'][0]['data']
        if not isinstance(data, str):
            data = b64encode(data.getvalue()).decode()
        attribute_value, pattern = self._run_indicator_tests(event)
        file_pattern = f"file:name = '{attribute_value}'"
        data_pattern = f"file:content_ref.payload_bin = '{data}'"
        self.assertEqual(pattern, f"[{file_pattern} AND {data_pattern}]")

    def _test_event_with_attachment_observable_attribute(self, event):
        attribute = deepcopy(event['Attribute'][0])
        attribute_value, grouping_refs, object_refs, observable = self._run_observable_tests(event)
        file_id, artifact_id = grouping_refs
        file_ref, artifact_ref = object_refs
        file_object, artifact_object = observable
        self._assert_multiple_equal(
            file_object.id,
            file_ref,
            file_id,
            f"file--{attribute['uuid']}"
        )
        self.assertEqual(file_object.type, 'file')
        self.assertEqual(file_object.name, attribute_value)
        self._assert_multiple_equal(
            file_object.content_ref,
            artifact_object.id,
            artifact_id,
            artifact_ref,
            f"artifact--{attribute['uuid']}"
        )
        self.assertEqual(artifact_object.type, 'artifact')
        data = attribute['data']
        if not isinstance(data, str):
            data = b64encode(data.getvalue()).decode()
        self.assertEqual(artifact_object.payload_bin, data)

    def _test_event_with_campaign_name_attribute(self, event):
        self._remove_attribute_ids_flag(event)
        orgc = event['Orgc']
        attribute = event['Attribute'][0]
        self.parser.parse_misp_event(event)
        stix_objects = self.parser.stix_objects
        self._check_spec_versions(stix_objects)
        identity, grouping, campaign = stix_objects
        timestamp = event['timestamp']
        if not isinstance(timestamp, datetime):
            timestamp = self._datetime_from_timestamp(timestamp)
        identity_id = self._check_identity_features(identity, orgc, timestamp)
        object_ref = self._check_grouping_features(grouping, event, identity_id)[0]
        self._check_attribute_campaign_features(
            campaign,
            attribute,
            identity_id,
            object_ref
        )
        self.assertEqual(campaign.name, attribute['value'])

    def _test_event_with_custom_attributes(self, event):
        orgc = event['Orgc']
        attributes = event['Attribute']
        self.parser.parse_misp_event(event)
        stix_objects = self.parser.stix_objects
        self._check_spec_versions(stix_objects)
        identity, grouping, *custom_objects = stix_objects
        timestamp = event['timestamp']
        if not isinstance(timestamp, datetime):
            timestamp = self._datetime_from_timestamp(timestamp)
        identity_id = self._check_identity_features(identity, orgc, timestamp)
        object_refs = self._check_grouping_features(grouping, event, identity_id)
        for attribute, custom_object, object_ref in zip(attributes, custom_objects, object_refs):
            self._run_custom_attribute_tests(attribute, custom_object, object_ref, identity_id)

    def _test_event_with_domain_indicator_attribute(self, event):
        attribute_value, pattern = self._run_indicator_tests(event)
        self.assertEqual(pattern, f"[domain-name:value = '{attribute_value}']")

    def _test_event_with_domain_observable_attribute(self, event):
        attribute = deepcopy(event['Attribute'][0])
        attribute_value, grouping_refs, object_refs, observable = self._run_observable_tests(event)
        domain = observable[0]
        self._assert_multiple_equal(
            domain.id,
            grouping_refs[0],
            object_refs[0],
            f"domain-name--{attribute['uuid']}"
        )
        self.assertEqual(domain.type, 'domain-name')
        self.assertEqual(domain.value, attribute_value)

    def _test_event_with_domain_ip_indicator_attribute(self, event):
        attribute_value, pattern = self._run_indicator_tests(event)
        domain, ip = attribute_value.split('|')
        domain_pattern = f"domain-name:value = '{domain}'"
        ip_pattern = f"domain-name:resolves_to_refs[*].value = '{ip}'"
        self.assertEqual(pattern, f'[{domain_pattern} AND {ip_pattern}]')

    def _test_event_with_domain_ip_observable_attribute(self, event):
        attribute = deepcopy(event['Attribute'][0])
        attribute_value, grouping_refs, object_refs, observable = self._run_observable_tests(event)
        domain_value, ip_value = attribute_value.split('|')
        domain_id, address_id = grouping_refs
        domain_ref, address_ref = object_refs
        domain, address = observable
        self._assert_multiple_equal(
            domain.id,
            domain_id,
            domain_ref,
            f"domain-name--{attribute['uuid']}"
        )
        self.assertEqual(domain.type, 'domain-name')
        self.assertEqual(domain.value, domain_value)
        self._assert_multiple_equal(
            domain.resolves_to_refs[0],
            address.id,
            address_id,
            address_ref,
            f"ipv4-addr--{attribute['uuid']}"
        )
        self.assertEqual(address.type, 'ipv4-addr')
        self.assertEqual(address.value, ip_value)

    def _test_event_with_email_attachment_indicator_attribute(self, event):
        attribute_value, pattern = self._run_indicator_tests(event)
        self.assertEqual(
            pattern,
            f"[email-message:body_multipart[*].body_raw_ref.name = '{attribute_value}']"
        )

    def _test_event_with_email_attachment_observable_attribute(self, event):
        attribute = deepcopy(event['Attribute'][0])
        attribute_value, grouping_refs, object_refs, observable = self._run_observable_tests(event)
        email_id, file_id = grouping_refs
        email_ref, file_ref = object_refs
        email, file = observable
        self._assert_multiple_equal(
            email.id,
            email_id,
            email_ref,
            f"email-message--{attribute['uuid']}"
        )
        self.assertEqual(email.type, 'email-message')
        self.assertEqual(email.is_multipart, True)
        body = email.body_multipart[0]
        self.assertEqual(body.content_disposition, f"attachment; filename='{attribute_value}'")
        self._assert_multiple_equal(
            body.body_raw_ref,
            file.id,
            file_id,
            file_ref,
            f"file--{attribute['uuid']}"
        )
        self.assertEqual(file.name, attribute_value)

    def _test_event_with_email_body_indicator_attribute(self, event):
        attribute_value, pattern = self._run_indicator_tests(event)
        self.assertEqual(
            pattern,
            f"[email-message:body = '{attribute_value}']"
        )

    def _test_event_with_email_body_observable_attribute(self, event):
        attribute = deepcopy(event['Attribute'][0])
        attribute_value, grouping_refs, object_refs, observable = self._run_observable_tests(event)
        message = observable[0]
        self._assert_multiple_equal(
            message.id,
            grouping_refs[0],
            object_refs[0],
            f"email-message--{attribute['uuid']}"
        )
        self.assertEqual(message.type, 'email-message')
        self.assertEqual(message.is_multipart, False)
        self.assertEqual(message.body, attribute_value)

    def _test_event_with_email_destination_indicator_attribute(self, event):
        attribute_value, pattern = self._run_indicator_tests(event)
        self.assertEqual(pattern, f"[email-message:to_refs[*].value = '{attribute_value}']")

    def _test_event_with_email_destination_observable_attribute(self, event):
        attribute = deepcopy(event['Attribute'][0])
        attribute_value, grouping_refs, object_refs, observable = self._run_observable_tests(event)
        message_id, address_id = grouping_refs
        message_ref, address_ref = object_refs
        message, address = observable
        self._assert_multiple_equal(
            message.id,
            message_id,
            message_ref,
            f"email-message--{attribute['uuid']}"
        )
        self.assertEqual(message.type, 'email-message')
        self.assertEqual(message.is_multipart, False)
        self._assert_multiple_equal(
            message.to_refs[0],
            address.id,
            address_id,
            address_ref,
            f"email-addr--{attribute['uuid']}"
        )
        self._check_email_address(address, attribute_value)

    def _test_event_with_email_header_indicator_attribute(self, event):
        attribute_value, pattern = self._run_indicator_tests(event)
        self.assertEqual(pattern, f"[email-message:received_lines = '{attribute_value}']")

    def _test_event_with_email_header_observable_attribute(self, event):
        attribute = deepcopy(event['Attribute'][0])
        attribute_value, grouping_refs, object_refs, observable = self._run_observable_tests(event)
        message = observable[0]
        self._assert_multiple_equal(
            message.id,
            grouping_refs[0],
            object_refs[0],
            f"email-message--{attribute['uuid']}"
        )
        self.assertEqual(message.type, 'email-message')
        self.assertEqual(message.is_multipart, False)
        self.assertEqual(message.received_lines, [attribute_value])

    def _test_event_with_email_indicator_attribute(self, event):
        attribute_value, pattern = self._run_indicator_tests(event)
        self.assertEqual(pattern, f"[email-addr:value = '{attribute_value}']")

    def _test_event_with_email_message_id_indicator_attribute(self, event):
        attribute_value, pattern = self._run_indicator_tests(event)
        self.assertEqual(pattern, f"[email-message:message_id = '{attribute_value}']")

    def _test_event_with_email_message_id_observable_attribute(self, event):
        attribute = deepcopy(event['Attribute'][0])
        attribute_value, grouping_refs, object_refs, observable = self._run_observable_tests(event)
        message = observable[0]
        self._assert_multiple_equal(
            message.id,
            grouping_refs[0],
            object_refs[0],
            f"email-message--{attribute['uuid']}"
        )
        self.assertEqual(message.type, 'email-message')
        self.assertEqual(message.is_multipart, False)
        self.assertEqual(message.message_id, attribute_value)

    def _test_event_with_email_observable_attribute(self, event):
        attribute = deepcopy(event['Attribute'][0])
        attribute_value, grouping_refs, object_refs, observable = self._run_observable_tests(event)
        address = observable[0]
        self._assert_multiple_equal(
            address.id,
            grouping_refs[0],
            object_refs[0],
            f"email-addr--{attribute['uuid']}"
        )
        self._check_email_address(address, attribute_value)

    def _test_event_with_email_reply_to_indicator_attribute(self, event):
        attribute_value, pattern = self._run_indicator_tests(event)
        self.assertEqual(
            pattern,
            f"[email-message:additional_header_fields.reply_to = '{attribute_value}']"
        )

    def _test_event_with_email_reply_to_observable_attribute(self, event):
        attribute = deepcopy(event['Attribute'][0])
        attribute_value, grouping_refs, object_refs, observable = self._run_observable_tests(event)
        message = observable[0]
        self._assert_multiple_equal(
            message.id,
            grouping_refs[0],
            object_refs[0],
            f"email-message--{attribute['uuid']}"
        )
        self.assertEqual(message.type, 'email-message')
        self.assertEqual(message.is_multipart, False)
        self.assertEqual(message.additional_header_fields['Reply-To'], attribute_value)

    def _test_event_with_email_source_indicator_attribute(self, event):
        attribute_value, pattern = self._run_indicator_tests(event)
        self.assertEqual(pattern, f"[email-message:from_ref.value = '{attribute_value}']")

    def _test_event_with_email_source_observable_attribute(self, event):
        attribute = deepcopy(event['Attribute'][0])
        attribute_value, grouping_refs, object_refs, observable = self._run_observable_tests(event)
        message_id, address_id = grouping_refs
        message_ref, address_ref = object_refs
        message, address = observable
        self._assert_multiple_equal(
            message.id,
            message_id,
            message_ref,
            f"email-message--{attribute['uuid']}"
        )
        self.assertEqual(message.type, 'email-message')
        self.assertEqual(message.is_multipart, False)
        self._assert_multiple_equal(
            message.from_ref,
            address.id,
            address_id,
            address_ref,
            f"email-addr--{attribute['uuid']}"
        )
        self._check_email_address(address, attribute_value)

    def _test_event_with_email_subject_indicator_attribute(self, event):
        attribute_value, pattern = self._run_indicator_tests(event)
        self.assertEqual(pattern, f"[email-message:subject = '{attribute_value}']")

    def _test_event_with_email_subject_observable_attribute(self, event):
        attribute = deepcopy(event['Attribute'][0])
        attribute_value, grouping_refs, object_refs, observable = self._run_observable_tests(event)
        message = observable[0]
        self._assert_multiple_equal(
            message.id,
            grouping_refs[0],
            object_refs[0],
            f"email-message--{attribute['uuid']}"
        )
        self.assertEqual(message.type, 'email-message')
        self.assertEqual(message.is_multipart, False)
        self.assertEqual(message.subject, attribute_value)

    def _test_event_with_email_x_mailer_indicator_attribute(self, event):
        attribute_value, pattern = self._run_indicator_tests(event)
        self.assertEqual(
            pattern,
            f"[email-message:additional_header_fields.x_mailer = '{attribute_value}']"
        )

    def _test_event_with_email_x_mailer_observable_attribute(self, event):
        attribute = deepcopy(event['Attribute'][0])
        attribute_value, grouping_refs, object_refs, observable = self._run_observable_tests(event)
        message = observable[0]
        self._assert_multiple_equal(
            message.id,
            grouping_refs[0],
            object_refs[0],
            f"email-message--{attribute['uuid']}"
        )
        self.assertEqual(message.type, 'email-message')
        self.assertEqual(message.is_multipart, False)
        self.assertEqual(message.additional_header_fields['X-Mailer'], attribute_value)

    def _test_event_with_filename_indicator_attribute(self, event):
        attribute_value, pattern = self._run_indicator_tests(event)
        self.assertEqual(pattern, f"[file:name = '{attribute_value}']")

    def _test_event_with_filename_observable_attribute(self, event):
        attribute = deepcopy(event['Attribute'][0])
        attribute_value, grouping_refs, object_refs, observable = self._run_observable_tests(event)
        file = observable[0]
        self._assert_multiple_equal(
            file.id,
            grouping_refs[0],
            object_refs[0],
            f"file--{attribute['uuid']}"
        )
        self.assertEqual(file.type, 'file')
        self.assertEqual(file.name, attribute_value)

    def _test_event_with_github_username_indicator_attribute(self, event):
        attribute_value, pattern = self._run_indicator_tests(event)
        self.assertEqual(
            pattern,
            f"[user-account:account_type = 'github' AND user-account:account_login = '{attribute_value}']"
        )

    def _test_event_with_github_username_observable_attribute(self, event):
        attribute = deepcopy(event['Attribute'][0])
        attribute_value, grouping_refs, object_refs, observable = self._run_observable_tests(event)
        account = observable[0]
        self._assert_multiple_equal(
            account.id,
            grouping_refs[0],
            object_refs[0],
            f"user-account--{attribute['uuid']}"
        )
        self.assertEqual(account.type, 'user-account')
        self.assertEqual(account.account_type, 'github')
        self.assertEqual(account.account_login, attribute_value)

    def _test_event_with_hostname_indicator_attribute(self, event):
        attribute_value, pattern = self._run_indicator_tests(event)
        self.assertEqual(pattern, f"[domain-name:value = '{attribute_value}']")

    def _test_event_with_hostname_observable_attribute(self, event):
        attribute = deepcopy(event['Attribute'][0])
        attribute_value, grouping_refs, object_refs, observable = self._run_observable_tests(event)
        domain = observable[0]
        self._assert_multiple_equal(
            domain.id,
            grouping_refs[0],
            object_refs[0],
            f"domain-name--{attribute['uuid']}"
        )
        self.assertEqual(domain.type, 'domain-name')
        self.assertEqual(domain.value, attribute_value)

    def _test_event_with_hostname_port_indicator_attribute(self, event):
        attribute_value, pattern = self._run_indicator_tests(event)
        hostname, port = attribute_value.split('|')
        hostname_pattern = f"domain-name:value = '{hostname}'"
        port_pattern = f"network-traffic:dst_port = '{port}'"
        self.assertEqual(pattern, f"[{hostname_pattern} AND {port_pattern}]")

    def _test_event_with_hostname_port_observable_attribute(self, event):
        attribute = deepcopy(event['Attribute'][0])
        attribute_value, grouping_refs, object_refs, observable = self._run_observable_tests(event)
        hostname, port = attribute_value.split('|')
        hostname_id, network_traffic_id = grouping_refs
        hostname_ref, network_traffic_ref = object_refs
        domain, network_traffic = observable
        self._assert_multiple_equal(
            domain.id,
            hostname_id,
            hostname_ref,
            network_traffic.dst_ref,
            f"domain-name--{attribute['uuid']}"
        )
        self.assertEqual(domain.type, 'domain-name')
        self.assertEqual(domain.value, hostname)
        self._assert_multiple_equal(
            network_traffic.id,
            network_traffic_id,
            network_traffic_ref,
            f"network-traffic--{attribute['uuid']}"
        )
        self.assertEqual(network_traffic.type, 'network-traffic')
        self.assertEqual(network_traffic.dst_port, int(port))

    def _test_event_with_mac_address_indicator_attribute(self, event):
        attribute_value, pattern = self._run_indicator_tests(event)
        self.assertEqual(pattern, f"[mac-addr:value = '{attribute_value}']")

    def _test_event_with_mac_address_observable_attribute(self, event):
        attribute = deepcopy(event['Attribute'][0])
        attribute_value, grouping_refs, object_refs, observable = self._run_observable_tests(event)
        mac_address = observable[0]
        self._assert_multiple_equal(
            mac_address.id,
            grouping_refs[0],
            object_refs[0],
            f"mac-addr--{attribute['uuid']}"
        )
        self.assertEqual(mac_address.type, 'mac-addr')
        self.assertEqual(mac_address.value, attribute_value.lower())

    def _test_event_with_malware_sample_indicator_attribute(self, event):
        data = event['Attribute'][0]['data']
        if not isinstance(data, str):
            data = b64encode(data.getvalue()).decode()
        attribute_value, pattern = self._run_indicator_tests(event)
        filename, hash_value = attribute_value.split('|')
        data_pattern, file_pattern, hash_pattern, mime_type, encryption, decryption = pattern[1:-1].split(' AND ')
        self.assertEqual(data_pattern, f"file:content_ref.payload_bin = '{data}'")
        self.assertEqual(file_pattern, f"file:name = '{filename}'")
        self.assertEqual(hash_pattern, f"file:hashes.MD5 = '{hash_value}'")
        self.assertEqual(mime_type, f"file:content_ref.mime_type = 'application/zip'")
        self.assertEqual(encryption, f"file:content_ref.encryption_algorithm = 'mime-type-indicated'")
        self.assertEqual(decryption, f"file:content_ref.decryption_key = 'infected'")

    def _test_event_with_malware_sample_observable_attribute(self, event):
        attribute = deepcopy(event['Attribute'][0])
        attribute_value, grouping_refs, object_refs, observable = self._run_observable_tests(event)
        file_id, artifact_id = grouping_refs
        file_ref, artifact_ref = object_refs
        file_object, artifact_object = observable
        filename, hash_value = attribute_value.split('|')
        self._assert_multiple_equal(
            file_object.id,
            file_id,
            file_ref,
            f"file--{attribute['uuid']}"
        )
        self.assertEqual(file_object.type, 'file')
        self.assertEqual(file_object.name, filename)
        self.assertEqual(file_object.hashes['MD5'], hash_value)
        self._assert_multiple_equal(
            artifact_object.id,
            artifact_id,
            artifact_ref,
            file_object.content_ref,
            f"artifact--{attribute['uuid']}"
        )
        self.assertEqual(artifact_object.type, 'artifact')
        data = attribute['data']
        if not isinstance(data, str):
            data = b64encode(data.getvalue()).decode()
        self.assertEqual(artifact_object.payload_bin, data)

    def _test_event_with_mutex_indicator_attribute(self, event):
        attribute_value, pattern = self._run_indicator_tests(event)
        self.assertEqual(pattern, f"[mutex:name = '{attribute_value}']")

    def _test_event_with_mutex_observable_attribute(self, event):
        attribute = deepcopy(event['Attribute'][0])
        attribute_value, grouping_refs, object_refs, observable = self._run_observable_tests(event)
        mutex = observable[0]
        self._assert_multiple_equal(
            mutex.id,
            grouping_refs[0],
            object_refs[0],
            f"mutex--{attribute['uuid']}"
        )
        self.assertEqual(mutex.type, 'mutex')
        self.assertEqual(mutex.name, attribute_value)

    def _test_event_with_port_indicator_attribute(self, event):
        attribute_value, pattern = self._run_indicator_tests(event)
        self.assertEqual(pattern, f"[network-traffic:dst_port = '{attribute_value}']")

    def _test_event_with_regkey_indicator_attribute(self, event):
        attribute_value, pattern = self._run_indicator_tests(event)
        self.assertEqual(
            pattern.replace('\\\\', '\\'),
            f"[windows-registry-key:key = '{attribute_value.strip()}']"
        )

    def _test_event_with_regkey_observable_attribute(self, event):
        attribute = deepcopy(event['Attribute'][0])
        attribute_value, grouping_refs, object_refs, observable = self._run_observable_tests(event)
        registry_key = observable[0]
        self._assert_multiple_equal(
            registry_key.id,
            grouping_refs[0],
            object_refs[0],
            f"windows-registry-key--{attribute['uuid']}"
        )
        self.assertEqual(registry_key.type, 'windows-registry-key')
        self.assertEqual(registry_key.key, attribute_value.strip())

    def _test_event_with_regkey_value_indicator_attribute(self, event):
        attribute_value, pattern = self._run_indicator_tests(event)
        key, value = attribute_value.split('|')
        key_pattern = f"windows-registry-key:key = '{self._sanitize_registry_key_value(key)}'"
        value_pattern = f"windows-registry-key:values.data = '{self._sanitize_registry_key_value(value)}'"
        self.assertEqual(pattern, f"[{key_pattern} AND {value_pattern}]")

    def _test_event_with_regkey_value_observable_attribute(self, event):
        attribute = deepcopy(event['Attribute'][0])
        attribute_value, grouping_refs, object_refs, observable = self._run_observable_tests(event)
        key, value = attribute_value.split('|')
        registry_key = observable[0]
        self._assert_multiple_equal(
            registry_key.id,
            grouping_refs[0],
            object_refs[0],
            f"windows-registry-key--{attribute['uuid']}"
        )
        self.assertEqual(registry_key.type, 'windows-registry-key')
        self.assertEqual(registry_key.key, key.strip())
        self.assertEqual(registry_key['values'][0].data, value.strip())

    def _test_event_with_size_in_bytes_indicator_attribute(self, event):
        attribute_value, pattern = self._run_indicator_tests(event)
        self.assertEqual(pattern, f"[file:size = '{attribute_value}']")

    def _test_event_with_vulnerability_attribute(self, event):
        self._add_attribute_ids_flag(event)
        orgc = event['Orgc']
        attribute = event['Attribute'][0]
        self.parser.parse_misp_event(event)
        stix_objects = self.parser.stix_objects
        self._check_spec_versions(stix_objects)
        identity, grouping, vulnerability = stix_objects
        timestamp = event['timestamp']
        if not isinstance(timestamp, datetime):
            timestamp = self._datetime_from_timestamp(timestamp)
        identity_id = self._check_identity_features(identity, orgc, timestamp)
        object_ref = self._check_grouping_features(grouping, event, identity_id)[0]
        self._check_attribute_vulnerability_features(
            vulnerability,
            attribute,
            identity_id,
            object_ref
        )
        self.assertEqual(vulnerability.name, attribute['value'])
        self._check_external_reference(
            vulnerability.external_references[0],
            'cve',
            attribute['value']
        )


class TestSTIX21JSONAttributesExport(TestSTIX21AttributesExport):
    def test_embedded_indicator_attribute_galaxy(self):
        event = get_embedded_indicator_attribute_galaxy()
        self._test_embedded_indicator_attribute_galaxy(event['Event'])

    def test_embedded_non_indicator_attribute_galaxy(self):
        event = get_embedded_non_indicator_attribute_galaxy()
        self._test_embedded_non_indicator_attribute_galaxy(event['Event'])

    def test_embedded_observable_attribute_galaxy(self):
        event = get_embedded_observable_attribute_galaxy()
        self._test_embedded_observable_attribute_galaxy(event['Event'])

    def test_event_with_as_indicator_attribute(self):
        event = get_event_with_as_attribute()
        self._test_event_with_as_indicator_attribute(event['Event'])
        self._populate_documentation(
            attribute = event['Event']['Attribute'][0],
            indicator = self.parser.stix_objects[-1]
        )

    def test_event_with_as_observable_attribute(self):
        event = get_event_with_as_attribute()
        self._test_event_with_as_observable_attribute(event['Event'])
        self._populate_documentation(
            attribute = event['Event']['Attribute'][0],
            observed_data = self.parser.stix_objects[-2:]
        )

    def test_event_with_attachment_indicator_attribute(self):
        event = get_event_with_attachment_attribute()
        self._test_event_with_attachment_indicator_attribute(event['Event'])
        self._populate_documentation(
            attribute = event['Event']['Attribute'][0],
            indicator = self.parser.stix_objects[-1]
        )

    def test_event_with_attachment_observable_attribute(self):
        event = get_event_with_attachment_attribute()
        self._test_event_with_attachment_observable_attribute(event['Event'])
        self._populate_documentation(
            attribute = event['Event']['Attribute'][0],
            observed_data = self.parser.stix_objects[-3:]
        )

    def test_event_with_campaign_name_attribute(self):
        event = get_event_with_campaign_name_attribute()
        self._test_event_with_campaign_name_attribute(event['Event'])
        self._populate_documentation(
            attribute = event['Event']['Attribute'][0],
            campaign = self.parser.stix_objects[-1]
        )

    def test_event_with_custom_attributes(self):
        event = get_event_with_stix2_custom_attributes()
        self._test_event_with_custom_attributes(event['Event'])

    def test_event_with_domain_indicator_attribute(self):
        event = get_event_with_domain_attribute()
        self._test_event_with_domain_indicator_attribute(event['Event'])
        self._populate_documentation(
            attribute = event['Event']['Attribute'][0],
            indicator = self.parser.stix_objects[-1]
        )

    def test_event_with_domain_observable_attribute(self):
        event = get_event_with_domain_attribute()
        self._test_event_with_domain_observable_attribute(event['Event'])
        self._populate_documentation(
            attribute = event['Event']['Attribute'][0],
            observed_data = self.parser.stix_objects[-2:]
        )

    def test_event_with_domain_ip_indicator_attribute(self):
        event = get_event_with_domain_ip_attribute()
        self._test_event_with_domain_ip_indicator_attribute(event['Event'])
        self._populate_documentation(
            attribute = event['Event']['Attribute'][0],
            indicator = self.parser.stix_objects[-1]
        )

    def test_event_with_domain_ip_observable_attribute(self):
        event = get_event_with_domain_ip_attribute()
        self._test_event_with_domain_ip_observable_attribute(event['Event'])
        self._populate_documentation(
            attribute = event['Event']['Attribute'][0],
            observed_data = self.parser.stix_objects[-3:]
        )

    def test_event_with_email_attachment_indicator_attribute(self):
        event = get_event_with_email_attachment_attribute()
        self._test_event_with_email_attachment_indicator_attribute(event['Event'])
        self._populate_documentation(
            attribute = event['Event']['Attribute'][0],
            indicator = self.parser.stix_objects[-1]
        )

    def test_event_with_email_attachment_observable_attribute(self):
        event = get_event_with_email_attachment_attribute()
        self._test_event_with_email_attachment_observable_attribute(event['Event'])
        self._populate_documentation(
            attribute = event['Event']['Attribute'][0],
            observed_data = self.parser.stix_objects[-3:]
        )

    def test_event_with_email_body_indicator_attribute(self):
        event = get_event_with_email_body_attribute()
        self._test_event_with_email_body_indicator_attribute(event['Event'])
        self._populate_documentation(
            attribute = event['Event']['Attribute'][0],
            indicator = self.parser.stix_objects[-1]
        )

    def test_event_with_email_body_observable_attribute(self):
        event = get_event_with_email_body_attribute()
        self._test_event_with_email_body_observable_attribute(event['Event'])
        self._populate_documentation(
            attribute = event['Event']['Attribute'][0],
            observed_data = self.parser.stix_objects[-2:]
        )

    def test_event_with_email_destination_indicator_attribute(self):
        event = get_event_with_email_destination_attribute()
        self._test_event_with_email_destination_indicator_attribute(event['Event'])
        self._populate_documentation(
            attribute = event['Event']['Attribute'][0],
            indicator = self.parser.stix_objects[-1]
        )

    def test_event_with_email_destination_observable_attribute(self):
        event = get_event_with_email_destination_attribute()
        self._test_event_with_email_destination_observable_attribute(event['Event'])
        self._populate_documentation(
            attribute = event['Event']['Attribute'][0],
            observed_data = self.parser.stix_objects[-3:]
        )

    def test_event_with_email_header_indicator_attribute(self):
        event = get_event_with_email_header_attribute()
        self._test_event_with_email_header_indicator_attribute(event['Event'])
        self._populate_documentation(
            attribute = event['Event']['Attribute'][0],
            indicator = self.parser.stix_objects[-1]
        )

    def test_event_with_email_header_observable_attribute(self):
        event = get_event_with_email_header_attribute()
        self._test_event_with_email_header_observable_attribute(event['Event'])
        self._populate_documentation(
            attribute = event['Event']['Attribute'][0],
            observed_data = self.parser.stix_objects[-2:]
        )

    def test_event_with_email_indicator_attribute(self):
        event = get_event_with_email_address_attribute()
        self._test_event_with_email_indicator_attribute(event['Event'])
        self._populate_documentation(
            attribute = event['Event']['Attribute'][0],
            indicator = self.parser.stix_objects[-1]
        )

    def test_event_with_email_message_id_indicator_attribute(self):
        event = get_event_with_email_message_id_attribute()
        self._test_event_with_email_message_id_indicator_attribute(event['Event'])
        self._populate_documentation(
            attribute = event['Event']['Attribute'][0],
            indicator = self.parser.stix_objects[-1]
        )

    def test_event_with_email_message_id_observable_attribute(self):
        event = get_event_with_email_message_id_attribute()
        self._test_event_with_email_message_id_observable_attribute(event['Event'])
        self._populate_documentation(
            attribute = event['Event']['Attribute'][0],
            observed_data = self.parser.stix_objects[-2:]
        )

    def test_event_with_email_observable_attribute(self):
        event = get_event_with_email_address_attribute()
        self._test_event_with_email_observable_attribute(event['Event'])
        self._populate_documentation(
            attribute = event['Event']['Attribute'][0],
            observed_data = self.parser.stix_objects[-2:]
        )

    def test_event_with_email_reply_to_indicator_attribute(self):
        event = get_event_with_email_reply_to_attribute()
        self._test_event_with_email_reply_to_indicator_attribute(event['Event'])
        self._populate_documentation(
            attribute = event['Event']['Attribute'][0],
            indicator = self.parser.stix_objects[-1]
        )

    def test_event_with_email_reply_to_observable_attribute(self):
        event = get_event_with_email_reply_to_attribute()
        self._test_event_with_email_reply_to_observable_attribute(event['Event'])
        self._populate_documentation(
            attribute = event['Event']['Attribute'][0],
            observed_data = self.parser.stix_objects[-2:]
        )

    def test_event_with_email_source_indicator_attribute(self):
        event = get_event_with_email_source_attribute()
        self._test_event_with_email_source_indicator_attribute(event['Event'])
        self._populate_documentation(
            attribute = event['Event']['Attribute'][0],
            indicator = self.parser.stix_objects[-1]
        )

    def test_event_with_email_source_observable_attribute(self):
        event = get_event_with_email_source_attribute()
        self._test_event_with_email_source_observable_attribute(event['Event'])
        self._populate_documentation(
            attribute = event['Event']['Attribute'][0],
            observed_data = self.parser.stix_objects[-3:]
        )

    def test_event_with_email_subject_indicator_attribute(self):
        event = get_event_with_email_subject_attribute()
        self._test_event_with_email_subject_indicator_attribute(event['Event'])
        self._populate_documentation(
            attribute = event['Event']['Attribute'][0],
            indicator = self.parser.stix_objects[-1]
        )

    def test_event_with_email_subject_observable_attribute(self):
        event = get_event_with_email_subject_attribute()
        self._test_event_with_email_subject_observable_attribute(event['Event'])
        self._populate_documentation(
            attribute = event['Event']['Attribute'][0],
            observed_data = self.parser.stix_objects[-2:]
        )

    def test_event_with_email_x_mailer_indicator_attribute(self):
        event = get_event_with_email_x_mailer_attribute()
        self._test_event_with_email_x_mailer_indicator_attribute(event['Event'])
        self._populate_documentation(
            attribute = event['Event']['Attribute'][0],
            indicator = self.parser.stix_objects[-1]
        )

    def test_event_with_email_x_mailer_observable_attribute(self):
        event = get_event_with_email_x_mailer_attribute()
        self._test_event_with_email_x_mailer_observable_attribute(event['Event'])
        self._populate_documentation(
            attribute = event['Event']['Attribute'][0],
            observed_data = self.parser.stix_objects[-2:]
        )

    def test_event_with_filename_indicator_attribute(self):
        event = get_event_with_filename_attribute()
        self._test_event_with_filename_indicator_attribute(event['Event'])
        self._populate_documentation(
            attribute = event['Event']['Attribute'][0],
            indicator = self.parser.stix_objects[-1]
        )

    def test_event_with_filename_observable_attribute(self):
        event = get_event_with_filename_attribute()
        self._test_event_with_filename_observable_attribute(event['Event'])
        self._populate_documentation(
            attribute = event['Event']['Attribute'][0],
            observed_data = self.parser.stix_objects[-2:]
        )

    def test_event_with_github_username_indicator_attribute(self):
        event = get_event_with_github_username_attribute()
        self._test_event_with_github_username_indicator_attribute(event['Event'])
        self._populate_documentation(
            attribute = event['Event']['Attribute'][0],
            indicator = self.parser.stix_objects[-1]
        )

    def test_event_with_github_username_observable_attribute(self):
        event = get_event_with_github_username_attribute()
        self._test_event_with_github_username_observable_attribute(event['Event'])
        self._populate_documentation(
            attribute = event['Event']['Attribute'][0],
            observed_data = self.parser.stix_objects[-2:]
        )

    def test_event_with_hash_composite_indicator_attributes(self):
        event = get_event_with_hash_composite_attributes()
        attributes, indicators = self._run_indicators_tests(event['Event'])
        for attribute, indicator in zip(attributes, indicators):
            self._check_hash_composite_indicator_attribute(attribute, indicator)
            self._populate_documentation(attribute=attribute, indicator=indicator)

    def test_event_with_hash_composite_observable_attributes(self):
        event = get_event_with_hash_composite_attributes()
        attributes, grouping_refs, observed_datas, observables = self._run_observables_tests(event['Event'])
        for grouping_ref, observed_data, observable, attribute in zip(grouping_refs, observed_datas, observables, attributes):
            self._check_hash_composite_observable_attribute(grouping_ref, observed_data, observable, attribute)
            self._populate_documentation(attribute=attribute, observed_data=[observed_data, observable])

    def test_event_with_hash_indicator_attributes(self):
        event = get_event_with_hash_attributes()
        attributes, indicators = self._run_indicators_tests(event['Event'])
        for attribute, indicator in zip(attributes, indicators):
            self._check_hash_indicator_attribute(attribute, indicator)
            self._populate_documentation(attribute=attribute, indicator=indicator)

    def test_event_with_hash_observable_attributes(self):
        event = get_event_with_hash_attributes()
        attributes, grouping_refs, observed_datas, observables = self._run_observables_tests(event['Event'])
        for grouping_ref, observed_data, observable, attribute in zip(grouping_refs, observed_datas, observables, attributes):
            self._check_hash_observable_attribute(grouping_ref, observed_data, observable, attribute)
            self._populate_documentation(attribute=attribute, observed_data=[observed_data, observable])

    def test_event_with_hostname_indicator_attribute(self):
        event = get_event_with_hostname_attribute()
        self._test_event_with_hostname_indicator_attribute(event['Event'])
        self._populate_documentation(
            attribute = event['Event']['Attribute'][0],
            indicator = self.parser.stix_objects[-1]
        )

    def test_event_with_hostname_observable_attribute(self):
        event = get_event_with_hostname_attribute()
        self._test_event_with_hostname_observable_attribute(event['Event'])
        self._populate_documentation(
            attribute = event['Event']['Attribute'][0],
            observed_data = self.parser.stix_objects[-2:]
        )

    def test_event_with_hostname_port_indicator_attribute(self):
        event = get_event_with_hostname_port_attribute()
        self._test_event_with_hostname_port_indicator_attribute(event['Event'])
        self._populate_documentation(
            attribute = event['Event']['Attribute'][0],
            indicator = self.parser.stix_objects[-1]
        )

    def test_event_with_hostname_port_observable_attribute(self):
        event = get_event_with_hostname_port_attribute()
        self._test_event_with_hostname_port_observable_attribute(event['Event'])
        self._populate_documentation(
            attribute = event['Event']['Attribute'][0],
            observed_data = self.parser.stix_objects[-3:]
        )

    def test_event_with_http_indicator_attributes(self):
        event = get_event_with_http_attributes()
        attributes, indicators = self._run_indicators_tests(event['Event'])
        for attribute, indicator, feature in zip(attributes, indicators, self._http_features):
            self.assertEqual(
                indicator.pattern,
                f"[{self._http_prefix}.{feature} = '{attribute['value']}']"
            )
            self._populate_documentation(attribute=attribute, indicator=indicator)

    def test_event_with_ip_indicator_attributes(self):
        event = get_event_with_ip_attributes()
        attributes, indicators = self._run_indicators_tests(event['Event'])
        for attribute, indicator in zip(attributes, indicators):
            self._check_ip_indicator_attribute(attribute, indicator)
            self._populate_documentation(attribute=attribute, indicator=indicator)

    def test_event_with_ip_observable_attributes(self):
        event = get_event_with_ip_attributes()
        attributes, grouping_refs, observed_datas, observables = self._run_observables_tests(event['Event'], index=3)
        for attribute, grouping_ref, observed_data, observable in zip(attributes, grouping_refs, observed_datas, observables):
            self._check_ip_observable_attribute(attribute, grouping_ref, observed_data, observable)
            self._populate_documentation(attribute=attribute, observed_data=[observed_data, *observable])

    def test_event_with_ip_port_indicator_attributes(self):
        event = get_event_with_ip_port_attributes()
        attributes, indicators = self._run_indicators_tests(event['Event'])
        for attribute, indicator in zip(attributes, indicators):
            self._check_ip_port_indicator_attribute(attribute, indicator)
            self._populate_documentation(attribute=attribute, indicator=indicator)

    def test_event_with_ip_port_observable_attributes(self):
        event = get_event_with_ip_port_attributes()
        attributes, grouping_refs, observed_datas, observables = self._run_observables_tests(event['Event'], index=3)
        for attribute, grouping_ref, observed_data, observable in zip(attributes, grouping_refs, observed_datas, observables):
            self._check_ip_port_observable_attribute(attribute, grouping_ref, observed_data, observable)
            self._populate_documentation(attribute=attribute, observed_data=[observed_data, *observable])

    def test_event_with_mac_address_indicator_attribute(self):
        event = get_event_with_mac_address_attribute()
        self._test_event_with_mac_address_indicator_attribute(event['Event'])
        self._populate_documentation(
            attribute = event['Event']['Attribute'][0],
            indicator = self.parser.stix_objects[-1]
        )

    def test_event_with_mac_address_observable_attribute(self):
        event = get_event_with_mac_address_attribute()
        self._test_event_with_mac_address_observable_attribute(event['Event'])
        self._populate_documentation(
            attribute = event['Event']['Attribute'][0],
            observed_data = self.parser.stix_objects[-2:]
        )

    def test_event_with_malware_sample_indicator_attribute(self):
        event = get_event_with_malware_sample_attribute()
        self._test_event_with_malware_sample_indicator_attribute(event['Event'])
        self._populate_documentation(
            attribute = event['Event']['Attribute'][0],
            indicator = self.parser.stix_objects[-1]
        )

    def test_event_with_malware_sample_observable_attribute(self):
        event = get_event_with_malware_sample_attribute()
        self._test_event_with_malware_sample_observable_attribute(event['Event'])
        self._populate_documentation(
            attribute = event['Event']['Attribute'][0],
            observed_data = self.parser.stix_objects[-3:]
        )

    def test_event_with_mutex_indicator_attribute(self):
        event = get_event_with_mutex_attribute()
        self._test_event_with_mutex_indicator_attribute(event['Event'])
        self._populate_documentation(
            attribute = event['Event']['Attribute'][0],
            indicator = self.parser.stix_objects[-1]
        )

    def test_event_with_mutex_observable_attribute(self):
        event = get_event_with_mutex_attribute()
        self._test_event_with_mutex_observable_attribute(event['Event'])
        self._populate_documentation(
            attribute = event['Event']['Attribute'][0],
            observed_data = self.parser.stix_objects[-2:]
        )

    def test_event_with_patterning_language_attributes(self):
        event = get_event_with_patterning_language_attributes()
        orgc = event['Event']['Orgc']
        attributes = event['Event']['Attribute']
        self.parser.parse_misp_event(event)
        stix_objects = self.parser.stix_objects
        self._check_spec_versions(stix_objects)
        identity, grouping, *indicators = stix_objects
        identity_id = self._check_identity_features(
            identity,
            orgc,
            self._datetime_from_timestamp(event['Event']['timestamp'])
        )
        object_refs = self._check_grouping_features(grouping, event['Event'], identity_id)
        for attribute, indicator, object_ref in zip(attributes, indicators, object_refs):
            self._check_patterning_language_attribute(attribute, indicator, object_ref, identity_id)
            self._populate_documentation(attribute=attribute, indicator=indicator)

    def test_event_with_port_indicator_attribute(self):
        event = get_event_with_port_attribute()
        self._test_event_with_port_indicator_attribute(event['Event'])
        self._populate_documentation(
            attribute = event['Event']['Attribute'][0],
            indicator = self.parser.stix_objects[-1]
        )

    def test_event_with_regkey_indicator_attribute(self):
        event = get_event_with_regkey_attribute()
        self._test_event_with_regkey_indicator_attribute(event['Event'])
        self._populate_documentation(
            attribute = event['Event']['Attribute'][0],
            indicator = self.parser.stix_objects[-1]
        )

    def test_event_with_regkey_observable_attribute(self):
        event = get_event_with_regkey_attribute()
        self._test_event_with_regkey_observable_attribute(event['Event'])
        self._populate_documentation(
            attribute = event['Event']['Attribute'][0],
            observed_data = self.parser.stix_objects[-2:]
        )

    def test_event_with_regkey_value_indicator_attribute(self):
        event = get_event_with_regkey_value_attribute()
        self._test_event_with_regkey_value_indicator_attribute(event['Event'])
        self._populate_documentation(
            attribute = event['Event']['Attribute'][0],
            indicator = self.parser.stix_objects[-1]
        )

    def test_event_with_regkey_value_observable_attribute(self):
        event = get_event_with_regkey_value_attribute()
        self._test_event_with_regkey_value_observable_attribute(event['Event'])
        self._populate_documentation(
            attribute = event['Event']['Attribute'][0],
            observed_data = self.parser.stix_objects[-2:]
        )

    def test_event_with_size_in_bytes_indicator_attribute(self):
        event = get_event_with_size_in_bytes_attribute()
        self._test_event_with_size_in_bytes_indicator_attribute(event['Event'])
        self._populate_documentation(
            attribute = event['Event']['Attribute'][0],
            indicator = self.parser.stix_objects[-1]
        )

    def test_event_with_url_indicator_attributes(self):
        event = get_event_with_url_attributes()
        attributes, indicators = self._run_indicators_tests(event['Event'])
        for attribute, indicator in zip(attributes, indicators):
            self.assertEqual(indicator.pattern, f"[url:value = '{attribute['value']}']")
            self._populate_documentation(attribute=attribute, indicator=indicator)

    def test_event_with_url_observable_attributes(self):
        event = get_event_with_url_attributes()
        attributes, grouping_refs, observed_datas, observables = self._run_observables_tests(event['Event'])
        for grouping_ref, observed_data, observable, attribute in zip(grouping_refs, observed_datas, observables, attributes):
            self._check_url_observable_attribute(grouping_ref, observed_data, observable, attribute)
            self._populate_documentation(attribute=attribute, observed_data=[observed_data, observable])

    def test_event_with_vulnerability_attribute(self):
        event = get_event_with_vulnerability_attribute()
        self._test_event_with_vulnerability_attribute(event['Event'])
        self._populate_documentation(
            attribute = event['Event']['Attribute'][0],
            vulnerability = self.parser.stix_objects[-1]
        )

    def test_event_with_x509_fingerprint_indicator_attributes(self):
        event = get_event_with_x509_fingerprint_attributes()
        attributes, indicators = self._run_indicators_tests(event['Event'])
        for attribute, indicator in zip(attributes, indicators):
            hash_type = attribute['type'].split('-')[-1].upper()
            self.assertEqual(
                indicator.pattern,
                f"[x509-certificate:hashes.{hash_type} = '{attribute['value']}']"
            )
            self._populate_documentation(attribute=attribute, indicator=indicator)

    def test_event_with_x509_fingerprint_observable_attributes(self):
        event = get_event_with_x509_fingerprint_attributes()
        attributes, grouping_refs, observed_datas, observables = self._run_observables_tests(event['Event'])
        for grouping_ref, observed_data, observable, attribute in zip(grouping_refs, observed_datas, observables, attributes):
            self._check_x509_fingerprint_observable_attribute(grouping_ref, observed_data, observable, attribute)
            self._populate_documentation(attribute=attribute, observed_data=[observed_data, observable])


class TestSTIX21MISPAttributesExport(TestSTIX21AttributesExport):
    def test_embedded_indicator_attribute_galaxy(self):
        event = get_embedded_indicator_attribute_galaxy()
        misp_event = MISPEvent()
        misp_event.from_dict(**event)
        self._test_embedded_indicator_attribute_galaxy(misp_event)

    def test_embedded_non_indicator_attribute_galaxy(self):
        event = get_embedded_non_indicator_attribute_galaxy()
        misp_event = MISPEvent()
        misp_event.from_dict(**event)
        self._test_embedded_non_indicator_attribute_galaxy(misp_event)

    def test_embedded_observable_attribute_galaxy(self):
        event = get_embedded_observable_attribute_galaxy()
        misp_event = MISPEvent()
        misp_event.from_dict(**event)
        self._test_embedded_observable_attribute_galaxy(misp_event)

    def test_event_with_as_indicator_attribute(self):
        event = get_event_with_as_attribute()
        misp_event = MISPEvent()
        misp_event.from_dict(**event)
        self._test_event_with_as_indicator_attribute(misp_event)

    def test_event_with_as_observable_attribute(self):
        event = get_event_with_as_attribute()
        misp_event = MISPEvent()
        misp_event.from_dict(**event)
        self._test_event_with_as_observable_attribute(misp_event)

    def test_event_with_attachment_indicator_attribute(self):
        event = get_event_with_attachment_attribute()
        misp_event = MISPEvent()
        misp_event.from_dict(**event)
        self._test_event_with_attachment_indicator_attribute(misp_event)

    def test_event_with_attachment_observable_attribute(self):
        event = get_event_with_attachment_attribute()
        misp_event = MISPEvent()
        misp_event.from_dict(**event)
        self._test_event_with_attachment_observable_attribute(misp_event)

    def test_event_with_campaign_name_attribute(self):
        event = get_event_with_campaign_name_attribute()
        misp_event = MISPEvent()
        misp_event.from_dict(**event)
        self._test_event_with_campaign_name_attribute(misp_event)

    def test_event_with_custom_attributes(self):
        event = get_event_with_stix2_custom_attributes()
        misp_event = MISPEvent()
        misp_event.from_dict(**event)
        self._test_event_with_custom_attributes(misp_event)

    def test_event_with_domain_indicator_attribute(self):
        event = get_event_with_domain_attribute()
        misp_event = MISPEvent()
        misp_event.from_dict(**event)
        self._test_event_with_domain_indicator_attribute(misp_event)

    def test_event_with_domain_observable_attribute(self):
        event = get_event_with_domain_attribute()
        misp_event = MISPEvent()
        misp_event.from_dict(**event)
        self._test_event_with_domain_observable_attribute(misp_event)

    def test_event_with_domain_ip_indicator_attribute(self):
        event = get_event_with_domain_ip_attribute()
        misp_event = MISPEvent()
        misp_event.from_dict(**event)
        self._test_event_with_domain_ip_indicator_attribute(misp_event)

    def test_event_with_domain_ip_observable_attribute(self):
        event = get_event_with_domain_ip_attribute()
        misp_event = MISPEvent()
        misp_event.from_dict(**event)
        self._test_event_with_domain_ip_observable_attribute(misp_event)

    def test_event_with_email_attachment_indicator_attribute(self):
        event = get_event_with_email_attachment_attribute()
        misp_event = MISPEvent()
        misp_event.from_dict(**event)
        self._test_event_with_email_attachment_indicator_attribute(misp_event)

    def test_event_with_email_attachment_observable_attribute(self):
        event = get_event_with_email_attachment_attribute()
        misp_event = MISPEvent()
        misp_event.from_dict(**event)
        self._test_event_with_email_attachment_observable_attribute(misp_event)

    def test_event_with_email_body_indicator_attribute(self):
        event = get_event_with_email_body_attribute()
        misp_event = MISPEvent()
        misp_event.from_dict(**event)
        self._test_event_with_email_body_indicator_attribute(misp_event)

    def test_event_with_email_body_observable_attribute(self):
        event = get_event_with_email_body_attribute()
        misp_event = MISPEvent()
        misp_event.from_dict(**event)
        self._test_event_with_email_body_observable_attribute(misp_event)

    def test_event_with_email_destination_indicator_attribute(self):
        event = get_event_with_email_destination_attribute()
        misp_event = MISPEvent()
        misp_event.from_dict(**event)
        self._test_event_with_email_destination_indicator_attribute(misp_event)

    def test_event_with_email_destination_observable_attribute(self):
        event = get_event_with_email_destination_attribute()
        misp_event = MISPEvent()
        misp_event.from_dict(**event)
        self._test_event_with_email_destination_observable_attribute(misp_event)

    def test_event_with_email_header_indicator_attribute(self):
        event = get_event_with_email_header_attribute()
        misp_event = MISPEvent()
        misp_event.from_dict(**event)
        self._test_event_with_email_header_indicator_attribute(misp_event)

    def test_event_with_email_header_observable_attribute(self):
        event = get_event_with_email_header_attribute()
        misp_event = MISPEvent()
        misp_event.from_dict(**event)
        self._test_event_with_email_header_observable_attribute(misp_event)

    def test_event_with_email_indicator_attribute(self):
        event = get_event_with_email_address_attribute()
        misp_event = MISPEvent()
        misp_event.from_dict(**event)
        self._test_event_with_email_indicator_attribute(misp_event)

    def test_event_with_email_message_id_indicator_attribute(self):
        event = get_event_with_email_message_id_attribute()
        misp_event = MISPEvent()
        misp_event.from_dict(**event)
        self._test_event_with_email_message_id_indicator_attribute(misp_event)

    def test_event_with_email_message_id_observable_attribute(self):
        event = get_event_with_email_message_id_attribute()
        misp_event = MISPEvent()
        misp_event.from_dict(**event)
        self._test_event_with_email_message_id_observable_attribute(misp_event)

    def test_event_with_email_observable_attribute(self):
        event = get_event_with_email_address_attribute()
        misp_event = MISPEvent()
        misp_event.from_dict(**event)
        self._test_event_with_email_observable_attribute(misp_event)

    def test_event_with_email_reply_to_indicator_attribute(self):
        event = get_event_with_email_reply_to_attribute()
        misp_event = MISPEvent()
        misp_event.from_dict(**event)
        self._test_event_with_email_reply_to_indicator_attribute(misp_event)

    def test_event_with_email_reply_to_observable_attribute(self):
        event = get_event_with_email_reply_to_attribute()
        misp_event = MISPEvent()
        misp_event.from_dict(**event)
        self._test_event_with_email_reply_to_observable_attribute(misp_event)

    def test_event_with_email_source_indicator_attribute(self):
        event = get_event_with_email_source_attribute()
        misp_event = MISPEvent()
        misp_event.from_dict(**event)
        self._test_event_with_email_source_indicator_attribute(misp_event)

    def test_event_with_email_source_observable_attribute(self):
        event = get_event_with_email_source_attribute()
        misp_event = MISPEvent()
        misp_event.from_dict(**event)
        self._test_event_with_email_source_observable_attribute(misp_event)

    def test_event_with_email_subject_indicator_attribute(self):
        event = get_event_with_email_subject_attribute()
        misp_event = MISPEvent()
        misp_event.from_dict(**event)
        self._test_event_with_email_subject_indicator_attribute(misp_event)

    def test_event_with_email_subject_observable_attribute(self):
        event = get_event_with_email_subject_attribute()
        misp_event = MISPEvent()
        misp_event.from_dict(**event)
        self._test_event_with_email_subject_observable_attribute(misp_event)

    def test_event_with_email_x_mailer_indicator_attribute(self):
        event = get_event_with_email_x_mailer_attribute()
        misp_event = MISPEvent()
        misp_event.from_dict(**event)
        self._test_event_with_email_x_mailer_indicator_attribute(misp_event)

    def test_event_with_email_x_mailer_observable_attribute(self):
        event = get_event_with_email_x_mailer_attribute()
        misp_event = MISPEvent()
        misp_event.from_dict(**event)
        self._test_event_with_email_x_mailer_observable_attribute(misp_event)

    def test_event_with_filename_indicator_attribute(self):
        event = get_event_with_filename_attribute()
        misp_event = MISPEvent()
        misp_event.from_dict(**event)
        self._test_event_with_filename_indicator_attribute(misp_event)

    def test_event_with_filename_observable_attribute(self):
        event = get_event_with_filename_attribute()
        misp_event = MISPEvent()
        misp_event.from_dict(**event)
        self._test_event_with_filename_observable_attribute(misp_event)

    def test_event_with_github_username_indicator_attribute(self):
        event = get_event_with_github_username_attribute()
        misp_event = MISPEvent()
        misp_event.from_dict(**event)
        self._test_event_with_github_username_indicator_attribute(misp_event)

    def test_event_with_github_username_observable_attribute(self):
        event = get_event_with_github_username_attribute()
        misp_event = MISPEvent()
        misp_event.from_dict(**event)
        self._test_event_with_github_username_observable_attribute(misp_event)

    def test_event_with_hash_composite_indicator_attributes(self):
        event = get_event_with_hash_composite_attributes()
        misp_event = MISPEvent()
        misp_event.from_dict(**event)
        attributes, indicators = self._run_indicators_tests(misp_event)
        for attribute, indicator in zip(attributes, indicators):
            self._check_hash_composite_indicator_attribute(attribute, indicator)

    def test_event_with_hash_composite_observable_attributes(self):
        event = get_event_with_hash_composite_attributes()
        misp_event = MISPEvent()
        misp_event.from_dict(**event)
        attributes, grouping_refs, observed_datas, observables = self._run_observables_tests(misp_event)
        for grouping_ref, observed_data, observable, attribute in zip(grouping_refs, observed_datas, observables, attributes):
            self._check_hash_composite_observable_attribute(grouping_ref, observed_data, observable, attribute)

    def test_event_with_hash_indicator_attributes(self):
        event = get_event_with_hash_attributes()
        misp_event = MISPEvent()
        misp_event.from_dict(**event)
        attributes, indicators = self._run_indicators_tests(misp_event)
        for attribute, indicator in zip(attributes, indicators):
            self._check_hash_indicator_attribute(attribute, indicator)

    def test_event_with_hash_observable_attributes(self):
        event = get_event_with_hash_attributes()
        misp_event = MISPEvent()
        misp_event.from_dict(**event)
        attributes, grouping_refs, observed_datas, observables = self._run_observables_tests(misp_event)
        for grouping_ref, observed_data, observable, attribute in zip(grouping_refs, observed_datas, observables, attributes):
            self._check_hash_observable_attribute(grouping_ref, observed_data, observable, attribute)

    def test_event_with_hostname_indicator_attribute(self):
        event = get_event_with_hostname_attribute()
        misp_event = MISPEvent()
        misp_event.from_dict(**event)
        self._test_event_with_hostname_indicator_attribute(misp_event)

    def test_event_with_hostname_observable_attribute(self):
        event = get_event_with_hostname_attribute()
        misp_event = MISPEvent()
        misp_event.from_dict(**event)
        self._test_event_with_hostname_observable_attribute(misp_event)

    def test_event_with_http_indicator_attributes(self):
        event = get_event_with_http_attributes()
        misp_event = MISPEvent()
        misp_event.from_dict(**event)
        attributes, indicators = self._run_indicators_tests(misp_event)
        for attribute, indicator, feature in zip(attributes, indicators, self._http_features):
            self.assertEqual(
                indicator.pattern,
                f"[{self._http_prefix}.{feature} = '{attribute['value']}']"
            )

    def test_event_with_ip_indicator_attributes(self):
        event = get_event_with_ip_attributes()
        misp_event = MISPEvent()
        misp_event.from_dict(**event)
        attributes, indicators = self._run_indicators_tests(misp_event)
        for attribute, indicator in zip(attributes, indicators):
            self._check_ip_indicator_attribute(attribute, indicator)

    def test_event_with_ip_observable_attributes(self):
        event = get_event_with_ip_attributes()
        misp_event = MISPEvent()
        misp_event.from_dict(**event)
        attributes, grouping_refs, observed_datas, observables = self._run_observables_tests(misp_event, index=3)
        for attribute, grouping_ref, observed_data, observable in zip(attributes, grouping_refs, observed_datas, observables):
            self._check_ip_observable_attribute(attribute, grouping_ref, observed_data, observable)

    def test_event_with_ip_port_indicator_attributes(self):
        event = get_event_with_ip_port_attributes()
        misp_event = MISPEvent()
        misp_event.from_dict(**event)
        attributes, indicators = self._run_indicators_tests(misp_event)
        for attribute, indicator in zip(attributes, indicators):
            self._check_ip_port_indicator_attribute(attribute, indicator)

    def test_event_with_ip_port_observable_attributes(self):
        event = get_event_with_ip_port_attributes()
        misp_event = MISPEvent()
        misp_event.from_dict(**event)
        attributes, grouping_refs, observed_datas, observables = self._run_observables_tests(misp_event, index=3)
        for attribute, grouping_ref, observed_data, observable in zip(attributes, grouping_refs, observed_datas, observables):
            self._check_ip_port_observable_attribute(attribute, grouping_ref, observed_data, observable)

    def test_event_with_mac_address_indicator_attribute(self):
        event = get_event_with_mac_address_attribute()
        misp_event = MISPEvent()
        misp_event.from_dict(**event)
        self._test_event_with_mac_address_indicator_attribute(misp_event)

    def test_event_with_mac_address_observable_attribute(self):
        event = get_event_with_mac_address_attribute()
        misp_event = MISPEvent()
        misp_event.from_dict(**event)
        self._test_event_with_mac_address_observable_attribute(misp_event)

    def test_event_with_malware_sample_indicator_attribute(self):
        event = get_event_with_malware_sample_attribute()
        misp_event = MISPEvent()
        misp_event.from_dict(**event)
        self._test_event_with_malware_sample_indicator_attribute(misp_event)

    def test_event_with_malware_sample_observable_attribute(self):
        event = get_event_with_malware_sample_attribute()
        misp_event = MISPEvent()
        misp_event.from_dict(**event)
        self._test_event_with_malware_sample_observable_attribute(misp_event)

    def test_event_with_mutex_indicator_attribute(self):
        event = get_event_with_mutex_attribute()
        misp_event = MISPEvent()
        misp_event.from_dict(**event)
        self._test_event_with_mutex_indicator_attribute(misp_event)

    def test_event_with_mutex_observable_attribute(self):
        event = get_event_with_mutex_attribute()
        misp_event = MISPEvent()
        misp_event.from_dict(**event)
        self._test_event_with_mutex_observable_attribute(misp_event)

    def test_event_with_patterning_language_attributes(self):
        event = get_event_with_patterning_language_attributes()
        misp_event = MISPEvent()
        misp_event.from_dict(**event)
        self.parser.parse_misp_event(misp_event)
        stix_objects = self.parser.stix_objects
        self._check_spec_versions(stix_objects)
        identity, grouping, *indicators = stix_objects
        identity_id = self._check_identity_features(identity, misp_event.orgc, misp_event.timestamp)
        object_refs = self._check_grouping_features(grouping, misp_event, identity_id)
        for attribute, indicator, object_ref in zip(misp_event.attributes, indicators, object_refs):
            self._check_patterning_language_attribute(attribute, indicator, object_ref, identity_id)

    def test_event_with_port_indicator_attribute(self):
        event = get_event_with_port_attribute()
        misp_event = MISPEvent()
        misp_event.from_dict(**event)
        self._test_event_with_port_indicator_attribute(misp_event)

    def test_event_with_regkey_indicator_attribute(self):
        event = get_event_with_regkey_attribute()
        misp_event = MISPEvent()
        misp_event.from_dict(**event)
        self._test_event_with_regkey_indicator_attribute(misp_event)

    def test_event_with_regkey_observable_attribute(self):
        event = get_event_with_regkey_attribute()
        misp_event = MISPEvent()
        misp_event.from_dict(**event)
        self._test_event_with_regkey_observable_attribute(misp_event)

    def test_event_with_regkey_value_indicator_attribute(self):
        event = get_event_with_regkey_value_attribute()
        misp_event = MISPEvent()
        misp_event.from_dict(**event)
        self._test_event_with_regkey_value_indicator_attribute(misp_event)

    def test_event_with_regkey_value_observable_attribute(self):
        event = get_event_with_regkey_value_attribute()
        misp_event = MISPEvent()
        misp_event.from_dict(**event)
        self._test_event_with_regkey_value_observable_attribute(misp_event)

    def test_event_with_size_in_bytes_indicator_attribute(self):
        event = get_event_with_size_in_bytes_attribute()
        misp_event = MISPEvent()
        misp_event.from_dict(**event)
        self._test_event_with_size_in_bytes_indicator_attribute(misp_event)

    def test_event_with_url_indicator_attributes(self):
        event = get_event_with_url_attributes()
        misp_event = MISPEvent()
        misp_event.from_dict(**event)
        attributes, indicators = self._run_indicators_tests(misp_event)
        for attribute, indicator in zip(attributes, indicators):
            self.assertEqual(indicator.pattern, f"[url:value = '{attribute['value']}']")

    def test_event_with_url_observable_attributes(self):
        event = get_event_with_url_attributes()
        misp_event = MISPEvent()
        misp_event.from_dict(**event)
        attributes, grouping_refs, observed_datas, observables = self._run_observables_tests(misp_event)
        for grouping_ref, observed_data, observable, attribute in zip(grouping_refs, observed_datas, observables, attributes):
            self._check_url_observable_attribute(grouping_ref, observed_data, observable, attribute)

    def test_event_with_vulnerability_attribute(self):
        event = get_event_with_vulnerability_attribute()
        misp_event = MISPEvent()
        misp_event.from_dict(**event)
        self._test_event_with_vulnerability_attribute(misp_event)

    def test_event_with_x509_fingerprint_indicator_attributes(self):
        event = get_event_with_x509_fingerprint_attributes()
        misp_event = MISPEvent()
        misp_event.from_dict(**event)
        attributes, indicators = self._run_indicators_tests(misp_event)
        for attribute, indicator in zip(attributes, indicators):
            hash_type = attribute['type'].split('-')[-1].upper()
            self.assertEqual(
                indicator.pattern,
                f"[x509-certificate:hashes.{hash_type} = '{attribute['value']}']"
            )

    def test_event_with_x509_fingerprint_observable_attributes(self):
        event = get_event_with_x509_fingerprint_attributes()
        misp_event = MISPEvent()
        misp_event.from_dict(**event)
        attributes, grouping_refs, observed_datas, observables = self._run_observables_tests(misp_event)
        for grouping_ref, observed_data, observable, attribute in zip(grouping_refs, observed_datas, observables, attributes):
            self._check_x509_fingerprint_observable_attribute(grouping_ref, observed_data, observable, attribute)


class TestSTIX21ObjectsExport(TestSTIX21GenericExport):
    def _check_account_indicator_objects(self, misp_objects, patterns):
        gitlab_object, telegram_object = misp_objects
        gitlab_pattern, telegram_pattern = patterns
        gitlab_id, name, username = (attribute['value'] for attribute in gitlab_object['Attribute'])
        account_type, user_id, display_name, account_login = gitlab_pattern[1:-1].split(' AND ')
        self.assertEqual(account_type, f"user-account:account_type = 'gitlab'")
        self.assertEqual(user_id, f"user-account:user_id = '{gitlab_id}'")
        self.assertEqual(display_name, f"user-account:display_name = '{name}'")
        self.assertEqual(account_login, f"user-account:account_login = '{username}'")
        telegram_id, username, phone1, phone2 = (attribute['value'] for attribute in telegram_object['Attribute'])
        account_type, user_id, login, phone_1, phone_2 = telegram_pattern[1:-1].split(' AND ')
        self.assertEqual(account_type, "user-account:account_type = 'telegram'")
        self.assertEqual(user_id, f"user-account:user_id = '{telegram_id}'")
        self.assertEqual(login, f"user-account:account_login = '{username}'")
        self.assertEqual(phone_1, f"user-account:x_misp_phone = '{phone1}'")
        self.assertEqual(phone_2, f"user-account:x_misp_phone = '{phone2}'")

    def _check_account_observable_objects(self, misp_objects, grouping_refs, object_refs, observables):
        for grouping_ref, object_ref, observable, misp_object in zip(grouping_refs, object_refs, observables, misp_objects):
            self._assert_multiple_equal(
                observable[0].id,
                grouping_ref[0],
                object_ref[0],
                f"user-account--{misp_object['uuid']}"
            )
        gitlab_object, telegram_object = misp_objects
        gitlab, telegram = observables
        gitlab_id, name, username = (attribute['value'] for attribute in gitlab_object['Attribute'])
        gitlab = gitlab[0]
        self.assertEqual(gitlab.type, 'user-account')
        self.assertEqual(gitlab.account_type, 'gitlab')
        self.assertEqual(gitlab.user_id, gitlab_id)
        self.assertEqual(gitlab.display_name, name)
        self.assertEqual(gitlab.account_login, username)
        telegram_id, username, phone1, phone2 = (attribute['value'] for attribute in telegram_object['Attribute'])
        telegram = telegram[0]
        self.assertEqual(telegram.type, 'user-account')
        self.assertEqual(telegram.account_type, 'telegram')
        self.assertEqual(telegram.user_id, telegram_id)
        self.assertEqual(telegram.account_login, username)
        self.assertEqual(telegram.x_misp_phone, [phone1, phone2])

    def _check_account_with_attachment_indicator_objects(self, misp_objects, patterns):
        facebook_account, github_user, parler_account, reddit_account, twitter_account = misp_objects
        facebook_pattern, github_pattern, parler_pattern, reddit_pattern, twitter_pattern = patterns
        account_id, account_name, link, user_avatar = facebook_account['Attribute']
        account_type, user_id, account_login, _link, avatar_data, avatar_value = facebook_pattern[1:-1].split(' AND ')
        self.assertEqual(account_type, f"user-account:account_type = 'facebook'")
        self.assertEqual(user_id, f"user-account:user_id = '{account_id['value']}'")
        self.assertEqual(
            account_login,
            f"user-account:account_login = '{account_name['value']}'"
        )
        self.assertEqual(_link, f"user-account:x_misp_link = '{link['value']}'")
        data = user_avatar['data']
        if not isinstance(data, str):
            data = b64encode(data.getvalue()).decode()
        self.assertEqual(
            avatar_data,
            f"user-account:x_misp_user_avatar.data = '{data}'"
        )
        self.assertEqual(
            avatar_value,
            f"user-account:x_misp_user_avatar.value = '{user_avatar['value']}'"
        )
        github_id, username, fullname, organisation, image = (attribute['value'] for attribute in github_user['Attribute'])
        account_type, user_id, display_name, login, organization, image_data, image_value = github_pattern[1:-1].split(' AND ')
        self.assertEqual(account_type, "user-account:account_type = 'github'")
        self.assertEqual(user_id, f"user-account:user_id = '{github_id}'")
        self.assertEqual(display_name, f"user-account:display_name = '{fullname}'")
        self.assertEqual(login, f"user-account:account_login = '{username}'")
        self.assertEqual(organization, f"user-account:x_misp_organisation = '{organisation}'")
        data = github_user['Attribute'][-1]['data']
        if not isinstance(data, str):
            data = b64encode(data.getvalue()).decode()
        self.assertEqual(image_data, f"user-account:x_misp_profile_image.data = '{data}'")
        self.assertEqual(image_value, f"user-account:x_misp_profile_image.value = '{image}'")
        parler_id, parler_name, _, profile_photo = (attribute['value'] for attribute in parler_account['Attribute'])
        account_type, user_id, login, is_human, image_data, image_value = parler_pattern[1:-1].split(' AND ')
        self.assertEqual(account_type, f"user-account:account_type = 'parler'")
        self.assertEqual(user_id, f"user-account:user_id = '{parler_id}'")
        self.assertEqual(login, f"user-account:account_login = '{parler_name}'")
        self.assertEqual(is_human, f"user-account:x_misp_human = 'False'")
        data = parler_account['Attribute'][-1]['data']
        if not isinstance(data, str):
            data = b64encode(data.getvalue()).decode()
        self.assertEqual(image_data, f"user-account:x_misp_profile_photo.data = '{data}'")
        self.assertEqual(image_value, f"user-account:x_misp_profile_photo.value = '{profile_photo}'")
        reddit_id, reddit_name, description, account_avatar = (attribute['value'] for attribute in reddit_account['Attribute'])
        account_type, user_id, login, description_pattern, image_data, image_value = reddit_pattern[1:-1].split(' AND ')
        self.assertEqual(account_type, f"user-account:account_type = 'reddit'")
        self.assertEqual(user_id, f"user-account:user_id = '{reddit_id}'")
        self.assertEqual(login, f"user-account:account_login = '{reddit_name}'")
        self.assertEqual(description_pattern, f"user-account:x_misp_description = '{description}'")
        data = reddit_account['Attribute'][-1]['data']
        if not isinstance(data, str):
            data = b64encode(data.getvalue()).decode()
        self.assertEqual(image_data, f"user-account:x_misp_account_avatar.data = '{data}'")
        self.assertEqual(image_value, f"user-account:x_misp_account_avatar.value = '{account_avatar}'")
        _id, name, displayed_name, followers, profile_image = twitter_account['Attribute']
        account_type, display_name, user_id, account_login, _followers, image_data, image_value = twitter_pattern[1:-1].split(' AND ')
        self.assertEqual(account_type, f"user-account:account_type = 'twitter'")
        self.assertEqual(
            display_name,
            f"user-account:display_name = '{displayed_name['value']}'"
        )
        self.assertEqual(user_id, f"user-account:user_id = '{_id['value']}'")
        self.assertEqual(account_login, f"user-account:account_login = '{name['value']}'")
        self.assertEqual(_followers, f"user-account:x_misp_followers = '{followers['value']}'")
        data = profile_image['data']
        if not isinstance(data, str):
            data = b64encode(data.getvalue()).decode()
        self.assertEqual(
            image_data,
            f"user-account:x_misp_profile_image.data = '{data}'"
        )
        self.assertEqual(
            image_value,
            f"user-account:x_misp_profile_image.value = '{profile_image['value']}'"
        )

    def _check_account_with_attachment_observable_objects(self, misp_objects, grouping_refs, object_refs, observables):
        for grouping_ref, object_ref, observable, misp_object in zip(grouping_refs, object_refs, observables, misp_objects):
            self._assert_multiple_equal(
                observable[0].id,
                grouping_ref[0],
                object_ref[0],
                f"user-account--{misp_object['uuid']}"
            )
        facebook_account, github_user, parler_account, reddit_account, twitter_account = misp_objects
        facebook, github, parler, reddit, twitter = observables
        account_id, account_name, link, user_avatar = facebook_account['Attribute']
        facebook = facebook[0]
        self.assertEqual(facebook.type, 'user-account')
        self.assertEqual(facebook.account_type, 'facebook')
        self.assertEqual(facebook.user_id, account_id['value'])
        self.assertEqual(facebook.account_login, account_name['value'])
        self.assertEqual(facebook.x_misp_link, link['value'])
        self.assertEqual(facebook.x_misp_user_avatar['value'], user_avatar['value'])
        data = user_avatar['data']
        if not isinstance(data, str):
            data = b64encode(data.getvalue()).decode()
        self.assertEqual(facebook.x_misp_user_avatar['data'], data)
        github_id, username, fullname, organisation, image = (attribute['value'] for attribute in github_user['Attribute'])
        github = github[0]
        self.assertEqual(github.type, 'user-account')
        self.assertEqual(github.account_type, 'github')
        self.assertEqual(github.user_id, github_id)
        self.assertEqual(github.account_login, username)
        self.assertEqual(github.display_name, fullname)
        self.assertEqual(github.x_misp_organisation, organisation)
        self.assertEqual(github.x_misp_profile_image['value'], image)
        data = github_user['Attribute'][-1]['data']
        if not isinstance(data, str):
            data = b64encode(data.getvalue()).decode()
        self.assertEqual(github.x_misp_profile_image['data'], data)
        parler_id, parler_name, human, profile_photo = (attribute['value'] for attribute in parler_account['Attribute'])
        parler = parler[0]
        self.assertEqual(parler.type, 'user-account')
        self.assertEqual(parler.account_type, 'parler')
        self.assertEqual(parler.user_id, parler_id)
        self.assertEqual(parler.account_login, parler_name)
        self.assertEqual(parler.x_misp_human, human)
        self.assertEqual(parler.x_misp_profile_photo['value'], profile_photo)
        data = parler_account['Attribute'][-1]['data']
        if not isinstance(data, str):
            data = b64encode(data.getvalue()).decode()
        self.assertEqual(parler.x_misp_profile_photo['data'], data)
        reddit_id, reddit_name, description, account_avatar = (attribute['value'] for attribute in reddit_account['Attribute'])
        reddit = reddit[0]
        self.assertEqual(reddit.type, 'user-account')
        self.assertEqual(reddit.account_type, 'reddit')
        self.assertEqual(reddit.user_id, reddit_id)
        self.assertEqual(reddit.account_login, reddit_name)
        self.assertEqual(reddit.x_misp_description, description)
        self.assertEqual(reddit.x_misp_account_avatar['value'], account_avatar)
        data = reddit_account['Attribute'][-1]['data']
        if not isinstance(data, str):
            data = b64encode(data.getvalue()).decode()
        self.assertEqual(reddit.x_misp_account_avatar['data'], data)
        _id, name, displayed_name, followers, profile_image = twitter_account['Attribute']
        twitter = twitter[0]
        self.assertEqual(twitter.type, 'user-account')
        self.assertEqual(twitter.account_type, 'twitter')
        self.assertEqual(twitter.user_id, _id['value'])
        self.assertEqual(twitter.account_login, name['value'])
        self.assertEqual(twitter.display_name, displayed_name['value'])
        self.assertEqual(twitter.x_misp_followers, followers['value'])
        self.assertEqual(twitter.x_misp_profile_image['value'], profile_image['value'])
        data = profile_image['data']
        if not isinstance(data, str):
            data = b64encode(data.getvalue()).decode()
        self.assertEqual(twitter.x_misp_profile_image['data'], data)

    def _check_SCO(self, observable_object, attribute, reference, feature):
        value, uuid = attribute
        self.assertEqual(observable_object.id, reference)
        self.assertEqual(observable_object.type, feature)
        self.assertEqual(observable_object.id, f'{feature}--{uuid}')
        self.assertEqual(observable_object.value, value)

    @staticmethod
    def _reorder_observable_objects(observables, ids):
        ordered_observables = []
        ordered_ids = []
        tmp_observable = [observables.pop(0)]
        tmp_id = [ids.pop(0)]
        for observable, _id in zip(observables, ids):
            if observable.type == 'observed-data':
                ordered_observables.append(tmp_observable)
                ordered_ids.append(tmp_id)
                tmp_observable = [observable]
                tmp_id = [_id]
            else:
                tmp_observable.append(observable)
                tmp_id.append(_id)
        ordered_observables.append(tmp_observable)
        ordered_ids.append(tmp_id)
        return ordered_observables, ordered_ids

    def _run_indicators_from_objects_tests(self, event):
        self._add_object_ids_flag(event)
        orgc = event['Orgc']
        misp_objects = deepcopy(event['Object'])
        self.parser.parse_misp_event(event)
        stix_objects = self.parser.stix_objects
        self._check_spec_versions(stix_objects)
        identity, grouping, *indicators = stix_objects
        timestamp = event['timestamp']
        if not isinstance(timestamp, datetime):
            timestamp = self._datetime_from_timestamp(timestamp)
        identity_id = self._check_identity_features(identity, orgc, timestamp)
        object_refs = self._check_grouping_features(grouping, event, identity_id)
        for indicator, misp_object, object_ref in zip(indicators, misp_objects, object_refs):
            self._check_object_indicator_features(indicator, misp_object, identity_id, object_ref)
            self._check_pattern_features(indicator)
        return misp_objects, tuple(indicator.pattern for indicator in indicators)

    def _run_indicator_from_objects_tests(self, event):
        self._add_object_ids_flag(event)
        orgc = event['Orgc']
        misp_objects = deepcopy(event['Object'])
        self.parser.parse_misp_event(event)
        stix_objects = self.parser.stix_objects
        self._check_spec_versions(stix_objects)
        identity, grouping, indicator = stix_objects
        timestamp = event['timestamp']
        if not isinstance(timestamp, datetime):
            timestamp = self._datetime_from_timestamp(timestamp)
        identity_id = self._check_identity_features(identity, orgc, timestamp)
        object_ref = self._check_grouping_features(grouping, event, identity_id)[0]
        self._check_object_indicator_features(indicator, misp_objects[0], identity_id, object_ref)
        self._check_pattern_features(indicator)
        return misp_objects, indicator.pattern

    def _run_indicator_from_object_tests(self, event):
        self._add_object_ids_flag(event)
        orgc = event['Orgc']
        misp_object = deepcopy(event['Object'][0])
        self.parser.parse_misp_event(event)
        stix_objects = self.parser.stix_objects
        self._check_spec_versions(stix_objects)
        identity, grouping, indicator = stix_objects
        timestamp = event['timestamp']
        if not isinstance(timestamp, datetime):
            timestamp = self._datetime_from_timestamp(timestamp)
        identity_id = self._check_identity_features(identity, orgc, timestamp)
        object_ref = self._check_grouping_features(grouping, event, identity_id)[0]
        self._check_object_indicator_features(indicator, misp_object, identity_id, object_ref)
        self._check_pattern_features(indicator)
        return misp_object['Attribute'], indicator.pattern

    def _run_observables_from_objects_tests(self, event):
        self._remove_object_ids_flags(event)
        orgc = event['Orgc']
        misp_objects = deepcopy(event['Object'])
        self.parser.parse_misp_event(event)
        stix_objects = self.parser.stix_objects
        self._check_spec_versions(stix_objects)
        identity, grouping, *observables = stix_objects
        timestamp = event['timestamp']
        if not isinstance(timestamp, datetime):
            timestamp = self._datetime_from_timestamp(timestamp)
        identity_id = self._check_identity_features(identity, orgc, timestamp)
        ids = self._check_grouping_features(grouping, event, identity_id)
        observables, ids = self._reorder_observable_objects(observables, ids)
        object_refs = []
        for observable, misp_object, observable_id in zip(observables, misp_objects, ids):
            observed_data = observable.pop(0)
            object_refs.append(observed_data['object_refs'])
            self._check_object_observable_features(
                observed_data,
                misp_object,
                identity_id,
                observable_id.pop(0)
            )
        return misp_objects, ids, object_refs, observables

    def _run_observable_from_objects_tests(self, event):
        self._remove_object_ids_flags(event)
        orgc = event['Orgc']
        misp_objects = deepcopy(event['Object'])
        self.parser.parse_misp_event(event)
        stix_objects = self.parser.stix_objects
        self._check_spec_versions(stix_objects)
        identity, grouping, observed_data, *observable = stix_objects
        timestamp = event['timestamp']
        if not isinstance(timestamp, datetime):
            timestamp = self._datetime_from_timestamp(timestamp)
        identity_id = self._check_identity_features(identity, orgc, timestamp)
        observable_id, *ids = self._check_grouping_features(
            grouping,
            event,
            identity_id
        )
        self._check_object_observable_features(
            observed_data,
            misp_objects[0],
            identity_id,
            observable_id
        )
        return misp_objects, ids, observed_data['object_refs'], observable

    def _run_observable_from_object_tests(self, event):
        self._remove_object_ids_flags(event)
        orgc = event['Orgc']
        misp_object = deepcopy(event['Object'][0])
        self.parser.parse_misp_event(event)
        stix_objects = self.parser.stix_objects
        self._check_spec_versions(stix_objects)
        identity, grouping, observed_data, *observable = stix_objects
        timestamp = event['timestamp']
        if not isinstance(timestamp, datetime):
            timestamp = self._datetime_from_timestamp(timestamp)
        identity_id = self._check_identity_features(identity, orgc, timestamp)
        observable_id, *ids = self._check_grouping_features(
            grouping,
            event,
            identity_id
        )
        self._check_object_observable_features(
            observed_data,
            misp_object,
            identity_id,
            observable_id
        )
        return misp_object['Attribute'], ids, observed_data['object_refs'], observable

    def _test_embedded_indicator_object_galaxy(self, event):
        self._add_object_ids_flag(event)
        orgc = event['Orgc']
        misp_object = deepcopy(event['Object'][0])
        tool_galaxy, event_coa_galaxy, event_custom_galaxy = deepcopy(event['Galaxy'])
        self.parser.parse_misp_event(event)
        stix_objects = self._check_bundle_features(10)
        self._check_spec_versions(stix_objects)
        identity, grouping, malware, coa, custom, indicator, tool, *relationships = stix_objects
        timestamp = event['timestamp']
        if not isinstance(timestamp, datetime):
            timestamp = self._datetime_from_timestamp(timestamp)
        identity_id = self._check_identity_features(identity, orgc, timestamp)
        object_refs = self._check_grouping_features(grouping, event, identity_id)
        malware_ref, coa_ref, custom_ref, indicator_ref, tool_ref, mr_ref, coar_ref, customr_ref = object_refs
        malware_relationship, coa_relationship, custom_relationship = relationships
        malware_galaxy = misp_object['Attribute'][0]['Galaxy'][0]
        coa_galaxy = misp_object['Attribute'][1]['Galaxy'][0]
        custom_galaxy = misp_object['Attribute'][2]['Galaxy'][0]
        self._assert_multiple_equal(
            malware.id,
            malware_ref,
            f"malware--{malware_galaxy['GalaxyCluster'][0]['uuid']}"
        )
        self._assert_multiple_equal(
            coa.id,
            coa_ref,
            f"course-of-action--{event_coa_galaxy['GalaxyCluster'][0]['uuid']}",
            f"course-of-action--{coa_galaxy['GalaxyCluster'][0]['uuid']}"
        )
        self._assert_multiple_equal(
            custom.id,
            custom_ref,
            f"x-misp-galaxy-cluster--{event_custom_galaxy['GalaxyCluster'][0]['uuid']}",
            f"x-misp-galaxy-cluster--{custom_galaxy['GalaxyCluster'][0]['uuid']}"
        )
        self._assert_multiple_equal(
            indicator.id,
            indicator_ref,
            f"indicator--{misp_object['uuid']}"
        )
        self._assert_multiple_equal(
            tool.id,
            tool_ref,
            f"tool--{tool_galaxy['GalaxyCluster'][0]['uuid']}"
        )
        self.assertEqual(malware_relationship.id, mr_ref)
        self.assertEqual(coa_relationship.id, coar_ref)
        self.assertEqual(custom_relationship.id, customr_ref)
        timestamp = misp_object['timestamp']
        if not isinstance(timestamp, datetime):
            timestamp = self._datetime_from_timestamp(timestamp)
        self._check_relationship_features(malware_relationship, indicator_ref, malware_ref, 'indicates', timestamp)
        self._check_relationship_features(coa_relationship, indicator_ref, coa_ref, 'related-to', timestamp)
        self._check_relationship_features(custom_relationship, indicator_ref, custom_ref, 'related-to', timestamp)

    def _test_embedded_non_indicator_object_galaxy(self, event):
        orgc = event['Orgc']
        coa_object, vulnerability_object = deepcopy(event['Object'])
        event_coa_galaxy, tool_galaxy = deepcopy(event['Galaxy'])
        self.parser.parse_misp_event(event)
        stix_objects = self._check_bundle_features(12)
        self._check_spec_versions(stix_objects)
        identity, grouping, ap, g_coa, o_coa, malware, vulnerability, tool, *relationships = stix_objects
        timestamp = event['timestamp']
        if not isinstance(timestamp, datetime):
            timestamp = self._datetime_from_timestamp(timestamp)
        identity_id = self._check_identity_features(identity, orgc, timestamp)
        object_refs = self._check_grouping_features(grouping, event, identity_id)
        ap_ref, g_coa_ref, o_coa_ref, malware_ref, vulnerability_ref, tool_ref, *relationship_refs = object_refs
        ap_galaxy = coa_object['Attribute'][0]['Galaxy'][0]
        coa_coa_galaxy = coa_object['Attribute'][1]['Galaxy'][0]
        malware_galaxy = vulnerability_object['Attribute'][0]['Galaxy'][0]
        vulnerability_coa_galaxy = vulnerability_object['Attribute'][1]['Galaxy'][0]
        self._assert_multiple_equal(
            ap.id,
            ap_ref,
            f"attack-pattern--{ap_galaxy['GalaxyCluster'][0]['uuid']}"
        )
        self._assert_multiple_equal(
            g_coa.id,
            g_coa_ref,
            f"course-of-action--{event_coa_galaxy['GalaxyCluster'][0]['uuid']}",
            f"course-of-action--{coa_coa_galaxy['GalaxyCluster'][0]['uuid']}",
            f"course-of-action--{vulnerability_coa_galaxy['GalaxyCluster'][0]['uuid']}"
        )
        self._assert_multiple_equal(
            o_coa.id,
            o_coa_ref,
            f"course-of-action--{coa_object['uuid']}"
        )
        self._assert_multiple_equal(
            malware.id,
            malware_ref,
            f"malware--{malware_galaxy['GalaxyCluster'][0]['uuid']}"
        )
        self._assert_multiple_equal(
            vulnerability.id,
            vulnerability_ref,
            f"vulnerability--{vulnerability_object['uuid']}"
        )
        self._assert_multiple_equal(
            tool.id,
            tool_ref,
            f"tool--{tool_galaxy['GalaxyCluster'][0]['uuid']}"
        )
        relationship1, relationship2, relationship3, relationship4 = relationships
        r_ref1, r_ref2, r_ref3, r_ref4 = relationship_refs
        self.assertEqual(relationship1.id, r_ref1)
        self.assertEqual(relationship2.id, r_ref2)
        self.assertEqual(relationship3.id, r_ref3)
        self.assertEqual(relationship4.id, r_ref4)
        coa_timestamp = coa_object['timestamp']
        if not isinstance(coa_timestamp, datetime):
            coa_timestamp = self._datetime_from_timestamp(coa_timestamp)
        self._check_relationship_features(relationship1, o_coa_ref, ap_ref, 'mitigates', coa_timestamp)
        self._check_relationship_features(relationship2, o_coa_ref, g_coa_ref, 'related-to', coa_timestamp)
        vulnerability_timestamp = vulnerability_object['timestamp']
        if not isinstance(vulnerability_timestamp, datetime):
            vulnerability_timestamp = self._datetime_from_timestamp(vulnerability_timestamp)
        self._check_relationship_features(relationship3, vulnerability_ref, malware_ref, 'related-to', vulnerability_timestamp)
        self._check_relationship_features(relationship4, vulnerability_ref, g_coa_ref, 'related-to', vulnerability_timestamp)

    def _test_embedded_object_galaxy_with_multiple_clusters(self, event):
        orgc = event['Orgc']
        misp_object = deepcopy(event['Object'][0])
        self.parser.parse_misp_event(event)
        stix_objects = self._check_bundle_features(8)
        self._check_spec_versions(stix_objects)
        identity, grouping, malware1, malware2, observed_data, autonomous_system, relationship1, relationship2 = stix_objects
        timestamp = event['timestamp']
        if not isinstance(timestamp, datetime):
            timestamp = self._datetime_from_timestamp(timestamp)
        identity_id = self._check_identity_features(identity, orgc, timestamp)
        object_refs = self._check_grouping_features(grouping, event, identity_id)
        malware1_ref, malware2_ref, observed_data_ref, as_ref, relationship1_ref, relationship2_ref = object_refs
        malware_galaxy1 = misp_object['Attribute'][0]['Galaxy'][0]
        malware_galaxy2 = misp_object['Attribute'][1]['Galaxy'][0]
        self._assert_multiple_equal(
            malware1.id,
            malware1_ref,
            f"malware--{malware_galaxy1['GalaxyCluster'][0]['uuid']}"
        )
        self._assert_multiple_equal(
            malware2.id,
            malware2_ref,
            f"malware--{malware_galaxy2['GalaxyCluster'][0]['uuid']}"
        )
        self._assert_multiple_equal(
            observed_data.id,
            observed_data_ref,
            f"observed-data--{misp_object['uuid']}"
        )
        self._assert_multiple_equal(
            autonomous_system.id,
            as_ref,
            f"autonomous-system--{misp_object['uuid']}"
        )
        self.assertEqual(relationship1.id, relationship1_ref)
        self.assertEqual(relationship2.id, relationship2_ref)
        object_timestamp = misp_object['timestamp']
        if not isinstance(object_timestamp, datetime):
            object_timestamp = self._datetime_from_timestamp(object_timestamp)
        self._check_relationship_features(relationship1, observed_data_ref, malware1_ref, 'related-to', object_timestamp)
        self._check_relationship_features(relationship2, observed_data_ref, malware2_ref, 'related-to', object_timestamp)

    def _test_embedded_observable_object_galaxy(self, event):
        orgc = event['Orgc']
        misp_object = deepcopy(event['Object'][0])
        tool_galaxy = deepcopy(event['Galaxy'][0])
        self.parser.parse_misp_event(event)
        stix_objects = self._check_bundle_features(7)
        self._check_spec_versions(stix_objects)
        identity, grouping, malware, observed_data, autonomous_system, tool, relationship = stix_objects
        timestamp = event['timestamp']
        if not isinstance(timestamp, datetime):
            timestamp = self._datetime_from_timestamp(timestamp)
        identity_id = self._check_identity_features(identity, orgc, timestamp)
        object_refs = self._check_grouping_features(grouping, event, identity_id)
        malware_ref, observed_data_ref, as_ref, tool_ref, relationship_ref = object_refs
        malware_galaxy = misp_object['Attribute'][0]['Galaxy'][0]
        self._assert_multiple_equal(
            malware.id,
            malware_ref,
            f"malware--{malware_galaxy['GalaxyCluster'][0]['uuid']}"
        )
        self._assert_multiple_equal(
            observed_data.id,
            observed_data_ref,
            f"observed-data--{misp_object['uuid']}"
        )
        self._assert_multiple_equal(
            autonomous_system.id,
            as_ref,
            f"autonomous-system--{misp_object['uuid']}"
        )
        self._assert_multiple_equal(
            tool.id,
            tool_ref,
            f"tool--{tool_galaxy['GalaxyCluster'][0]['uuid']}"
        )
        self.assertEqual(relationship.id, relationship_ref)
        timestamp = misp_object['timestamp']
        if not isinstance(timestamp, datetime):
            timestamp = self._datetime_from_timestamp(timestamp)
        self._check_relationship_features(
            relationship, observed_data_ref, malware_ref, 'related-to', timestamp
        )

    def _test_event_with_annotation_object(self, event):
        orgc = event['Orgc']
        misp_object = deepcopy(event['Object'][0])
        attribute = deepcopy(event['Attribute'][0])
        self.parser.parse_misp_event(event)
        stix_objects = self.parser.stix_objects
        self._check_spec_versions(stix_objects)
        identity, grouping, indicator, note = stix_objects
        timestamp = event['timestamp']
        if not isinstance(timestamp, datetime):
            timestamp = self._datetime_from_timestamp(timestamp)
        identity_id = self._check_identity_features(identity, orgc, timestamp)
        indicator_ref, note_ref = self._check_grouping_features(grouping, event, identity_id)
        self._check_attribute_indicator_features(indicator, attribute, identity_id, indicator_ref)
        self._check_pattern_features(indicator)
        type_pattern = "network-traffic:dst_ref.type = 'ipv4-addr'"
        value_pattern = f"network-traffic:dst_ref.value = '{attribute['value']}'"
        self.assertEqual(indicator.pattern, f"[{type_pattern} AND {value_pattern}]")
        text, annotation_type, attachment = (attribute['value'] for attribute in misp_object['Attribute'])
        self.assertEqual(note.type, 'note')
        self._assert_multiple_equal(
            note.id,
            note_ref,
            f"note--{misp_object['uuid']}"
        )
        timestamp = misp_object['timestamp']
        if not isinstance(timestamp, datetime):
            timestamp = self._datetime_from_timestamp(timestamp)
        self.assertEqual(note.created, timestamp)
        self.assertEqual(note.modified, timestamp)
        self.assertEqual(note.labels[0], f'misp:name="{misp_object["name"]}"')
        self.assertEqual(note.labels[1], f'misp:meta-category="{misp_object["meta-category"]}"')
        self.assertEqual(note.labels[2], f'misp:to_ids="False"')
        self.assertEqual(note.content, text)
        self.assertEqual(note.object_refs, [indicator.id])
        self.assertEqual(note.x_misp_type, annotation_type)
        self.assertEqual(note.x_misp_attachment['value'], attachment)
        data = misp_object['Attribute'][-1]['data']
        if not isinstance(data, str):
            data = b64encode(data.getvalue()).decode()
        self.assertEqual(note.x_misp_attachment['data'], data)

    def _test_event_with_android_app_indicator_object(self, event):
        attributes, pattern = self._run_indicator_from_object_tests(event)
        name, certificate, domain = (attribute['value'] for attribute in attributes)
        name_pattern, cert_pattern, domain_pattern = pattern[1:-1].split(' AND ')
        self.assertEqual(name_pattern, f"software:name = '{name}'")
        self.assertEqual(cert_pattern, f"software:x_misp_certificate = '{certificate}'")
        self.assertEqual(domain_pattern, f"software:x_misp_domain = '{domain}'")

    def _test_event_with_android_app_observable_object(self, event):
        misp_object = deepcopy(event['Object'][0])
        attributes, grouping_refs, object_refs, observable = self._run_observable_from_object_tests(event)
        software = observable[0]
        object_ref = object_refs[0]
        name, certificate, domain = (attribute['value'] for attribute in attributes)
        self.assertEqual(object_ref, grouping_refs[0])
        self.assertEqual(software.type, 'software')
        self._assert_multiple_equal(
            software.id,
            object_ref,
            f"software--{misp_object['uuid']}"
        )
        self.assertEqual(software.name, name)
        self.assertEqual(software.x_misp_certificate, certificate)
        self.assertEqual(software.x_misp_domain, domain)

    def _test_event_with_asn_indicator_object(self, event):
        attributes, pattern = self._run_indicator_from_object_tests(event)
        asn, description, subnet1, subnet2 = (attribute['value'] for attribute in attributes)
        asn_pattern, description_pattern, subnet1_pattern, subnet2_pattern = pattern[1:-1].split(' AND ')
        self.assertEqual(asn_pattern, f"autonomous-system:number = '{int(asn[2:])}'")
        self.assertEqual(description_pattern, f"autonomous-system:name = '{description}'")
        self.assertEqual(
            subnet1_pattern,
            f"autonomous-system:x_misp_subnet_announced = '{subnet1}'"
        )
        self.assertEqual(
            subnet2_pattern,
            f"autonomous-system:x_misp_subnet_announced = '{subnet2}'"
        )

    def _test_event_with_asn_observable_object(self, event):
        misp_object = deepcopy(event['Object'][0])
        attributes, grouping_refs, object_refs, observable = self._run_observable_from_object_tests(event)
        asn, description, subnet1, subnet2 = (attribute['value'] for attribute in attributes)
        autonomous_system = observable[0]
        self._assert_multiple_equal(
            autonomous_system.id,
            grouping_refs[0],
            object_refs[0],
            f"autonomous-system--{misp_object['uuid']}"
        )
        self.assertEqual(autonomous_system.type, 'autonomous-system')
        self.assertEqual(autonomous_system.number, int(asn[2:]))
        self.assertEqual(autonomous_system.name, description)
        self.assertEqual(
            autonomous_system.x_misp_subnet_announced,
            [subnet1, subnet2]
        )

    def _test_event_with_attack_pattern_object(self, event):
        orgc = event['Orgc']
        misp_object = deepcopy(event['Object'][0])
        self.parser.parse_misp_event(event)
        stix_objects = self.parser.stix_objects
        self._check_spec_versions(stix_objects)
        identity, grouping, attack_pattern = stix_objects
        timestamp = event['timestamp']
        if not isinstance(timestamp, datetime):
            timestamp = self._datetime_from_timestamp(timestamp)
        identity_id = self._check_identity_features(identity, orgc, timestamp)
        object_ref = self._check_grouping_features(grouping, event, identity_id)[0]
        self._assert_multiple_equal(
            attack_pattern.id,
            grouping['object_refs'][0],
            object_ref,
            f"attack-pattern--{misp_object['uuid']}"
        )
        self._check_attack_pattern_object(attack_pattern, misp_object, identity_id)

    def _test_event_with_course_of_action_object(self, event):
        orgc = event['Orgc']
        misp_object = deepcopy(event['Object'][0])
        self.parser.parse_misp_event(event)
        stix_objects = self.parser.stix_objects
        self._check_spec_versions(stix_objects)
        identity, grouping, course_of_action = stix_objects
        timestamp = event['timestamp']
        if not isinstance(timestamp, datetime):
            timestamp = self._datetime_from_timestamp(timestamp)
        identity_id = self._check_identity_features(identity, orgc, timestamp)
        object_ref = self._check_grouping_features(grouping, event, identity_id)[0]
        self._assert_multiple_equal(
            course_of_action.id,
            grouping['object_refs'][0],
            object_ref,
            f"course-of-action--{misp_object['uuid']}"
        )
        self._check_course_of_action_object(course_of_action, misp_object, identity_id)

    def _test_event_with_cpe_asset_indicator_object(self, event):
        attributes, pattern = self._run_indicator_from_object_tests(event)
        cpe, language, product, vendor, version, description = (attribute['value'] for attribute in attributes)
        cpe_pattern, language_pattern, name, vendor_pattern, version_pattern, description_pattern = pattern[1:-1].split(' AND ')
        self.assertEqual(cpe_pattern, f"software:cpe = '{cpe}'")
        self.assertEqual(language_pattern, f"software:languages = '{language}'")
        self.assertEqual(name, f"software:name = '{product}'")
        self.assertEqual(vendor_pattern, f"software:vendor = '{vendor}'")
        self.assertEqual(version_pattern, f"software:version = '{version}'")
        self.assertEqual(description_pattern, f"software:x_misp_description = '{description}'")

    def _test_event_with_cpe_asset_observable_object(self, event):
        misp_object = deepcopy(event['Object'][0])
        attributes, grouping_refs, object_refs, observable = self._run_observable_from_object_tests(event)
        cpe, language, product, vendor, version, description = (attribute['value'] for attribute in attributes)
        software = observable[0]
        self._assert_multiple_equal(
            software.id,
            grouping_refs[0],
            object_refs[0],
            f"software--{misp_object['uuid']}"
        )
        self.assertEqual(software.type, 'software')
        self.assertEqual(software.cpe, cpe)
        self.assertEqual(software.name, product)
        self.assertEqual(software.languages, [language])
        self.assertEqual(software.vendor, vendor)
        self.assertEqual(software.version, version)
        self.assertEqual(software.x_misp_description, description)

    def _test_event_with_credential_indicator_object(self, event):
        attributes, pattern = self._run_indicator_from_object_tests(event)
        text, username, password, *attributes = ((attribute['object_relation'], attribute['value']) for attribute in attributes)
        attributes.insert(0, text)
        username_pattern, password_pattern, *pattern = pattern[1:-1].split(' AND ')
        self.assertEqual(username_pattern, f"user-account:user_id = '{username[1]}'")
        self.assertEqual(password_pattern, f"user-account:credential = '{password[1]}'")
        for pattern_part, attribute in zip(pattern, attributes):
            feature, value = attribute
            self.assertEqual(pattern_part, f"user-account:x_misp_{feature} = '{value}'")

    def _test_event_with_credential_observable_object(self, event):
        misp_object = deepcopy(event['Object'][0])
        attributes, grouping_refs, object_refs, observable = self._run_observable_from_object_tests(event)
        text, username, password, *attributes = ((attribute['object_relation'], attribute['value']) for attribute in attributes)
        attributes.insert(0, text)
        user_account = observable[0]
        self._assert_multiple_equal(
            user_account.id,
            grouping_refs[0],
            object_refs[0],
            f"user-account--{misp_object['uuid']}"
        )
        self.assertEqual(user_account.type, 'user-account')
        self.assertEqual(user_account.user_id, username[1])
        self.assertEqual(user_account.credential, password[1])
        for feature, value in attributes:
            self.assertEqual(getattr(user_account, f'x_misp_{feature}'), value)

    def _test_event_with_custom_object(self, event):
        orgc = event['Orgc']
        misp_objects = deepcopy(event['Object'])
        self.parser.parse_misp_event(event)
        stix_objects = self.parser.stix_objects
        self._check_spec_versions(stix_objects)
        identity, grouping, *custom_objects = stix_objects
        timestamp = event['timestamp']
        if not isinstance(timestamp, datetime):
            timestamp = self._datetime_from_timestamp(timestamp)
        identity_id = self._check_identity_features(identity, orgc, timestamp)
        object_refs = self._check_grouping_features(grouping, event, identity_id)
        for misp_object, custom_object, object_ref in zip(misp_objects, custom_objects, object_refs):
            self._run_custom_object_tests(misp_object, custom_object, object_ref, identity_id)

    def _test_event_with_domain_ip_indicator_object(self, event):
        attributes, pattern = self._run_indicator_from_object_tests(event)
        _domain, _hostname, _ip, _port = (attribute['value'] for attribute in attributes)
        domain_, hostname_, ip_, port_ = pattern[1:-1].split(' AND ')
        self.assertEqual(domain_, f"domain-name:value = '{_domain}'")
        self.assertEqual(hostname_, f"domain-name:x_misp_hostname = '{_hostname}'")
        self.assertEqual(ip_, f"domain-name:resolves_to_refs[*].value = '{_ip}'")
        self.assertEqual(port_, f"domain-name:x_misp_port = '{_port}'")

    def _test_event_with_domain_ip_observable_object_custom(self, event):
        misp_object = deepcopy(event['Object'][0])
        attributes, grouping_refs, object_refs, observable = self._run_observable_from_object_tests(event)
        _domain, hostname, _ip, port = (attribute for attribute in attributes)
        domain_id, ip_id = grouping_refs
        domain_ref, ip_ref = object_refs
        domain_, address = observable
        self._assert_multiple_equal(
            domain_.id,
            domain_id,
            domain_ref,
            f"domain-name--{misp_object['uuid']}"
        )
        self.assertEqual(domain_.type, 'domain-name')
        self.assertEqual(domain_.value, _domain['value'])
        self.assertEqual(domain_.x_misp_hostname, hostname['value'])
        self.assertEqual(domain_.x_misp_port, port['value'])
        self._assert_multiple_equal(
            address.id,
            domain_.resolves_to_refs[0],
            ip_id,
            ip_ref,
            f"ipv4-addr--{_ip['uuid']}"
        )
        self.assertEqual(address.type, 'ipv4-addr')
        self.assertEqual(address.value, _ip['value'])

    def _test_event_with_domain_ip_observable_object_standard(self, event):
        attributes, grouping_refs, object_refs, observable = self._run_observable_from_object_tests(event)
        _domain1, _domain2, _ip1, _ip2 = ((attribute['value'], attribute['uuid']) for attribute in attributes)
        for grouping_ref, object_ref in zip(grouping_refs, object_refs):
            self.assertEqual(grouping_ref, object_ref)
        ip1_ref, ip2_ref, domain1_ref, domain2_ref = object_refs
        ip1_, ip2_, domain1_, domain2_ = observable
        self._check_SCO(domain1_, _domain1, domain1_ref, 'domain-name')
        self.assertEqual(domain1_.resolves_to_refs, [ip1_ref, ip2_ref])
        self._check_SCO(domain2_, _domain2, domain2_ref, 'domain-name')
        self.assertEqual(domain2_.resolves_to_refs, [ip1_ref, ip2_ref])
        self._check_SCO(ip1_, _ip1, ip1_ref, 'ipv4-addr')
        self._check_SCO(ip2_, _ip2, ip2_ref, 'ipv4-addr')

    def _test_event_with_email_indicator_object(self, event):
        attributes, pattern = self._run_indicator_from_object_tests(event)
        _from, _from_dn, _to, _to_dn, _cc1, _cc1_dn, _cc2, _cc2_dn, _bcc, _bcc_dn, _reply_to, _subject, _attachment1, _attachment2, _x_mailer, _user_agent, _boundary, _message_id = (attribute['value'] for attribute in attributes)
        to_, to_dn, cc1_, cc1_dn, cc2_, cc2_dn, bcc_, bcc_dn, from_, from_dn, message_id_, reply_to_, subject_, x_mailer_, attachment1_, content1, attachment2_, content2, user_agent_, boundary_ = pattern[1:-1].split(' AND ')
        self.assertEqual(from_, f"email-message:from_ref.value = '{_from}'")
        self.assertEqual(from_dn, f"email-message:from_ref.display_name = '{_from_dn}'")
        self.assertEqual(to_, f"email-message:to_refs[0].value = '{_to}'")
        self.assertEqual(to_dn, f"email-message:to_refs[0].display_name = '{_to_dn}'")
        self.assertEqual(cc1_, f"email-message:cc_refs[0].value = '{_cc1}'")
        self.assertEqual(cc1_dn, f"email-message:cc_refs[0].display_name = '{_cc1_dn}'")
        self.assertEqual(cc2_, f"email-message:cc_refs[1].value = '{_cc2}'")
        self.assertEqual(cc2_dn, f"email-message:cc_refs[1].display_name = '{_cc2_dn}'")
        self.assertEqual(bcc_, f"email-message:bcc_refs[0].value = '{_bcc}'")
        self.assertEqual(bcc_dn, f"email-message:bcc_refs[0].display_name = '{_bcc_dn}'")
        self.assertEqual(message_id_, f"email-message:message_id = '{_message_id}'")
        self.assertEqual(
            reply_to_,
            f"email-message:additional_header_fields.reply_to = '{_reply_to}'"
        )
        self.assertEqual(subject_, f"email-message:subject = '{_subject}'")
        self.assertEqual(
            attachment1_,
            f"email-message:body_multipart[0].body_raw_ref.name = '{_attachment1}'"
        )
        self.assertEqual(
            content1,
            f"email-message:body_multipart[0].content_disposition = 'attachment'"
        )
        self.assertEqual(
            attachment2_,
            f"email-message:body_multipart[1].body_raw_ref.name = '{_attachment2}'"
        )
        self.assertEqual(
            content2,
            f"email-message:body_multipart[1].content_disposition = 'attachment'"
        )
        self.assertEqual(
            x_mailer_,
            f"email-message:additional_header_fields.x_mailer = '{_x_mailer}'"
        )
        self.assertEqual(user_agent_, f"email-message:x_misp_user_agent = '{_user_agent}'")
        self.assertEqual(boundary_, f"email-message:x_misp_mime_boundary = '{_boundary}'")

    def _test_event_with_email_observable_object(self, event):
        misp_object = deepcopy(event['Object'][0])
        attributes, grouping_refs, object_refs, observables = self._run_observable_from_object_tests(event)
        _from, _from_dn, _to, _to_dn, _cc1, _cc1_dn, _cc2, _cc2_dn, _bcc, _bcc_dn, _reply_to, _subject, _attachment1, _attachment2, _x_mailer, _user_agent, _boundary, _message_id = attributes
        message, address1, address2, address3, address4, address5, file1, file2 = observables
        message_id, address1_id, address2_id, address3_id, address4_id, address5_id, file1_id, file2_id = grouping_refs
        message_ref, address1_ref, address2_ref, address3_ref, address4_ref, address5_ref, file1_ref, file2_ref = object_refs
        self._assert_multiple_equal(
            message.id,
            message_id,
            message_ref,
            f"email-message--{misp_object['uuid']}"
        )
        self.assertEqual(message.type, 'email-message')
        self.assertEqual(message.is_multipart, True)
        self.assertEqual(message.subject, _subject['value'])
        self.assertEqual(message.message_id, _message_id['value'])
        additional_header = message.additional_header_fields
        self.assertEqual(additional_header['Reply-To'], _reply_to['value'])
        self.assertEqual(additional_header['X-Mailer'], _x_mailer['value'])
        self.assertEqual(message.x_misp_mime_boundary, _boundary['value'])
        self.assertEqual(message.x_misp_user_agent, _user_agent['value'])
        self.assertEqual(message.from_ref, address1_ref)
        self.assertEqual(message.to_refs, [address2_ref])
        self.assertEqual(message.cc_refs, [address3_ref, address4_ref])
        self.assertEqual(message.bcc_refs, [address5_ref])
        self._assert_multiple_equal(
            message.from_ref,
            address1.id,
            address1_id,
            address1_ref,
            f"email-addr--{_from['uuid']}"
        )
        self._check_email_address(address1, _from['value'], display_name=_from_dn['value'])
        self._assert_multiple_equal(
            message.to_refs[0],
            address2.id,
            address2_id,
            address2_ref,
            f"email-addr--{_to['uuid']}"
        )
        self._check_email_address(address2, _to['value'], display_name=_to_dn['value'])
        self._assert_multiple_equal(
            message.cc_refs[0],
            address3.id,
            address3_id,
            address3_ref,
            f"email-addr--{_cc1['uuid']}"
        )
        self._check_email_address(address3, _cc1['value'], display_name=_cc1_dn['value'])
        self._assert_multiple_equal(
            message.cc_refs[1],
            address4.id,
            address4_id,
            address4_ref,
            f"email-addr--{_cc2['uuid']}"
        )
        self._check_email_address(address4, _cc2['value'], display_name=_cc2_dn['value'])
        self._assert_multiple_equal(
            message.bcc_refs[0],
            address5.id,
            address5_id,
            address5_ref,
            f"email-addr--{_bcc['uuid']}"
        )
        self._check_email_address(address5, _bcc['value'], display_name=_bcc_dn['value'])
        body1, body2 = message.body_multipart
        self.assertEqual(
            body1['content_disposition'],
            f"attachment; filename='{_attachment1['value']}'"
        )
        self.assertEqual(
            body2['content_disposition'],
            f"attachment; filename='{_attachment2['value']}'"
        )
        self._assert_multiple_equal(
            body1['body_raw_ref'],
            file1.id,
            file1_id,
            file1_ref,
            f"file--{_attachment1['uuid']}"
        )
        self.assertEqual(file1.type, 'file')
        self.assertEqual(file1.name, _attachment1['value'])
        self._assert_multiple_equal(
            body2['body_raw_ref'],
            file2.id,
            file2_id,
            file2_ref,
            f"file--{_attachment2['uuid']}"
        )
        self.assertEqual(file2.type, 'file')
        self.assertEqual(file2.name, _attachment2['value'])

    def _test_event_with_email_with_display_names_indicator_object(self, event):
        attributes, pattern = self._run_indicator_from_object_tests(event)
        _from, _from_name, _to, _to_name, _cc1, _cc2_name, _bcc, _bcc_name = (attribute['value'] for attribute in attributes)
        to_, to_name_, cc1_, cc2_name_, bcc_, bcc_name_, from_, from_name_ = pattern[1:-1].split(' AND ')
        self.assertEqual(to_, f"email-message:to_refs[0].value = '{_to}'")
        self.assertEqual(to_name_, f"email-message:to_refs[0].display_name = '{_to_name}'")
        self.assertEqual(cc1_, f"email-message:cc_refs[0].value = '{_cc1}'")
        self.assertEqual(cc2_name_, f"email-message:cc_refs[1].display_name = '{_cc2_name}'")
        self.assertEqual(bcc_, f"email-message:bcc_refs[0].value = '{_bcc}'")
        self.assertEqual(bcc_name_, f"email-message:bcc_refs[0].display_name = '{_bcc_name}'")
        self.assertEqual(from_, f"email-message:from_ref.value = '{_from}'")
        self.assertEqual(from_name_, f"email-message:from_ref.display_name = '{_from_name}'")

    def _test_event_with_email_with_display_names_observable_object(self, event):
        misp_object = deepcopy(event['Object'][0])
        attributes, grouping_refs, object_refs, observables = self._run_observable_from_object_tests(event)
        _from, _from_name, _to, _to_name, _cc1, _cc2_name, _bcc, _bcc_name = attributes
        message, from_, to_, cc_, bcc_ = observables
        message_id, from_id, to_id, cc_id, bcc_id = grouping_refs
        message_ref, from_ref, to_ref, cc_ref, bcc_ref = object_refs
        self._assert_multiple_equal(
            message.id,
            message_id,
            message_ref,
            f"email-message--{misp_object['uuid']}"
        )
        self.assertEqual(message.type, 'email-message')
        self.assertEqual(message.is_multipart, False)
        self._assert_multiple_equal(
            message.from_ref,
            from_.id,
            from_id,
            from_ref,
            f"email-addr--{_from['uuid']}"
        )
        self._check_email_address(from_, _from['value'], display_name=_from_name['value'])
        self._assert_multiple_equal(
            message.to_refs[0],
            to_.id,
            to_id,
            to_ref,
            f"email-addr--{_to['uuid']}"
        )
        self._check_email_address(to_, _to['value'], display_name=_to_name['value'])
        self._assert_multiple_equal(
            message.cc_refs[0],
            cc_.id,
            cc_id,
            cc_ref,
            f"email-addr--{_cc1['uuid']}"
        )
        self._check_email_address(cc_, _cc1['value'])
        self.assertEqual(message.x_misp_cc_display_name, _cc2_name['value'])
        self._assert_multiple_equal(
            message.bcc_refs[0],
            bcc_.id,
            bcc_id,
            bcc_ref,
            f"email-addr--{_bcc['uuid']}"
        )
        self._check_email_address(bcc_, _bcc['value'], display_name=_bcc_name['value'])

    def _test_event_with_employee_object(self, event):
        orgc = event['Orgc']
        misp_object = deepcopy(event['Object'][0])
        self.parser.parse_misp_event(event)
        stix_objects = self.parser.stix_objects
        self._check_spec_versions(stix_objects)
        identity, grouping, employee = stix_objects
        timestamp = event['timestamp']
        if not isinstance(timestamp, datetime):
            timestamp = self._datetime_from_timestamp(timestamp)
        identity_id = self._check_identity_features(identity, orgc, timestamp)
        employee_ref = self._check_grouping_features(grouping, event, identity_id)[0]
        employee_type = self._check_employee_object(
            employee,
            misp_object,
            employee_ref,
            identity_id
        )
        self.assertEqual(employee.roles, [employee_type])

    def _test_event_with_file_and_pe_indicator_objects(self, event):
        misp_objects, pattern = self._run_indicator_from_objects_tests(event)
        _file, pe, section = misp_objects
        _filename, _md5, _sha1, _sha256, _size, _entropy = (attribute['value'] for attribute in _file['Attribute'])
        pattern = pattern[1:-1].split(' AND ')
        md5_, sha1_, sha256_, name_, size_, entropy_ = pattern[:6]
        self.assertEqual(md5_, f"file:hashes.MD5 = '{_md5}'")
        self.assertEqual(sha1_, f"file:hashes.SHA1 = '{_sha1}'")
        self.assertEqual(sha256_, f"file:hashes.SHA256 = '{_sha256}'")
        self.assertEqual(name_, f"file:name = '{_filename}'")
        self.assertEqual(size_, f"file:size = '{_size}'")
        self.assertEqual(entropy_, f"file:x_misp_entropy = '{_entropy}'")
        self._check_pe_and_section_pattern(pattern[6:], pe, section)

    def _test_event_with_file_and_pe_observable_objects(self, event):
        misp_objects, grouping_refs, object_refs, observables = self._run_observable_from_objects_tests(event)
        _file, pe, section = misp_objects
        filename, md5, sha1, sha256, size, entropy = (attribute['value'] for attribute in _file['Attribute'])
        file_object = observables[0]
        self._assert_multiple_equal(
            file_object.id,
            grouping_refs[0],
            object_refs[0],
            f"file--{_file['uuid']}"
        )
        self.assertEqual(file_object.type, 'file')
        self.assertEqual(file_object.name, filename)
        hashes = file_object.hashes
        self.assertEqual(hashes['MD5'], md5)
        self.assertEqual(hashes['SHA-1'], sha1)
        self.assertEqual(hashes['SHA-256'], sha256)
        self.assertEqual(file_object.size, int(size))
        self.assertEqual(file_object.x_misp_entropy, entropy)
        self._check_pe_and_section_observable(
            file_object.extensions['windows-pebinary-ext'],
            pe,
            section
        )

    def _test_event_with_file_indicator_object(self, event):
        attributes, pattern = self._run_indicator_from_object_tests(event)
        _malware_sample, _filename, _md5, _sha1, _sha256, _size, _attachment, _path, _encoding, creation, modification = (attribute['value'] for attribute in attributes)
        md5_, sha1_, sha256_, filename_, encoding_, size_, ctime, mtime, path_, malware_sample_, attachment_ = self._reassemble_pattern(pattern[1:-1])
        self.assertEqual(md5_, f"file:hashes.MD5 = '{_md5}'")
        self.assertEqual(sha1_, f"file:hashes.SHA1 = '{_sha1}'")
        self.assertEqual(sha256_, f"file:hashes.SHA256 = '{_sha256}'")
        self.assertEqual(filename_, f"file:name = '{_filename}'")
        self.assertEqual(encoding_, f"file:name_enc = '{_encoding}'")
        self.assertEqual(path_, f"file:parent_directory_ref.path = '{_path}'")
        self.assertEqual(size_, f"file:size = '{_size}'")
        self.assertEqual(ctime, f"file:ctime = '{creation}'")
        self.assertEqual(mtime, f"file:mtime = '{modification}'")
        ms_data, ms_filename, ms_md5, mime_type, encryption, decryption = malware_sample_.split(' AND ')
        data = attributes[0]['data']
        if not isinstance(data, str):
            data = b64encode(data.getvalue()).decode()
        self.assertEqual(ms_data, f"(file:content_ref.payload_bin = '{data}'")
        filename, md5 = _malware_sample.split('|')
        self.assertEqual(ms_filename, f"file:content_ref.x_misp_filename = '{filename}'")
        self.assertEqual(ms_md5, f"file:content_ref.hashes.MD5 = '{md5}'")
        self.assertEqual(mime_type, f"file:content_ref.mime_type = 'application/zip'")
        self.assertEqual(encryption, f"file:content_ref.encryption_algorithm = 'mime-type-indicated'")
        self.assertEqual(decryption, f"file:content_ref.decryption_key = 'infected')")
        a_data, a_filename = attachment_.split(' AND ')
        data = attributes[6]['data']
        if not isinstance(data, str):
            data = b64encode(data.getvalue()).decode()
        self.assertEqual(a_data, f"(file:content_ref.payload_bin = '{data}'")
        self.assertEqual(a_filename, f"file:content_ref.x_misp_filename = '{_attachment}')")

    def _test_event_with_file_observable_object(self, event):
        misp_object = deepcopy(event['Object'][0])
        attributes, grouping_refs, object_refs, observables = self._run_observable_from_object_tests(event)
        _malware_sample, _filename, _md5, _sha1, _sha256, _size, _attachment, _path, _encoding, ctime, mtime = (attribute for attribute in attributes)
        _file, directory, artifact = observables
        file_id, directory_id, artifact_id = grouping_refs
        file_ref, directory_ref, artifact_ref = object_refs
        self._assert_multiple_equal(
            _file.id,
            file_id,
            file_ref,
            f"file--{misp_object['uuid']}"
        )
        self.assertEqual(_file.type, 'file')
        self.assertEqual(_file.size, int(_size['value']))
        self.assertEqual(_file.name, _filename['value'])
        self.assertEqual(_file.name_enc, _encoding['value'])
        creation_time = ctime['value']
        if not isinstance(creation_time, datetime):
            creation_time = self._datetime_from_str(creation_time)
        self.assertEqual(_file.ctime, creation_time)
        modification_time = mtime['value']
        if not isinstance(modification_time, datetime):
            modification_time = self._datetime_from_str(modification_time)
        self.assertEqual(_file.mtime, modification_time)
        hashes = _file.hashes
        self.assertEqual(hashes['MD5'], _md5['value'])
        self.assertEqual(hashes['SHA-1'], _sha1['value'])
        self.assertEqual(hashes['SHA-256'], _sha256['value'])
        self.assertEqual(_file.x_misp_attachment['value'], _attachment['value'])
        data = _attachment['data']
        if not isinstance(data, str):
            data = b64encode(data.getvalue()).decode()
        self.assertEqual(_file.x_misp_attachment['data'], data)
        self.assertEqual(_file.content_ref, artifact_ref)
        self._assert_multiple_equal(
            _file.parent_directory_ref,
            directory.id,
            directory_id,
            directory_ref,
            f"directory--{_path['uuid']}"
        )
        self.assertEqual(directory.type, 'directory')
        self.assertEqual(directory.path, _path['value'])
        self._assert_multiple_equal(
            _file.content_ref,
            artifact.id,
            artifact_id,
            artifact_ref,
            f"artifact--{_malware_sample['uuid']}"
        )
        self.assertEqual(artifact.type, 'artifact')
        data = _malware_sample['data']
        if not isinstance(data, str):
            data = b64encode(data.getvalue()).decode()
        self.assertEqual(artifact.payload_bin, data)
        filename, md5 = _malware_sample['value'].split('|')
        self.assertEqual(artifact.hashes['MD5'], md5)
        self.assertEqual(artifact.x_misp_filename, filename)

    def _test_event_with_geolocation_object(self, event):
        orgc = event['Orgc']
        misp_object = deepcopy(event['Object'])[0]
        self.parser.parse_misp_event(event)
        stix_objects = self.parser.stix_objects
        self._check_spec_versions(stix_objects)
        identity, grouping, location = stix_objects
        timestamp = event['timestamp']
        if not isinstance(timestamp, datetime):
            timestamp = self._datetime_from_timestamp(timestamp)
        identity_id = self._check_identity_features(identity, orgc, timestamp)
        object_ref = self._check_grouping_features(grouping, event, identity_id)[0]
        address, zipcode, city, country, countrycode, region, latitude, longitude, accuracy, altitude = (attribute['value'] for attribute in misp_object['Attribute'])
        self.assertEqual(location.type, 'location')
        self._assert_multiple_equal(
            location.id,
            object_ref,
            f"location--{misp_object['uuid']}"
        )
        timestamp = misp_object['timestamp']
        if not isinstance(timestamp, datetime):
            timestamp = self._datetime_from_timestamp(timestamp)
        self.assertEqual(location.created, timestamp)
        self.assertEqual(location.modified, timestamp)
        self.assertEqual(location.labels[0], f'misp:name="{misp_object["name"]}"')
        self.assertEqual(location.labels[1], f'misp:meta-category="{misp_object["meta-category"]}"')
        self.assertEqual(location.labels[2], f'misp:to_ids="False"')
        self.assertEqual(location.street_address, address)
        self.assertEqual(location.postal_code, zipcode)
        self.assertEqual(location.city, city)
        self.assertEqual(location.country, countrycode)
        self.assertEqual(location.region, region)
        self.assertEqual(location.latitude, float(latitude))
        self.assertEqual(location.longitude, float(longitude))
        self.assertEqual(location.precision, float(accuracy) * 1000)
        self.assertEqual(location.x_misp_country, country)
        self.assertEqual(location.x_misp_altitude, altitude)

    def _test_event_with_http_request_indicator_object(self, event):
        attributes, pattern = self._run_indicator_from_object_tests(event)
        ip_src, ip_dst, host, http_method, agent, uri, url, content = (attribute['value'] for attribute in attributes)
        src_type, src_value, dst_type, dst_value, host_type, host_value, method, req_value1, req_value2, content_type, user_agent = pattern[1:-1].split(' AND ')
        prefix = 'network-traffic'
        self.assertEqual(src_type, f"({prefix}:src_ref.type = 'ipv4-addr'")
        self.assertEqual(src_value, f"{prefix}:src_ref.value = '{ip_src}')")
        self.assertEqual(dst_type, f"({prefix}:dst_ref.type = 'ipv4-addr'")
        self.assertEqual(dst_value, f"{prefix}:dst_ref.value = '{ip_dst}')")
        self.assertEqual(host_type, f"({prefix}:dst_ref.type = 'domain-name'")
        self.assertEqual(host_value, f"{prefix}:dst_ref.value = '{host}')")
        feature = "extensions.'http-request-ext'"
        self.assertEqual(method, f"{prefix}:{feature}.request_method = '{http_method}'")
        self.assertEqual(req_value1, f"{prefix}:{feature}.request_value = '{uri}'")
        self.assertEqual(req_value2, f"{prefix}:{feature}.request_value = '{url}'")
        self.assertEqual(
            content_type,
            f"{prefix}:{feature}.request_header.'Content-Type' = '{content}'"
        )
        self.assertEqual(
            user_agent,
            f"{prefix}:{feature}.request_header.'User-Agent' = '{agent}'"
        )

    def _test_event_with_http_request_observable_object(self, event):
        misp_object = deepcopy(event['Object'][0])
        attributes, grouping_refs, object_refs, observables = self._run_observable_from_object_tests(event)
        ip_src, ip_dst, host, method, user_agent, uri, url, content = attributes
        network_traffic, src_address, dst_address, domain_name = observables
        network_traffic_id, src_address_id, dst_address_id, domain_name_id = grouping_refs
        network_traffic_ref, src_address_ref, dst_address_ref, domain_name_ref = object_refs
        self.assertEqual(network_traffic.type, 'network-traffic')
        self._assert_multiple_equal(
            network_traffic.id,
            network_traffic_id,
            network_traffic_ref,
            f"network-traffic--{misp_object['uuid']}"
        )
        extension = network_traffic.extensions['http-request-ext']
        self.assertEqual(extension.request_method, method['value'])
        self.assertEqual(extension.request_value, uri['value'])
        self.assertEqual(extension.request_header['Content-Type'], content['value'])
        self.assertEqual(extension.request_header['User-Agent'], user_agent['value'])
        self.assertEqual(network_traffic.x_misp_url, url['value'])
        self.assertEqual(src_address.type, 'ipv4-addr')
        self._assert_multiple_equal(
            src_address.id,
            src_address_id,
            src_address_ref,
            network_traffic.src_ref,
            f"ipv4-addr--{ip_src['uuid']}"
        )
        self.assertEqual(src_address.value, ip_src['value'])
        self.assertEqual(dst_address.type, 'ipv4-addr')
        self._assert_multiple_equal(
            dst_address.id,
            dst_address_id,
            dst_address_ref,
            network_traffic.dst_ref,
            domain_name.resolves_to_refs[0],
            f"ipv4-addr--{ip_dst['uuid']}"
        )
        self.assertEqual(dst_address.value, ip_dst['value'])
        self.assertEqual(domain_name.type, 'domain-name')
        self._assert_multiple_equal(
            domain_name.id,
            domain_name_id,
            domain_name_ref,
            f"domain-name--{host['uuid']}"
        )
        self.assertEqual(domain_name.value, host['value'])

    def _test_event_with_identity_object(self, event):
        orgc = event['Orgc']
        misp_object = deepcopy(event['Object'][0])
        self.parser.parse_misp_event(event)
        stix_objects = self.parser.stix_objects
        self._check_spec_versions(stix_objects)
        created_by_ref_identity, grouping, identity = stix_objects
        timestamp = event['timestamp']
        if not isinstance(timestamp, datetime):
            timestamp = self._datetime_from_timestamp(timestamp)
        identity_id = self._check_identity_features(created_by_ref_identity, orgc, timestamp)
        object_ref = self._check_grouping_features(grouping, event, identity_id)[0]
        self.assertEqual(identity.type, 'identity')
        self._assert_multiple_equal(
            identity.id,
            object_ref,
            f"identity--{misp_object['uuid']}"
        )
        self.assertEqual(identity.created_by_ref, identity_id)
        name, contact_information, description, identity_class, roles = (attribute['value'] for attribute in misp_object['Attribute'])
        self.assertEqual(identity.name, name)
        self.assertEqual(identity.contact_information, contact_information)
        self.assertEqual(identity.description, description)
        self.assertEqual(identity.identity_class, identity_class)
        self.assertEqual(identity.roles, [roles])

    def _test_event_with_intrusion_set_object(self, event):
        orgc = event['Orgc']
        misp_object = deepcopy(event['Object'][0])
        self.parser.parse_misp_event(event)
        stix_objects = self.parser.stix_objects
        self._check_spec_versions(stix_objects)
        identity, grouping, intrusion_set = stix_objects
        timestamp = event['timestamp']
        if not isinstance(timestamp, datetime):
            timestamp = self._datetime_from_timestamp(timestamp)
        identity_id = self._check_identity_features(identity, orgc, timestamp)
        object_ref = self._check_grouping_features(grouping, event, identity_id)[0]
<<<<<<< HEAD
        print(self.parser.errors)
=======
>>>>>>> f5ad3a84
        self._assert_multiple_equal(
            intrusion_set.id,
            grouping['object_refs'][0],
            f"intrusion-set--{misp_object['uuid']}",
            object_ref
        )
        self._check_intrusion_set_object(intrusion_set, misp_object, identity_id)

    def _test_event_with_image_indicator_object(self, event):
        attributes, pattern = self._run_indicator_from_object_tests(event)
        attachment, filename, url, text = (attribute['value'] for attribute in attributes)
        name, payload_bin, mime_type, name_ref, url_pattern, text_pattern = pattern[1:-1].split(' AND ')
        self.assertEqual(name, f"file:name = '{filename}'")
        data = attributes[0]['data']
        if not isinstance(data, str):
            data = b64encode(data.getvalue()).decode()
        self.assertEqual(payload_bin, f"file:content_ref.payload_bin = '{data}'")
        self.assertEqual(mime_type, f"file:content_ref.mime_type = 'image/png'")
        self.assertEqual(name_ref, f"file:content_ref.x_misp_filename = '{attachment}'")
        self.assertEqual(url_pattern, f"file:content_ref.url = '{url}'")
        self.assertEqual(text_pattern, f"file:x_misp_image_text = '{text}'")

    def _test_event_with_image_observable_object(self, event):
        misp_object = deepcopy(event['Object'][0])
        attributes, grouping_refs, object_refs, observables = self._run_observable_from_object_tests(event)
        attachment, filename, url, text = attributes
        file, artifact = observables
        file_id, artifact_id = grouping_refs
        file_ref, artifact_ref = object_refs
        self.assertEqual(file.type, 'file')
        self._assert_multiple_equal(
            file.id,
            file_id,
            file_ref,
            f"file--{misp_object['uuid']}"
        )
        self.assertEqual(file.name, filename['value'])
        self._assert_multiple_equal(
            file.content_ref,
            artifact.id,
            artifact_id,
            artifact_ref,
            f"artifact--{attachment['uuid']}"
        )
        self.assertEqual(artifact.type, 'artifact')
        data = attachment['data']
        if not isinstance(data, str):
            data = b64encode(data.getvalue()).decode()
        self.assertEqual(artifact.payload_bin, data)
        self.assertEqual(artifact.mime_type, 'image/png')
        self.assertEqual(artifact.x_misp_url, url['value'])
        self.assertEqual(artifact.x_misp_filename, attachment['value'])
        self.assertEqual(file.x_misp_image_text, text['value'])

    def _test_event_with_ip_port_indicator_object(self, event):
        prefix = 'network-traffic'
        attributes, pattern = self._run_indicator_from_object_tests(event)
        ip, port, domain, first_seen = (attribute['value'] for attribute in attributes)
        pattern = pattern[1:-1].split(' AND ')
        self.assertEqual(
            ' AND '.join(pattern[:2]),
            f"({prefix}:dst_ref.type = 'ipv4-addr' AND {prefix}:dst_ref.value = '{ip}')"
        )
        self.assertEqual(
            ' AND '.join(pattern[2:4]),
            f"({prefix}:dst_ref.type = 'domain-name' AND {prefix}:dst_ref.value = '{domain}')"
        )
        self.assertEqual(pattern[4], f"{prefix}:dst_port = '{port}'")
        self.assertEqual(pattern[5], f"{prefix}:start = '{first_seen}'")

    def _test_event_with_ip_port_observable_object(self, event):
        misp_object = deepcopy(event['Object'][0])
        attributes, grouping_refs, object_refs, observables = self._run_observable_from_object_tests(event)
        ip, port, domain, first_seen = attributes
        network_traffic_id, address_id = grouping_refs
        network_traffic_ref, address_ref = object_refs
        network_traffic, address_object = observables
        self._assert_multiple_equal(
            network_traffic.id,
            network_traffic_id,
            network_traffic_ref,
            f"network-traffic--{misp_object['uuid']}"
        )
        self.assertEqual(network_traffic.type, 'network-traffic')
        self.assertEqual(network_traffic.dst_port, int(port['value']))
        timestamp = first_seen['value']
        if not isinstance(timestamp, datetime):
            timestamp = self._datetime_from_str(timestamp)
        self.assertEqual(network_traffic.start, timestamp)
        self.assertIn('ipv4', network_traffic.protocols)
        self.assertEqual(network_traffic.x_misp_domain, domain['value'])
        self._assert_multiple_equal(
            network_traffic.dst_ref,
            address_object.id,
            address_id,
            address_ref,
            f"ipv4-addr--{ip['uuid']}"
        )
        self.assertEqual(address_object.type, 'ipv4-addr')
        self.assertEqual(address_object.value, ip['value'])

    def _test_event_with_legal_entity_object(self, event):
        orgc = event['Orgc']
        misp_object = deepcopy(event['Object'][0])
        self.parser.parse_misp_event(event)
        stix_objects = self.parser.stix_objects
        self._check_spec_versions(stix_objects)
        identity, grouping, legal_entity = stix_objects
        timestamp = misp_object['timestamp']
        if not isinstance(timestamp, datetime):
            timestamp = self._datetime_from_timestamp(timestamp)
        identity_id = self._check_identity_features(identity, orgc, timestamp)
        legal_entity_ref = self._check_grouping_features(grouping, event, identity_id)[0]
        self._check_legal_entity_object_features(
            legal_entity,
            misp_object,
            legal_entity_ref,
            identity_id
        )

    def _test_event_with_lnk_indicator_object(self, event):
        attributes, pattern = self._run_indicator_from_object_tests(event)
        filename, fullpath, md5, sha1, sha256, malware_sample, size_in_bytes, creation, modification, access = (attribute['value'] for attribute in attributes)
        atime, ctime, mtime, name, directory, md5_pattern, sha1_pattern, sha256_pattern, artifact, size= self._reassemble_pattern(pattern[1:-1])
        self.assertEqual(name, f"file:name = '{filename}'")
        self.assertEqual(directory, f"file:parent_directory_ref.path = '{fullpath}'")
        self.assertEqual(md5_pattern, f"file:hashes.MD5 = '{md5}'")
        self.assertEqual(sha1_pattern, f"file:hashes.SHA1 = '{sha1}'")
        self.assertEqual(sha256_pattern, f"file:hashes.SHA256 = '{sha256}'")
        ms_data, ms_filename, ms_md5, mime_type, encryption, decryption = artifact.split(' AND ')
        data = attributes[5]['data']
        if not isinstance(data, str):
            data = b64encode(data.getvalue()).decode()
        self.assertEqual(ms_data, f"(file:content_ref.payload_bin = '{data}'")
        filename, md5 = malware_sample.split('|')
        self.assertEqual(ms_filename, f"file:content_ref.x_misp_filename = '{filename}'")
        self.assertEqual(ms_md5, f"file:content_ref.hashes.MD5 = '{md5}'")
        self.assertEqual(mime_type, f"file:content_ref.mime_type = 'application/zip'")
        self.assertEqual(encryption, f"file:content_ref.encryption_algorithm = 'mime-type-indicated'")
        self.assertEqual(decryption, f"file:content_ref.decryption_key = 'infected')")
        self.assertEqual(size, f"file:size = '{size_in_bytes}'")
        self.assertEqual(ctime, f"file:ctime = '{creation}'")
        self.assertEqual(mtime, f"file:mtime = '{modification}'")
        self.assertEqual(atime, f"file:atime = '{access}'")

    def _test_event_with_lnk_observable_object(self, event):
        misp_object = deepcopy(event['Object'][0])
        attributes, grouping_refs, object_refs, observables = self._run_observable_from_object_tests(event)
        filename, fullpath, md5, sha1, sha256, malware_sample, size_in_bytes, creation, modification, access = attributes
        file_id, directory_id, artifact_id = grouping_refs
        file_ref, directory_ref, artifact_ref = object_refs
        file, directory, artifact = observables
        self.assertEqual(file.type, 'file')
        self._assert_multiple_equal(
            file.id,
            file_id,
            file_ref,
            f"file--{misp_object['uuid']}"
        )
        self.assertEqual(file.name, filename['value'])
        self.assertEqual(file.hashes['MD5'], md5['value'])
        self.assertEqual(file.hashes['SHA-1'], sha1['value'])
        self.assertEqual(file.hashes['SHA-256'], sha256['value'])
        self.assertEqual(file.size, int(size_in_bytes['value']))
        creation_time = creation['value']
        if not isinstance(creation_time, datetime):
            creation_time = self._datetime_from_str(creation_time)
        self.assertEqual(file.ctime, creation_time)
        modification_time = modification['value']
        if not isinstance(modification_time, datetime):
            modification_time = self._datetime_from_str(modification_time)
        self.assertEqual(file.mtime, modification_time)
        access_time = access['value']
        if not isinstance(access_time, datetime):
            access_time = self._datetime_from_str(access_time)
        self.assertEqual(file.atime, access_time)
        self.assertEqual(directory.type, 'directory')
        self._assert_multiple_equal(
            file.parent_directory_ref,
            directory.id,
            directory_id,
            directory_ref,
            f"directory--{fullpath['uuid']}"
        )
        self.assertEqual(directory.path, fullpath['value'])
        self.assertEqual(artifact.type, 'artifact')
        self._assert_multiple_equal(
            file.content_ref,
            artifact.id,
            artifact_id,
            artifact_ref,
            f"artifact--{malware_sample['uuid']}"
        )
        data = malware_sample['data']
        if not isinstance(data, str):
            data = b64encode(data.getvalue()).decode()
        self.assertEqual(artifact.payload_bin, data)
        self.assertEqual(artifact.mime_type, 'application/zip')
        filename, md5 = malware_sample['value'].split('|')
        self.assertEqual(artifact.x_misp_filename, filename)
        self.assertEqual(artifact.hashes['MD5'], md5)

    def _test_event_with_mutex_indicator_object(self, event):
        attributes, pattern = self._run_indicator_from_object_tests(event)
        _name, _description, _os = (attribute['value'] for attribute in attributes)
        name_, description_, os_ = pattern[1:-1].split(' AND ')
        self.assertEqual(name_, f"mutex:name = '{_name}'")
        self.assertEqual(description_, f"mutex:x_misp_description = '{_description}'")
        self.assertEqual(os_, f"mutex:x_misp_operating_system = '{_os}'")

    def _test_event_with_mutex_observable_object(self, event):
        misp_object = deepcopy(event['Object'][0])
        attributes, grouping_refs, object_refs, observables = self._run_observable_from_object_tests(event)
        name, description, _os = (attribute['value'] for attribute in attributes)
        mutex = observables[0]
        self._assert_multiple_equal(
            mutex.id,
            grouping_refs[0],
            object_refs[0],
            f"mutex--{misp_object['uuid']}"
        )
        self.assertEqual(mutex.type, 'mutex')
        self.assertEqual(mutex.name, name)
        self.assertEqual(mutex.x_misp_description, description)
        self.assertEqual(mutex.x_misp_operating_system, _os)

    def _test_event_with_netflow_indicator_object(self, event):
        attributes, pattern = self._run_indicator_from_object_tests(event)
        ip_src, ip_dst, src_as, dst_as, src_port, dst_port, protocol, first_seen, tcp_flags = (attribute['value'] for attribute in attributes)
        src_type, src_value, _src_as, dst_type, dst_value, _dst_as, _protocol, _src_port, _dst_port, start, tcp_ext = pattern[1:-1].split(' AND ')
        prefix = 'network-traffic'
        self.assertEqual(src_type, f"({prefix}:src_ref.type = 'ipv4-addr'")
        self.assertEqual(src_value, f"{prefix}:src_ref.value = '{ip_src}'")
        self.assertEqual(_src_as, f"{prefix}:src_ref.belongs_to_refs[0].number = '{self._parse_AS_value(src_as)}')")
        self.assertEqual(dst_type, f"({prefix}:dst_ref.type = 'ipv4-addr'")
        self.assertEqual(dst_value, f"{prefix}:dst_ref.value = '{ip_dst}'")
        self.assertEqual(_dst_as, f"{prefix}:dst_ref.belongs_to_refs[0].number = '{self._parse_AS_value(dst_as)}')")
        self.assertEqual(_protocol, f"{prefix}:protocols[0] = '{protocol.lower()}'")
        self.assertEqual(_src_port, f"{prefix}:src_port = '{src_port}'")
        self.assertEqual(_dst_port, f"{prefix}:dst_port = '{dst_port}'")
        self.assertEqual(start, f"{prefix}:start = '{first_seen}'")
        self.assertEqual(tcp_ext, f"{prefix}:extensions.'tcp-ext'.src_flags_hex = '{tcp_flags}'")

    def _test_event_with_netflow_observable_object(self, event):
        misp_object = deepcopy(event['Object'][0])
        attributes, grouping_refs, object_refs, observables = self._run_observable_from_object_tests(event)
        ip_src, ip_dst, src_as, dst_as, src_port, dst_port, protocol, first_seen, tcp_flags = attributes
        network_traffic, src_address, src_autonomous_system, dst_address, dst_autonomous_system = observables
        network_traffic_id, src_address_id, src_autonomous_system_id, dst_address_id, dst_autonomous_system_id = grouping_refs
        network_traffic_ref, src_address_ref, src_autonomous_system_ref, dst_address_ref, dst_autonomous_system_ref = object_refs
        self.assertEqual(network_traffic.type, 'network-traffic')
        self._assert_multiple_equal(
            network_traffic.id,
            network_traffic_id,
            network_traffic_ref,
            f"network-traffic--{misp_object['uuid']}"
        )
        timestamp = first_seen['value']
        if isinstance(timestamp, str):
            timestamp = self._datetime_from_str(timestamp)
        self.assertEqual(network_traffic.start, timestamp)
        self.assertEqual(network_traffic.src_port, int(src_port['value']))
        self.assertEqual(network_traffic.dst_port, int(dst_port['value']))
        self.assertEqual(set(network_traffic.protocols), {protocol['value'].lower(), 'tcp'})
        self.assertEqual(network_traffic.extensions['tcp-ext'].src_flags_hex, tcp_flags['value'])
        self._assert_multiple_equal(
            src_address.type,
            dst_address.type,
            'ipv4-addr'
        )
        self._assert_multiple_equal(
            src_autonomous_system.type,
            dst_autonomous_system.type,
            'autonomous-system'
        )
        self._assert_multiple_equal(
            network_traffic.src_ref,
            src_address.id,
            src_address_id,
            src_address_ref,
            f"ipv4-addr--{ip_src['uuid']}"
        )
        self.assertEqual(src_address.value, ip_src['value'])
        self._assert_multiple_equal(
            src_address.belongs_to_refs[0],
            src_autonomous_system.id,
            src_autonomous_system_id,
            src_autonomous_system_ref,
            f"autonomous-system--{src_as['uuid']}"
        )
        self.assertEqual(src_autonomous_system.number, self._parse_AS_value(src_as['value']))
        self._assert_multiple_equal(
            network_traffic.dst_ref,
            dst_address.id,
            dst_address_id,
            dst_address_ref,
            f"ipv4-addr--{ip_dst['uuid']}"
        )
        self.assertEqual(dst_address.value, ip_dst['value'])
        self._assert_multiple_equal(
            dst_address.belongs_to_refs[0],
            dst_autonomous_system.id,
            dst_autonomous_system_id,
            dst_autonomous_system_ref,
            f"autonomous-system--{dst_as['uuid']}"
        )
        self.assertEqual(dst_autonomous_system.number, self._parse_AS_value(dst_as['value']))

    def _test_event_with_network_connection_indicator_object(self, event):
        attributes, pattern = self._run_indicator_from_object_tests(event)
        _ip_src, _ip_dst, _src_port, _dst_port, _hostname, _layer3, _layer4, _layer7 = (attribute['value'] for attribute in attributes)
        ip_src_, ip_dst_, hostname_, dst_port_, src_port_, layer3_, layer4_, layer7_ = self._reassemble_pattern(pattern[1:-1])
        ip_src_type, ip_src_value = ip_src_.split(' AND ')
        self.assertEqual(ip_src_type, "(network-traffic:src_ref.type = 'ipv4-addr'")
        self.assertEqual(ip_src_value, f"network-traffic:src_ref.value = '{_ip_src}')")
        ip_dst_type, ip_dst_value = ip_dst_.split(' AND ')
        self.assertEqual(ip_dst_type, "(network-traffic:dst_ref.type = 'ipv4-addr'")
        self.assertEqual(ip_dst_value, f"network-traffic:dst_ref.value = '{_ip_dst}')")
        hostname_type, hostname_value = hostname_.split(' AND ')
        self.assertEqual(hostname_type, "(network-traffic:dst_ref.type = 'domain-name'")
        self.assertEqual(hostname_value, f"network-traffic:dst_ref.value = '{_hostname}')")
        self.assertEqual(dst_port_, f"network-traffic:dst_port = '{_dst_port}'")
        self.assertEqual(src_port_, f"network-traffic:src_port = '{_src_port}'")
        self.assertEqual(layer3_, f"network-traffic:protocols[0] = '{_layer3.lower()}'")
        self.assertEqual(layer4_, f"network-traffic:protocols[1] = '{_layer4.lower()}'")
        self.assertEqual(layer7_, f"network-traffic:protocols[2] = '{_layer7.lower()}'")

    def _test_event_with_network_connection_observable_object(self, event):
        misp_object = deepcopy(event['Object'][0])
        attributes, grouping_refs, object_refs, observables = self._run_observable_from_object_tests(event)
        ip_src, ip_dst, src_port, dst_port, hostname, layer3, layer4, layer7 = attributes
        network_traffic, address1, address2 = observables
        network_traffic_id, address1_id, address2_id = grouping_refs
        network_traffic_ref, address1_ref, address2_ref = object_refs
        self._assert_multiple_equal(
            network_traffic.id,
            network_traffic_id,
            network_traffic_ref,
            f"network-traffic--{misp_object['uuid']}"
        )
        self.assertEqual(network_traffic.type, 'network-traffic')
        self.assertEqual(network_traffic.src_port, int(src_port['value']))
        self.assertEqual(network_traffic.dst_port, int(dst_port['value']))
        self.assertEqual(
            network_traffic.protocols,
            [
                layer3['value'].lower(),
                layer4['value'].lower(),
                layer7['value'].lower()
            ]
        )
        self.assertEqual(network_traffic.x_misp_hostname_dst, hostname['value'])
        self._assert_multiple_equal(
            network_traffic.src_ref,
            address1.id,
            address1_id,
            address1_ref
        )
        self.assertEqual(address1.type, 'ipv4-addr')
        self.assertEqual(address1.value, ip_src['value'])
        self._assert_multiple_equal(
            network_traffic.dst_ref,
            address2.id,
            address2_id,
            address2_ref
        )
        self.assertEqual(address2.type, 'ipv4-addr')
        self.assertEqual(address2.value, ip_dst['value'])

    def _test_event_with_network_socket_indicator_object(self, event):
        attributes, pattern = self._run_indicator_from_object_tests(event)
        _ip_src, _ip_dst, _src_port, _dst_port, _hostname, _address_family, _domain_family, _socket_type, _state, _protocol = (attribute['value'] for attribute in attributes)
        ip_src_, ip_dst_, hostname_, dst_port_, src_port_, protocol_, address_family_, socket_type_, state_, domain_family_ = self._reassemble_pattern(pattern[1:-1])
        ip_src_type, ip_src_value = ip_src_.split(' AND ')
        self.assertEqual(ip_src_type, "(network-traffic:src_ref.type = 'ipv4-addr'")
        self.assertEqual(ip_src_value, f"network-traffic:src_ref.value = '{_ip_src}')")
        ip_dst_type, ip_dst_value = ip_dst_.split(' AND ')
        self.assertEqual(ip_dst_type, "(network-traffic:dst_ref.type = 'ipv4-addr'")
        self.assertEqual(ip_dst_value, f"network-traffic:dst_ref.value = '{_ip_dst}')")
        hostname_type, hostname_value = hostname_.split(' AND ')
        self.assertEqual(hostname_type, "(network-traffic:dst_ref.type = 'domain-name'")
        self.assertEqual(hostname_value, f"network-traffic:dst_ref.value = '{_hostname}')")
        self.assertEqual(dst_port_, f"network-traffic:dst_port = '{_dst_port}'")
        self.assertEqual(src_port_, f"network-traffic:src_port = '{_src_port}'")
        self.assertEqual(protocol_, f"network-traffic:protocols[0] = '{_protocol.lower()}'")
        self.assertEqual(address_family_, f"network-traffic:extensions.'socket-ext'.address_family = '{_address_family}'")
        self.assertEqual(socket_type_, f"network-traffic:extensions.'socket-ext'.socket_type = '{_socket_type}'")
        self.assertEqual(state_, f"network-traffic:extensions.'socket-ext'.is_{_state} = true")
        self.assertEqual(domain_family_, f"network-traffic:x_misp_domain_family = '{_domain_family}'")

    def _test_event_with_network_socket_observable_object(self, event):
        misp_object = deepcopy(event['Object'][0])
        attributes, grouping_refs, object_refs, observables = self._run_observable_from_object_tests(event)
        ip_src, ip_dst, src_port, dst_port, hostname, address_family, domain_family, socket_type, state, protocol = (attribute for attribute in attributes)
        network_traffic, address1, address2 = observables
        network_traffic_id, address1_id, address2_id = grouping_refs
        network_traffic_ref, address1_ref, address2_ref = object_refs
        self._assert_multiple_equal(
            network_traffic.id,
            network_traffic_id,
            network_traffic_ref,
            f"network-traffic--{misp_object['uuid']}"
        )
        self.assertEqual(network_traffic.type, 'network-traffic')
        self.assertEqual(network_traffic.src_port, int(src_port['value']))
        self.assertEqual(network_traffic.dst_port, int(dst_port['value']))
        self.assertEqual(network_traffic.protocols, [protocol['value'].lower()])
        socket_ext = network_traffic.extensions['socket-ext']
        self.assertEqual(socket_ext.address_family, address_family['value'])
        self.assertEqual(socket_ext.socket_type, socket_type['value'])
        self.assertEqual(getattr(socket_ext, f"is_{state['value']}"), True)
        self.assertEqual(network_traffic.x_misp_domain_family, domain_family['value'])
        self.assertEqual(network_traffic.x_misp_hostname_dst, hostname['value'])
        self._assert_multiple_equal(
            network_traffic.src_ref,
            address1.id,
            address1_id,
            address1_ref,
            f"ipv4-addr--{ip_src['uuid']}"
        )
        self.assertEqual(address1.type, 'ipv4-addr')
        self.assertEqual(address1.value, ip_src['value'])
        self._assert_multiple_equal(
            network_traffic.dst_ref,
            address2.id,
            address2_id,
            address2_ref,
            f"ipv4-addr--{ip_dst['uuid']}"
        )
        self.assertEqual(address2.type, 'ipv4-addr')
        self.assertEqual(address2.value, ip_dst['value'])

    def _test_event_with_news_agency_object(self, event):
        orgc = event['Orgc']
        misp_object = deepcopy(event['Object'][0])
        self.parser.parse_misp_event(event)
        stix_objects = self.parser.stix_objects
        self._check_spec_versions(stix_objects)
        identity, grouping, news_agency = stix_objects
        timestamp = event['timestamp']
        if not isinstance(timestamp, datetime):
            timestamp = self._datetime_from_timestamp(timestamp)
        identity_id = self._check_identity_features(identity, orgc, timestamp)
        news_agency_ref = self._check_grouping_features(grouping, event, identity_id)[0]
        name, address1, email1, phone1, address2, email2, phone2, link, attachment = (attribute['value'] for attribute in misp_object['Attribute'])
        self.assertEqual(news_agency.type, 'identity')
        self._assert_multiple_equal(
            news_agency.id,
            news_agency_ref,
            f"identity--{misp_object['uuid']}"
        )
        self.assertEqual(news_agency.identity_class, 'organization')
        timestamp = misp_object['timestamp']
        if not isinstance(timestamp, datetime):
            timestamp = self._datetime_from_timestamp(timestamp)
        self.assertEqual(news_agency.created, timestamp)
        self.assertEqual(news_agency.modified, timestamp)
        self.assertEqual(news_agency.name, name)
        self.assertEqual(
            news_agency.contact_information,
            f"address: {address1}; {address2} / e-mail: {email1}; {email2} / phone-number: {phone1}; {phone2} / link: {link}"
        )
        self.assertEqual(news_agency.x_misp_attachment['value'], attachment)
        data = misp_object['Attribute'][-1]['data']
        if not isinstance(data, str):
            data = b64encode(data.getvalue()).decode()
        self.assertEqual(news_agency.x_misp_attachment['data'], data)

    def _test_event_with_organisation_object(self, event):
        orgc = event['Orgc']
        misp_object = deepcopy(event['Object'][0])
        self.parser.parse_misp_event(event)
        stix_objects = self.parser.stix_objects
        self._check_spec_versions(stix_objects)
        identity, grouping, organization = stix_objects
        timestamp = event['timestamp']
        if not isinstance(timestamp, datetime):
            timestamp = self._datetime_from_timestamp(timestamp)
        identity_id = self._check_identity_features(identity, orgc, timestamp)
        organization_ref = self._check_grouping_features(grouping, event, identity_id)[0]
        name, description, address, email, phone, role, alias = (attribute['value'] for attribute in misp_object['Attribute'])
        self.assertEqual(organization.type, 'identity')
        self._assert_multiple_equal(
            organization.id,
            organization_ref,
            f"identity--{misp_object['uuid']}"
        )
        self.assertEqual(organization.identity_class, 'organization')
        timestamp = misp_object['timestamp']
        if not isinstance(timestamp, datetime):
            timestamp = self._datetime_from_timestamp(timestamp)
        self.assertEqual(organization.created, timestamp)
        self.assertEqual(organization.modified, timestamp)
        self.assertEqual(organization.name, name)
        self.assertEqual(organization.description, description)
        self.assertEqual(
            organization.contact_information,
            f"address: {address} / e-mail: {email} / phone-number: {phone}"
        )
        self.assertEqual(organization.roles, [role])
        self.assertEqual(organization.x_misp_alias, alias)

    def _test_event_with_patterning_language_objects(self, event):
        orgc = event['Orgc']
        sigma, suricata, yara = event['Object']
        self.parser.parse_misp_event(event)
        stix_objects = self.parser.stix_objects
        self._check_spec_versions(stix_objects)
        identity, grouping, sigma_indicator, suricata_indicator, yara_indicator = stix_objects
        timestamp = event['timestamp']
        if not isinstance(timestamp, datetime):
            timestamp = self._datetime_from_timestamp(timestamp)
        identity_id = self._check_identity_features(identity, orgc, timestamp)
        sigma_ref, suricata_ref, yara_ref = self._check_grouping_features(grouping, event, identity_id)
        self._check_object_indicator_features(sigma_indicator, sigma, identity_id, sigma_ref)
        rule, context, reference, name, comment = sigma['Attribute']
        self.assertEqual(sigma_indicator.pattern, rule['value'].replace("'", "\\'"))
        self.assertEqual(sigma_indicator.pattern_type, rule['type'])
        self.assertEqual(sigma_indicator.external_references[0].url, reference['value'])
        self.assertEqual(sigma_indicator.x_misp_context, context['value'])
        self._check_object_indicator_features(suricata_indicator, suricata, identity_id, suricata_ref)
        rule, version, comment, ref = suricata['Attribute']
        self.assertEqual(suricata_indicator.pattern, rule['value'].replace('"', '\\\\"'))
        self.assertEqual(suricata_indicator.pattern_type, rule['type'])
        self.assertEqual(suricata_indicator.pattern_version, version['value'])
        self.assertEqual(suricata_indicator.description, comment['value'])
        self.assertEqual(suricata_indicator.external_references[0].url, ref['value'])
        self._check_object_indicator_features(yara_indicator, yara, identity_id, yara_ref)
        rule, version, comment, name = yara['Attribute']
        self.assertEqual(yara_indicator.pattern, rule['value'].replace('"', '\\\\"'))
        self.assertEqual(yara_indicator.pattern_type, rule['type'])
        self.assertEqual(yara_indicator.pattern_version, version['value'])
        self.assertEqual(yara_indicator.description, comment['value'])
        self.assertEqual(yara_indicator.name, name['value'])

    def _test_event_with_pe_and_section_indicator_object(self, event):
        misp_objects, pattern = self._run_indicator_from_objects_tests(event)
        self._check_pe_and_section_pattern(pattern[1:-1].split(' AND '), *misp_objects)

    def _test_event_with_pe_and_section_observable_object(self, event):
        misp_objects, grouping_refs, object_refs, observables = self._run_observable_from_objects_tests(event)
        self.assertEqual(grouping_refs[0], object_refs[0])
        self._check_pe_and_section_observable(
            observables[0].extensions['windows-pebinary-ext'],
            *misp_objects
        )

    def _test_event_with_person_object(self, event):
        orgc = event['Orgc']
        misp_object = deepcopy(event['Object'][0])
        self.parser.parse_misp_event(event)
        stix_objects = self.parser.stix_objects
        self._check_spec_versions(stix_objects)
        identity, grouping, person = stix_objects
        timestamp = event['timestamp']
        if not isinstance(timestamp, datetime):
            timestamp = self._datetime_from_timestamp(timestamp)
        identity_id = self._check_identity_features(identity, orgc, timestamp)
        person_ref = self._check_grouping_features(grouping, event, identity_id)[0]
        role = self._check_person_object(
            person,
            misp_object,
            person_ref,
            identity_id
        )
        self.assertEqual(person.roles, [role])

    def _test_event_with_process_indicator_object(self, event):
        attributes, pattern = self._run_indicator_from_object_tests(event)
        _pid, _child_pid, _parent_pid, _name, _image, _parent_image, _port, _hidden, _command_line, _parent_name = (attribute['value'] for attribute in attributes)
        hidden_, pid_, image_, command_line_, parent_image_, parent_pid_, parent_name_, child_pid_, name_, port_ = pattern[1:-1].split(' AND ')
        self.assertEqual(pid_, f"process:pid = '{_pid}'")
        self.assertEqual(image_, f"process:image_ref.name = '{_image}'")
        self.assertEqual(command_line_, f"process:parent_ref.command_line = '{_command_line}'")
        self.assertEqual(parent_image_, f"process:parent_ref.image_ref.name = '{_parent_image}'")
        self.assertEqual(parent_pid_, f"process:parent_ref.pid = '{_parent_pid}'")
        self.assertEqual(parent_name_, f"process:parent_ref.x_misp_process_name = '{_parent_name}'")
        self.assertEqual(child_pid_, f"process:child_refs[0].pid = '{_child_pid}'")
        self.assertEqual(name_, f"process:x_misp_name = '{_name}'")
        self.assertEqual(port_, f"process:x_misp_port = '{_port}'")
        self.assertEqual(hidden_, f"process:is_hidden = '{_hidden}'")

    def _test_event_with_process_observable_object(self, event):
        misp_object = deepcopy(event['Object'][0])
        attributes, grouping_refs, object_refs, observables = self._run_observable_from_object_tests(event)
        pid, child_pid, parent_pid, name, image, parent_image, port, _, command_line, parent_name = (attribute for attribute in attributes)
        process, parent_image_object, parent_process, child_process, image_object = observables
        process_id, parent_image_id, parent_id, child_id, image_id = grouping_refs
        process_ref, parent_image_ref, parent_ref, child_ref, image_ref = object_refs
        self._assert_multiple_equal(
            process.id,
            process_id,
            process_ref,
            f"process--{misp_object['uuid']}"
        )
        self.assertEqual(process.type, 'process')
        self.assertEqual(process.pid, int(pid['value']))
        self.assertEqual(process.is_hidden, True)
        self.assertEqual(process.x_misp_name, name['value'])
        self.assertEqual(process.x_misp_port, port['value'])
        self._assert_multiple_equal(
            parent_process.image_ref,
            parent_image_object.id,
            parent_image_id,
            parent_image_ref,
            f"file--{parent_image['uuid']}"
        )
        self.assertEqual(parent_image_object.type, 'file')
        self.assertEqual(parent_image_object.name, parent_image['value'])
        self._assert_multiple_equal(
            process.parent_ref,
            parent_process.id,
            parent_id,
            parent_ref,
            f"process--{parent_pid['uuid']}"
        )
        self.assertEqual(parent_process.type, 'process')
        self.assertEqual(parent_process.pid, int(parent_pid['value']))
        self.assertEqual(parent_process.command_line, command_line['value'])
        self.assertEqual(parent_process.x_misp_process_name, parent_name['value'])
        self._assert_multiple_equal(
            process.child_refs[0],
            child_process.id,
            child_id,
            child_ref,
            f"process--{child_pid['uuid']}"
        )
        self.assertEqual(child_process.type, 'process')
        self.assertEqual(child_process.pid, int(child_pid['value']))
        self._assert_multiple_equal(
            process.image_ref,
            image_object.id,
            image_id,
            image_ref,
            f"file--{image['uuid']}"
        )
        self.assertEqual(image_object.type, 'file')
        self.assertEqual(image_object.name, image['value'])

    def _test_event_with_registry_key_indicator_object(self, event):
        attributes, pattern = self._run_indicator_from_object_tests(event)
        _key, _hive, _name, _data, _data_type, _modified = (attribute['value'] for attribute in attributes)
        key_, modified_, data_, data_type_, name_, hive_ = pattern[1:-1].split(' AND ')
        key = _key.replace('\\', '\\\\')
        self.assertEqual(key_, f"windows-registry-key:key = '{key}'")
        self.assertEqual(modified_, f"windows-registry-key:modified_time = '{_modified}'")
        self.assertEqual(data_, f"windows-registry-key:values[0].data = '{self._sanitize_registry_key_value(_data)}'")
        self.assertEqual(data_type_, f"windows-registry-key:values[0].data_type = '{_data_type}'")
        self.assertEqual(name_, f"windows-registry-key:values[0].name = '{_name}'")
        self.assertEqual(hive_, f"windows-registry-key:x_misp_hive = '{_hive}'")

    def _test_event_with_registry_key_observable_object(self, event):
        misp_object = deepcopy(event['Object'][0])
        attributes, grouping_refs, object_refs, observables = self._run_observable_from_object_tests(event)
        key, hive, name, data, data_type, modified = (attribute['value'] for attribute in attributes)
        registry_key = observables[0]
        self._assert_multiple_equal(
            registry_key.id,
            grouping_refs[0],
            object_refs[0],
            f"windows-registry-key--{misp_object['uuid']}"
        )
        self.assertEqual(registry_key.type, 'windows-registry-key')
        self.assertEqual(registry_key.key, key)
        if not isinstance(modified, datetime):
            modified = self._datetime_from_str(modified)
        self.assertEqual(
            registry_key.modified_time.timestamp(),
            modified.timestamp()
        )
        self.assertEqual(registry_key.x_misp_hive, hive)
        registry_value = registry_key['values'][0]
        self.assertEqual(registry_value.data, data)
        self.assertEqual(registry_value.data_type, data_type)
        self.assertEqual(registry_value.name, name)

    def _test_event_with_script_objects(self, event):
        orgc = event['Orgc']
        malware_script, tool_script = deepcopy(event['Object'])
        self.parser.parse_misp_event(event)
        stix_objects = self.parser.stix_objects
        self._check_spec_versions(stix_objects)
        identity, grouping, malware, tool = stix_objects
        timestamp = event['timestamp']
        if not isinstance(timestamp, datetime):
            timestamp = self._datetime_from_timestamp(timestamp)
        identity_id = self._check_identity_features(identity, orgc, timestamp)
        malware_ref, tool_ref = self._check_grouping_features(grouping, event, identity_id)
        language, comment, name, script, script_attachment, state = malware_script['Attribute']
        self._assert_multiple_equal(malware.id, malware_ref, f"malware--{malware_script['uuid']}")
        self.assertEqual(malware.type, 'malware')
        self.assertEqual(malware.implementation_languages, [language['value']])
        self.assertEqual(malware.name, name['value'])
        self.assertEqual(malware.description, comment['value'])
        self.assertEqual(malware.x_misp_script, script['value'])
        self.assertEqual(
            malware.x_misp_script_as_attachment['value'],
            script_attachment['value']
        )
        data = script_attachment['data']
        if not isinstance(data, str):
            data = b64encode(data.getvalue()).decode()
        self.assertEqual(malware.x_misp_script_as_attachment['data'], data)
        self.assertEqual(malware.x_misp_state, state['value'])
        self.assertEqual(malware.is_family, False)
        language, comment, name, script, script_attachment, state = tool_script['Attribute']
        self._assert_multiple_equal(tool.id, tool_ref, f"tool--{tool_script['uuid']}")
        self.assertEqual(tool.type, 'tool')
        self.assertEqual(tool.name, name['value'])
        self.assertEqual(tool.description, comment['value'])
        self.assertEqual(tool.x_misp_language, language['value'])
        self.assertEqual(tool.x_misp_script, script['value'])
        self.assertEqual(
            tool.x_misp_script_as_attachment['value'],
            script_attachment['value']
        )
        data = script_attachment['data']
        if not isinstance(data, str):
            data = b64encode(data.getvalue()).decode()
        self.assertEqual(tool.x_misp_script_as_attachment['data'], data)
        self.assertEqual(tool.x_misp_state, state['value'])

    def _test_event_with_url_indicator_object(self, event):
        attributes, pattern = self._run_indicator_from_object_tests(event)
        _url, _domain, _host, _ip, _port = (attribute['value'] for attribute in attributes)
        url_, domain_, host_, ip_, port_ = pattern[1:-1].split(' AND ')
        self.assertEqual(url_, f"url:value = '{_url}'")
        self.assertEqual(domain_, f"url:x_misp_domain = '{_domain}'")
        self.assertEqual(host_, f"url:x_misp_host = '{_host}'")
        self.assertEqual(ip_, f"url:x_misp_ip = '{_ip}'")
        self.assertEqual(port_, f"url:x_misp_port = '{_port}'")

    def _test_event_with_url_observable_object(self, event):
        misp_object = deepcopy(event['Object'][0])
        attributes, grouping_refs, object_refs, observables = self._run_observable_from_object_tests(event)
        url, domain, host, ip, port = (attribute['value'] for attribute in attributes)
        url_object = observables[0]
        self._assert_multiple_equal(
            url_object.id,
            grouping_refs[0],
            object_refs[0],
            f"url--{misp_object['uuid']}"
        )
        self.assertEqual(url_object.type, 'url')
        self.assertEqual(url_object.value, url)
        self.assertEqual(url_object.x_misp_domain, domain)
        self.assertEqual(url_object.x_misp_host, host)
        self.assertEqual(url_object.x_misp_ip, ip)
        self.assertEqual(url_object.x_misp_port, port)

    def _test_event_with_user_account_indicator_object(self, event):
        attributes, pattern = self._run_indicator_from_object_tests(event)
        _username, _userid, _display_name, _passwd, _group1, _group2, _groupid, _home, user_avatar, _account_type, _plc = attributes
        account_type_, display_name_, passwd_, userid_, username_, plc_, group1_, group2_, groupid_, home_, avatar_data, avatar_value = pattern[1:-1].split(' AND ')
        self.assertEqual(
            account_type_,
            f"user-account:account_type = '{_account_type['value']}'"
        )
        self.assertEqual(
            display_name_,
            f"user-account:display_name = '{_display_name['value']}'"
        )
        self.assertEqual(passwd_, f"user-account:credential = '{_passwd['value']}'")
        self.assertEqual(userid_, f"user-account:user_id = '{_userid['value']}'")
        self.assertEqual(username_, f"user-account:account_login = '{_username['value']}'")
        self.assertEqual(plc_, f"user-account:credential_last_changed = '{_plc['value']}'")
        self.assertEqual(
            group1_,
            f"user-account:extensions.'unix-account-ext'.groups = '{_group1['value']}'"
        )
        self.assertEqual(
            group2_,
            f"user-account:extensions.'unix-account-ext'.groups = '{_group2['value']}'"
        )
        self.assertEqual(
            groupid_,
            f"user-account:extensions.'unix-account-ext'.gid = '{_groupid['value']}'"
        )
        self.assertEqual(
            home_,
            f"user-account:extensions.'unix-account-ext'.home_dir = '{_home['value']}'"
        )
        data = user_avatar['data']
        if not isinstance(data, str):
            data = b64encode(data.getvalue()).decode()
        self.assertEqual(
            avatar_data,
            f"user-account:x_misp_user_avatar.data = '{data}'"
        )
        self.assertEqual(
            avatar_value,
            f"user-account:x_misp_user_avatar.value = '{user_avatar['value']}'"
        )

    def _test_event_with_user_account_observable_object(self, event):
        misp_object = deepcopy(event['Object'][0])
        attributes, grouping_refs, object_refs, observables = self._run_observable_from_object_tests(event)
        username, userid, display_name, passwd, group1, group2, groupid, home, user_avatar, account_type, plc = attributes
        user_account = observables[0]
        self._assert_multiple_equal(
            user_account.id,
            grouping_refs[0],
            object_refs[0],
            f"user-account--{misp_object['uuid']}"
        )
        self.assertEqual(user_account.type, 'user-account')
        self.assertEqual(user_account.user_id, userid['value'])
        self.assertEqual(user_account.credential, passwd['value'])
        self.assertEqual(user_account.account_login, username['value'])
        self.assertEqual(user_account.account_type, account_type['value'])
        self.assertEqual(user_account.display_name, display_name['value'])
        extension = user_account.extensions['unix-account-ext']
        self.assertEqual(extension.gid, int(groupid['value']))
        self.assertEqual(extension.groups, [group1['value'], group2['value']])
        self.assertEqual(extension.home_dir, home['value'])
        password_last_changed = plc['value']
        if not isinstance(password_last_changed, datetime):
            password_last_changed = self._datetime_from_str(password_last_changed)
        self.assertEqual(
            user_account.credential_last_changed.timestamp(),
            password_last_changed.timestamp()
        )
        self.assertEqual(user_account.x_misp_user_avatar['value'], user_avatar['value'])
        data = user_avatar['data']
        if not isinstance(data, str):
            data = b64encode(data.getvalue()).decode()
        self.assertEqual(user_account.x_misp_user_avatar['data'], data)

    def _test_event_with_vulnerability_object(self, event):
        orgc = event['Orgc']
        misp_object = deepcopy(event['Object'][0])
        self.parser.parse_misp_event(event)
        stix_objects = self.parser.stix_objects
        self._check_spec_versions(stix_objects)
        identity, grouping, vulnerability = stix_objects
        timestamp = event['timestamp']
        if not isinstance(timestamp, datetime):
            timestamp = self._datetime_from_timestamp(timestamp)
        identity_id = self._check_identity_features(identity, orgc, timestamp)
        object_ref = self._check_grouping_features(grouping, event, identity_id)[0]
        self._check_object_vulnerability_features(vulnerability, misp_object, identity_id, object_ref)

    def _test_event_with_x509_indicator_object(self, event):
        attributes, pattern = self._run_indicator_from_object_tests(event)
        _issuer, _pem, _pia, _pie, _pim, _srlnmbr, _signalg, _subject, _vnb, _vna, _version, _md5, _sha1 = (attribute['value'] for attribute in attributes)
        md5_, sha1_, issuer_, pia_, pie_, pim_, srlnmbr_, signalg_, subject_, version_, vna_, vnb_, pem_ = pattern[1:-1].split(' AND ')
        self.assertEqual(md5_, f"x509-certificate:hashes.MD5 = '{_md5}'")
        self.assertEqual(sha1_, f"x509-certificate:hashes.SHA1 = '{_sha1}'")
        self.assertEqual(issuer_, f"x509-certificate:issuer = '{_issuer}'")
        self.assertEqual(pia_, f"x509-certificate:subject_public_key_algorithm = '{_pia}'")
        self.assertEqual(pie_, f"x509-certificate:subject_public_key_exponent = '{_pie}'")
        self.assertEqual(pim_, f"x509-certificate:subject_public_key_modulus = '{_pim}'")
        self.assertEqual(srlnmbr_, f"x509-certificate:serial_number = '{_srlnmbr}'")
        self.assertEqual(signalg_, f"x509-certificate:signature_algorithm = '{_signalg}'")
        self.assertEqual(subject_, f"x509-certificate:subject = '{_subject}'")
        self.assertEqual(version_, f"x509-certificate:version = '{_version}'")
        self.assertEqual(vna_, f"x509-certificate:validity_not_after = '{_vna}'")
        self.assertEqual(vnb_, f"x509-certificate:validity_not_before = '{_vnb}'")
        self.assertEqual(pem_, f"x509-certificate:x_misp_pem = '{_pem}'")

    def _test_event_with_x509_observable_object(self, event):
        misp_object = deepcopy(event['Object'][0])
        attributes, grouping_refs, object_refs, observables = self._run_observable_from_object_tests(event)
        issuer, pem, pia, pie, pim, srlnmbr, signalg, subject, vnb, vna, version, md5, sha1 = (attribute['value'] for attribute in attributes)
        x509 = observables[0]
        self._assert_multiple_equal(
            x509.id,
            grouping_refs[0],
            object_refs[0],
            f"x509-certificate--{misp_object['uuid']}"
        )
        self.assertEqual(x509.type, 'x509-certificate')
        hashes = x509.hashes
        self.assertEqual(hashes['MD5'], md5)
        self.assertEqual(hashes['SHA-1'], sha1)
        self.assertEqual(x509.version, version)
        self.assertEqual(x509.serial_number, srlnmbr)
        self.assertEqual(x509.signature_algorithm, signalg)
        self.assertEqual(x509.issuer, issuer)
        if not isinstance(vnb, datetime):
            vnb = self._datetime_from_str(vnb)
        self.assertEqual(
            x509.validity_not_before.timestamp(),
            vnb.timestamp()
        )
        if not isinstance(vna, datetime):
            vna = self._datetime_from_str(vna)
        self.assertEqual(
            x509.validity_not_after.timestamp(),
            vna.timestamp()
        )
        self.assertEqual(x509.subject, subject)
        self.assertEqual(x509.subject_public_key_algorithm, pia)
        self.assertEqual(x509.subject_public_key_modulus, pim)
        self.assertEqual(x509.subject_public_key_exponent, int(pie))
        self.assertEqual(x509.x_misp_pem, pem)

    def _test_object_references(self, event):
        orgc = event['Orgc']
        ap_object, as_object, btc_object, coa_object, ip_object, person_object, vuln_object = deepcopy(event['Object'])
        self.parser.parse_misp_event(event)
        stix_objects = self._check_bundle_features(17)
        self._check_spec_versions(stix_objects)
        identity, grouping, attack_pattern, observed_data, autonomous_system, custom, coa, indicator, person, vulnerability, *relationships = stix_objects
        timestamp = event['timestamp']
        if not isinstance(timestamp, datetime):
            timestamp = self._datetime_from_timestamp(timestamp)
        identity_id = self._check_identity_features(identity, orgc, timestamp)
        grouping_refs = self._check_grouping_features(grouping, event, identity_id)
        ap_ref, observed_data_ref, as_ref, custom_ref, coa_ref, indicator_ref, person_ref, vuln_ref, *relationship_refs = grouping_refs
        self._assert_multiple_equal(
            attack_pattern.id,
            ap_ref,
            f"attack-pattern--{ap_object['uuid']}"
        )
        self._assert_multiple_equal(
            observed_data.id,
            observed_data_ref,
            f"observed-data--{as_object['uuid']}"
        )
        self._assert_multiple_equal(
            autonomous_system.id,
            as_ref,
            f"autonomous-system--{as_object['uuid']}"
        )
        self._assert_multiple_equal(
            custom.id,
            custom_ref,
            f"x-misp-object--{btc_object['uuid']}"
        )
        self._assert_multiple_equal(
            coa.id,
            coa_ref,
            f"course-of-action--{coa_object['uuid']}"
        )
        self._assert_multiple_equal(
            indicator.id,
            indicator_ref,
            f"indicator--{ip_object['uuid']}"
        )
        self._assert_multiple_equal(
            person.id,
            person_ref,
            f"identity--{person_object['uuid']}"
        )
        self._assert_multiple_equal(
            vulnerability.id,
            vuln_ref,
            f"vulnerability--{vuln_object['uuid']}"
        )
        for relationship, relationship_ref in zip(relationships, relationship_refs):
            self.assertEqual(relationship.id, relationship_ref)
        relation1, relation2, relation3, relation4, relation5, relation6, relation7 = relationships
        timestamp = ap_object['timestamp']
        if not isinstance(timestamp, datetime):
            timestamp = self._datetime_from_timestamp(timestamp)
        self._check_relationship_features(
            relation1,
            ap_ref,
            indicator_ref,
            'threatens',
            timestamp
        )
        timestamp = as_object['timestamp']
        if not isinstance(timestamp, datetime):
            timestamp = self._datetime_from_timestamp(timestamp)
        self._check_relationship_features(
            relation2,
            observed_data_ref,
            indicator_ref,
            'includes',
            timestamp
        )
        timestamp = btc_object['timestamp']
        if not isinstance(timestamp, datetime):
            timestamp = self._datetime_from_timestamp(timestamp)
        self._check_relationship_features(
            relation3,
            custom_ref,
            indicator_ref,
            'connected-to',
            timestamp
        )
        timestamp = coa_object['timestamp']
        if not isinstance(timestamp, datetime):
            timestamp = self._datetime_from_timestamp(timestamp)
        self._check_relationship_features(
            relation4,
            coa_ref,
            vuln_ref,
            'protects-against',
            timestamp
        )
        timestamp = ip_object['timestamp']
        if not isinstance(timestamp, datetime):
            timestamp = self._datetime_from_timestamp(timestamp)
        self._check_relationship_features(
            relation5,
            indicator_ref,
            coa_ref,
            'protected-with',
            timestamp
        )
        timestamp = person_object['timestamp']
        if not isinstance(timestamp, datetime):
            timestamp = self._datetime_from_timestamp(timestamp)
        self._check_relationship_features(
            relation6,
            person_ref,
            indicator_ref,
            'owns',
            timestamp
        )
        timestamp = vuln_object['timestamp']
        if not isinstance(timestamp, datetime):
            timestamp = self._datetime_from_timestamp(timestamp)
        self._check_relationship_features(
            relation7,
            vuln_ref,
            indicator_ref,
            'affects',
            timestamp
        )


class TestSTIX21JSONObjectsExport(TestSTIX21ObjectsExport):
    def test_embedded_indicator_object_galaxy(self):
        event = get_embedded_indicator_object_galaxy()
        self._test_embedded_indicator_object_galaxy(event['Event'])

    def test_embedded_non_indicator_object_galaxy(self):
        event = get_embedded_non_indicator_object_galaxy()
        self._test_embedded_non_indicator_object_galaxy(event['Event'])

    def test_embedded_object_galaxy_with_multiple_clusters(self):
        event = get_embedded_object_galaxy_with_multiple_clusters()
        self._test_embedded_object_galaxy_with_multiple_clusters(event['Event'])

    def test_embedded_observable_object_galaxy(self):
        event = get_embedded_observable_object_galaxy()
        self._test_embedded_observable_object_galaxy(event['Event'])

    def test_event_with_account_indicator_objects(self):
        event = get_event_with_account_objects()
        misp_objects, patterns = self._run_indicators_from_objects_tests(event['Event'])
        self._check_account_indicator_objects(misp_objects, patterns)
        for misp_object, indicator in zip(misp_objects, self.parser.stix_objects[-2:]):
            self._populate_documentation(misp_object=misp_object, indicator=indicator)

    def test_event_with_account_observable_objects(self):
        event = get_event_with_account_objects()
        misp_objects, grouping_refs, object_refs, observables = self._run_observables_from_objects_tests(event['Event'])
        self._check_account_observable_objects(misp_objects, grouping_refs, object_refs, observables)
        objects = (obj for obj in self.parser.stix_objects if obj.type == 'observed-data')
        for misp_object, observed_data, observable in zip(misp_objects, objects, observables):
            self._populate_documentation(
                misp_object = misp_object,
                observed_data = [observed_data, observable[0]]
            )

    def test_event_with_account_indicator_objects_with_attachment(self):
        event = get_event_with_account_objects_with_attachment()
        misp_objects, patterns = self._run_indicators_from_objects_tests(event['Event'])
        self._check_account_with_attachment_indicator_objects(misp_objects, patterns)
        for misp_object, indicator in zip(misp_objects, self.parser.stix_objects[-5:]):
            self._populate_documentation(misp_object=misp_object, indicator=indicator)

    def test_event_with_account_observable_object_with_attachment(self):
        event = get_event_with_account_objects_with_attachment()
        misp_objects, grouping_refs, object_refs, observables = self._run_observables_from_objects_tests(event['Event'])
        self._check_account_with_attachment_observable_objects(misp_objects, grouping_refs, object_refs, observables)
        objects = (obj for obj in self.parser.stix_objects if obj.type == 'observed-data')
        for misp_object, observed_data, observable in zip(misp_objects, objects, observables):
            self._populate_documentation(
                misp_object = misp_object,
                observed_data = [observed_data, observable[0]]
            )

    def test_event_with_annotation_object(self):
        event = get_event_with_annotation_object()
        self._test_event_with_annotation_object(event['Event'])
        self._populate_documentation(
            misp_object = event['Event']['Object'][0],
            note = self.parser.stix_objects[-1]
        )

    def test_event_with_android_app_indicator_object(self):
        event = get_event_with_android_app_object()
        self._test_event_with_android_app_indicator_object(event['Event'])
        self._populate_documentation(
            misp_object = event['Event']['Object'][0],
            indicator = self.parser.stix_objects[-1]
        )

    def test_event_with_android_app_observable_object(self):
        event = get_event_with_android_app_object()
        self._test_event_with_android_app_observable_object(event['Event'])
        self._populate_documentation(
            misp_object = event['Event']['Object'][0],
            observed_data = self.parser.stix_objects[-2:]
        )

    def test_event_with_asn_indicator_object(self):
        event = get_event_with_asn_object()
        self._test_event_with_asn_indicator_object(event['Event'])
        self._populate_documentation(
            misp_object = event['Event']['Object'][0],
            indicator = self.parser.stix_objects[-1]
        )

    def test_event_with_asn_observable_object(self):
        event = get_event_with_asn_object()
        self._test_event_with_asn_observable_object(event['Event'])
        self._populate_documentation(
            misp_object = event['Event']['Object'][0],
            observed_data = self.parser.stix_objects[-2:]
        )

    def test_event_with_attack_pattern_object(self):
        event = get_event_with_attack_pattern_object()
        self._test_event_with_attack_pattern_object(event['Event'])
        self._populate_documentation(
            misp_object = event['Event']['Object'][0],
            attack_pattern = self.parser.stix_objects[-1]
        )

    def test_event_with_course_of_action_object(self):
        event = get_event_with_course_of_action_object()
        self._test_event_with_course_of_action_object(event['Event'])
        self._populate_documentation(
            misp_object = event['Event']['Object'][0],
            course_of_action = self.parser.stix_objects[-1]
        )

    def test_event_with_cpe_asset_indicator_object(self):
        event = get_event_with_cpe_asset_object()
        self._test_event_with_cpe_asset_indicator_object(event['Event'])
        self._populate_documentation(
            misp_object = event['Event']['Object'][0],
            indicator = self.parser.stix_objects[-1]
        )

    def test_event_with_cpe_asset_observable_object(self):
        event = get_event_with_cpe_asset_object()
        self._test_event_with_cpe_asset_observable_object(event['Event'])
        self._populate_documentation(
            misp_object = event['Event']['Object'][0],
            observed_data = self.parser.stix_objects[-2:]
        )

    def test_event_with_credential_indicator_object(self):
        event = get_event_with_credential_object()
        self._test_event_with_credential_indicator_object(event['Event'])
        self._populate_documentation(
            misp_object = event['Event']['Object'][0],
            indicator = self.parser.stix_objects[-1]
        )

    def test_event_with_credential_observable_object(self):
        event = get_event_with_credential_object()
        self._test_event_with_credential_observable_object(event['Event'])
        self._populate_documentation(
            misp_object = event['Event']['Object'][0],
            observed_data = self.parser.stix_objects[-2:]
        )

    def test_event_with_custom_objects(self):
        event = get_event_with_custom_objects()
        self._test_event_with_custom_object(event['Event'])

    def test_event_with_domain_ip_indicator_object(self):
        event = get_event_with_domain_ip_object_custom()
        self._test_event_with_domain_ip_indicator_object(event['Event'])
        self._populate_documentation(
            misp_object = event['Event']['Object'][0],
            indicator = self.parser.stix_objects[-1]
        )

    def test_event_with_domain_ip_observable_object_custom(self):
        event = get_event_with_domain_ip_object_custom()
        self._test_event_with_domain_ip_observable_object_custom(event['Event'])
        self._populate_documentation(
            misp_object = event['Event']['Object'][0],
            observed_data = self.parser.stix_objects[-3:]
        )

    def test_event_with_domain_ip_observable_object_standard(self):
        event = get_event_with_domain_ip_object_standard()
        self._test_event_with_domain_ip_observable_object_standard(event['Event'])
        self._populate_documentation(
            misp_object = event['Event']['Object'][0],
            observed_data = self.parser.stix_objects[-5:],
            name = 'domain-ip with the perfect domain & ip matching',
            summary = 'A tuple of IPv4/IPv6 Address & Network Objects for each associated domain & ip'
        )

    def test_event_with_email_indicator_object(self):
        event = get_event_with_email_object()
        self._test_event_with_email_indicator_object(event['Event'])
        self._populate_documentation(
            misp_object = event['Event']['Object'][0],
            indicator = self.parser.stix_objects[-1]
        )

    def test_event_with_email_observable_object(self):
        event = get_event_with_email_object()
        self._test_event_with_email_observable_object(event['Event'])
        self._populate_documentation(
            misp_object = event['Event']['Object'][0],
            observed_data = self.parser.stix_objects[-9:]
        )

    def test_event_with_email_with_display_names_indicator_object(self):
        event = get_event_with_email_object_with_display_names()
        self._test_event_with_email_with_display_names_indicator_object(event['Event'])
        self._populate_documentation(
            misp_object = event['Event']['Object'][0],
            indicator = self.parser.stix_objects[-1],
            name = 'email with display names'
        )

    def test_event_with_email_with_display_names_observable_object(self):
        event = get_event_with_email_object_with_display_names()
        self._test_event_with_email_with_display_names_observable_object(event['Event'])
        self._populate_documentation(
            misp_object = event['Event']['Object'][0],
            observed_data = self.parser.stix_objects[-7:],
            name = 'email with display names'
        )

    def test_event_with_employee_object(self):
        event = get_event_with_employee_object()
        self._test_event_with_employee_object(event['Event'])
        self._populate_documentation(
            misp_object = event['Event']['Object'][0],
            identity = self.parser.stix_objects[-1]
        )

    def test_event_with_file_and_pe_indicator_objects(self):
        event = get_event_with_file_and_pe_objects()
        self._test_event_with_file_and_pe_indicator_objects(event['Event'])
        self._populate_documentation(
            misp_object = event['Event']['Object'],
            indicator = self.parser.stix_objects[-1],
            name = 'file with references to pe & pe-section(s)',
            summary = 'File Object with a Windows PE binary extension'
        )

    def test_event_with_file_and_pe_observable_objects(self):
        event = get_event_with_file_and_pe_objects()
        self._test_event_with_file_and_pe_observable_objects(event['Event'])
        self._populate_documentation(
            misp_object = event['Event']['Object'],
            observed_data = self.parser.stix_objects[-2:],
            name = 'file with references to pe & pe-section(s)'
        )

    def test_event_with_file_indicator_object(self):
        event = get_event_with_file_object_with_artifact()
        self._test_event_with_file_indicator_object(event['Event'])
        self._populate_documentation(
            misp_object = event['Event']['Object'][0],
            indicator = self.parser.stix_objects[-1],
            summary = 'File Object (potential references to Artifact & Directory Objects)'
        )

    def test_event_with_file_observable_object(self):
        event = get_event_with_file_object_with_artifact()
        self._test_event_with_file_observable_object(event['Event'])
        self._populate_documentation(
            misp_object = event['Event']['Object'][0],
            observed_data = self.parser.stix_objects[-4:]
        )

    def test_event_with_geolocation_object(self):
        event = get_event_with_geolocation_object()
        self._test_event_with_geolocation_object(event['Event'])
        self._populate_documentation(
            misp_object = event['Event']['Object'][0],
            location = self.parser.stix_objects[-1]
        )

    def test_event_with_http_request_indicator_object(self):
        event = get_event_with_http_request_object()
        self._test_event_with_http_request_indicator_object(event['Event'])
        self._populate_documentation(
            misp_object = event['Event']['Object'][0],
            indicator = self.parser.stix_objects[-1]
        )

    def test_event_with_http_request_observable_object(self):
        event = get_event_with_http_request_object()
        self._test_event_with_http_request_observable_object(event['Event'])
        self._populate_documentation(
            misp_object = event['Event']['Object'][0],
            observed_data = self.parser.stix_objects[-5:]
        )

    def test_event_with_identity_object(self):
        event = get_event_with_identity_object()
        self._test_event_with_identity_object(event['Event'])
        self._populate_documentation(
            misp_object = event['Event']['Object'][0],
            identity = self.parser.stix_objects[-1]
        )

    def test_event_with_image_indicator_object(self):
        event = get_event_with_image_object()
        self._test_event_with_image_indicator_object(event['Event'])
        self._populate_documentation(
            misp_object = event['Event']['Object'][0],
            indicator = self.parser.stix_objects[-1]
        )

    def test_event_with_image_observable_object(self):
        event = get_event_with_image_object()
        self._test_event_with_image_observable_object(event['Event'])
        self._populate_documentation(
            misp_object = event['Event']['Object'][0],
            observed_data = self.parser.stix_objects[-3:]
        )

    def test_event_with_intrusion_set_object(self):
        event = get_event_with_intrusion_set_object()
        self._test_event_with_intrusion_set_object(event['Event'])
        self._populate_documentation(
            misp_object = event['Event']['Object'][0],
            intrusion_set = self.parser.stix_objects[-1]
        )

    def test_event_with_ip_port_indicator_object(self):
        event = get_event_with_ip_port_object()
        self._test_event_with_ip_port_indicator_object(event['Event'])
        self._populate_documentation(
            misp_object = event['Event']['Object'][0],
            indicator = self.parser.stix_objects[-1]
        )

    def test_event_with_ip_port_observable_object(self):
        event = get_event_with_ip_port_object()
        self._test_event_with_ip_port_observable_object(event['Event'])
        self._populate_documentation(
            misp_object = event['Event']['Object'][0],
            observed_data = self.parser.stix_objects[-3:]
        )

    def test_event_with_legal_entity_object(self):
        event = get_event_with_legal_entity_object()
        self._test_event_with_legal_entity_object(event['Event'])
        self._populate_documentation(
            misp_object = event['Event']['Object'][0],
            identity = self.parser.stix_objects[-1]
        )

    def test_event_with_lnk_indicator_object(self):
        event = get_event_with_lnk_object()
        self._test_event_with_lnk_indicator_object(event['Event'])
        self._populate_documentation(
            misp_object = event['Event']['Object'][0],
            indicator = self.parser.stix_objects[-1]
        )

    def test_event_with_lnk_observable_object(self):
        event = get_event_with_lnk_object()
        self._test_event_with_lnk_observable_object(event['Event'])
        self._populate_documentation(
            misp_object = event['Event']['Object'][0],
            observed_data = self.parser.stix_objects[-4:]
        )

    def test_event_with_mutex_indicator_object(self):
        event = get_event_with_mutex_object()
        self._test_event_with_mutex_indicator_object(event['Event'])
        self._populate_documentation(
            misp_object = event['Event']['Object'][0],
            indicator = self.parser.stix_objects[-1]
        )

    def test_event_with_mutex_observable_object(self):
        event = get_event_with_mutex_object()
        self._test_event_with_mutex_observable_object(event['Event'])
        self._populate_documentation(
            misp_object = event['Event']['Object'][0],
            observed_data = self.parser.stix_objects[-2:]
        )

    def test_event_with_netflow_indicator_object(self):
        event = get_event_with_netflow_object()
        self._test_event_with_netflow_indicator_object(event['Event'])
        self._populate_documentation(
            misp_object = event['Event']['Object'][0],
            indicator = self.parser.stix_objects[-1]
        )

    def test_event_with_netflow_observable_object(self):
        event = get_event_with_netflow_object()
        self._test_event_with_netflow_observable_object(event['Event'])
        self._populate_documentation(
            misp_object = event['Event']['Object'][0],
            observed_data = self.parser.stix_objects[-6:]
        )

    def test_event_with_network_connection_indicator_object(self):
        event = get_event_with_network_connection_object()
        self._test_event_with_network_connection_indicator_object(event['Event'])
        self._populate_documentation(
            misp_object = event['Event']['Object'][0],
            indicator = self.parser.stix_objects[-1],
            summary = 'Network Traffic, IPv4/IPv6 Address & Domain Name Objects'
        )

    def test_event_with_network_connection_observable_object(self):
        event = get_event_with_network_connection_object()
        self._test_event_with_network_connection_observable_object(event['Event'])
        self._populate_documentation(
            misp_object = event['Event']['Object'][0],
            observed_data = self.parser.stix_objects[-4:]
        )

    def test_event_with_network_socket_indicator_object(self):
        event = get_event_with_network_socket_object()
        self._test_event_with_network_socket_indicator_object(event['Event'])
        self._populate_documentation(
            misp_object = event['Event']['Object'][0],
            indicator = self.parser.stix_objects[-1],
            summary = 'Network Traffic with a socket extension, IPv4/IPv6 Address & Domain Name Objects'
        )

    def test_event_with_network_socket_observable_object(self):
        event = get_event_with_network_socket_object()
        self._test_event_with_network_socket_observable_object(event['Event'])
        self._populate_documentation(
            misp_object = event['Event']['Object'][0],
            observed_data = self.parser.stix_objects[-4:]
        )

    def test_event_with_news_agency_object(self):
        event = get_event_with_news_agency_object()
        self._test_event_with_news_agency_object(event['Event'])
        self._populate_documentation(
            misp_object = event['Event']['Object'][0],
            identity = self.parser.stix_objects[-1]
        )

    def test_event_with_organisation_object(self):
        event = get_event_with_organization_object()
        self._test_event_with_organisation_object(event['Event'])
        self._populate_documentation(
            misp_object = event['Event']['Object'][0],
            identity = self.parser.stix_objects[-1]
        )

    def test_event_with_patterning_language_objects(self):
        event = get_event_with_patterning_language_objects()
        self._test_event_with_patterning_language_objects(event['Event'])
        for misp_object, indicator in zip(event['Event']['Object'], self.parser.stix_objects[-3:]):
            self._populate_documentation(misp_object=misp_object, indicator=indicator)

    def test_event_with_pe_and_section_indicator_objects(self):
        event = get_event_with_pe_objects()
        self._test_event_with_pe_and_section_indicator_object(event['Event'])
        self._populate_documentation(
            misp_object = event['Event']['Object'],
            indicator = self.parser.stix_objects[-1],
            name = 'pe & pe-sections',
            summary = 'Windows PE binary extension within a File Object'
        )

    def test_event_with_pe_and_section_observable_objects(self):
        event = get_event_with_pe_objects()
        self._test_event_with_pe_and_section_observable_object(event['Event'])
        self._populate_documentation(
            misp_object = event['Event']['Object'],
            observed_data = self.parser.stix_objects[-2:],
            name = 'pe & pe-sections'
        )

    def test_event_with_person_object(self):
        event = get_event_with_person_object()
        self._test_event_with_person_object(event['Event'])
        self._populate_documentation(
            misp_object = event['Event']['Object'][0],
            identity = self.parser.stix_objects[-1]
        )

    def test_event_with_process_indicator_object(self):
        event = get_event_with_process_object_v2()
        self._test_event_with_process_indicator_object(event['Event'])
        self._populate_documentation(
            misp_object = event['Event']['Object'][0],
            indicator = self.parser.stix_objects[-1],
            summary = 'Process Objects (potential reference to File Objects)'
        )

    def test_event_with_process_observable_object(self):
        event = get_event_with_process_object_v2()
        self._test_event_with_process_observable_object(event['Event'])
        self._populate_documentation(
            misp_object = event['Event']['Object'][0],
            observed_data = self.parser.stix_objects[-6:]
        )

    def test_event_with_registry_key_indicator_object(self):
        event = get_event_with_registry_key_object()
        self._test_event_with_registry_key_indicator_object(event['Event'])
        self._populate_documentation(
            misp_object = event['Event']['Object'][0],
            indicator = self.parser.stix_objects[-1]
        )

    def test_event_with_registry_key_observable_object(self):
        event = get_event_with_registry_key_object()
        self._test_event_with_registry_key_observable_object(event['Event'])
        self._populate_documentation(
            misp_object = event['Event']['Object'][0],
            observed_data = self.parser.stix_objects[-2:]
        )

    def test_event_with_script_objects(self):
        event = get_event_with_script_objects()
        self._test_event_with_script_objects(event['Event'])
        self._populate_documentation(
            misp_object = event['Event']['Object'][0],
            malware = self.parser.stix_objects[-2],
            name = 'Script object where state is "Malicious"'
        )
        self._populate_documentation(
            misp_object = event['Event']['Object'][1],
            tool = self.parser.stix_objects[-1],
            name = 'Script object where state is not "Malicious"'
        )

    def test_event_with_url_indicator_object(self):
        event = get_event_with_url_object()
        self._test_event_with_url_indicator_object(event['Event'])
        self._populate_documentation(
            misp_object = event['Event']['Object'][0],
            indicator = self.parser.stix_objects[-1]
        )

    def test_event_with_url_observable_object(self):
        event = get_event_with_url_object()
        self._test_event_with_url_observable_object(event['Event'])
        self._populate_documentation(
            misp_object = event['Event']['Object'][0],
            observed_data = self.parser.stix_objects[-2:]
        )

    def test_event_with_user_account_indicator_object(self):
        event = get_event_with_user_account_object()
        self._test_event_with_user_account_indicator_object(event['Event'])
        self._populate_documentation(
            misp_object = event['Event']['Object'][0],
            indicator = self.parser.stix_objects[-1]
        )

    def test_event_with_user_account_observable_object(self):
        event = get_event_with_user_account_object()
        self._test_event_with_user_account_observable_object(event['Event'])
        self._populate_documentation(
            misp_object = event['Event']['Object'][0],
            observed_data = self.parser.stix_objects[-2:]
        )

    def test_event_with_vulnerability_object(self):
        event = get_event_with_vulnerability_object()
        self._test_event_with_vulnerability_object(event['Event'])
        self._populate_documentation(
            misp_object = event['Event']['Object'][0],
            vulnerability = self.parser.stix_objects[-1]
        )

    def test_event_with_x509_indicator_object(self):
        event = get_event_with_x509_object()
        self._test_event_with_x509_indicator_object(event['Event'])
        self._populate_documentation(
            misp_object = event['Event']['Object'][0],
            indicator = self.parser.stix_objects[-1]
        )

    def test_event_with_x509_observable_object(self):
        event = get_event_with_x509_object()
        self._test_event_with_x509_observable_object(event['Event'])
        self._populate_documentation(
            misp_object = event['Event']['Object'][0],
            observed_data = self.parser.stix_objects[-2:]
        )

    def test_object_references(self):
        event = get_event_with_object_references()
        self._test_object_references(event['Event'])


class TestSTIX21MISPObjectsExport(TestSTIX21ObjectsExport):
    def test_embedded_indicator_object_galaxy(self):
        event = get_embedded_indicator_object_galaxy()
        misp_event = MISPEvent()
        misp_event.from_dict(**event)
        self._test_embedded_indicator_object_galaxy(misp_event)

    def test_embedded_non_indicator_object_galaxy(self):
        event = get_embedded_non_indicator_object_galaxy()
        misp_event = MISPEvent()
        misp_event.from_dict(**event)
        self._test_embedded_non_indicator_object_galaxy(misp_event)

    def test_embedded_object_galaxy_with_multiple_clusters(self):
        event = get_embedded_object_galaxy_with_multiple_clusters()
        misp_event = MISPEvent()
        misp_event.from_dict(**event)
        self._test_embedded_object_galaxy_with_multiple_clusters(misp_event)

    def test_embedded_observable_object_galaxy(self):
        event = get_embedded_observable_object_galaxy()
        misp_event = MISPEvent()
        misp_event.from_dict(**event)
        self._test_embedded_observable_object_galaxy(misp_event)

    def test_event_with_account_indicator_objects(self):
        event = get_event_with_account_objects()
        misp_event = MISPEvent()
        misp_event.from_dict(**event)
        misp_objects, patterns = self._run_indicators_from_objects_tests(misp_event)
        self._check_account_indicator_objects(misp_objects, patterns)

    def test_event_with_account_observable_objects(self):
        event = get_event_with_account_objects()
        misp_event = MISPEvent()
        misp_event.from_dict(**event)
        misp_objects, grouping_refs, object_refs, observables = self._run_observables_from_objects_tests(misp_event)
        self._check_account_observable_objects(misp_objects, grouping_refs, object_refs, observables)

    def test_event_with_account_indicator_objects_with_attachment(self):
        event = get_event_with_account_objects_with_attachment()
        misp_event = MISPEvent()
        misp_event.from_dict(**event)
        misp_objects, patterns = self._run_indicators_from_objects_tests(misp_event)
        self._check_account_with_attachment_indicator_objects(misp_objects, patterns)

    def test_event_with_account_observable_object_with_attachment(self):
        event = get_event_with_account_objects_with_attachment()
        misp_event = MISPEvent()
        misp_event.from_dict(**event)
        misp_objects, grouping_refs, object_refs, observables = self._run_observables_from_objects_tests(misp_event)
        self._check_account_with_attachment_observable_objects(misp_objects, grouping_refs, object_refs, observables)

    def test_event_with_annotation_object(self):
        event = get_event_with_annotation_object()
        misp_event = MISPEvent()
        misp_event.from_dict(**event)
        self._test_event_with_annotation_object(misp_event)

    def test_event_with_android_app_indicator_object(self):
        event = get_event_with_android_app_object()
        misp_event = MISPEvent()
        misp_event.from_dict(**event)
        self._test_event_with_android_app_indicator_object(misp_event)

    def test_event_with_android_app_observable_object(self):
        event = get_event_with_android_app_object()
        misp_event = MISPEvent()
        misp_event.from_dict(**event)
        self._test_event_with_android_app_observable_object(misp_event)

    def test_event_with_asn_indicator_object(self):
        event = get_event_with_asn_object()
        misp_event = MISPEvent()
        misp_event.from_dict(**event)
        self._test_event_with_asn_indicator_object(misp_event)

    def test_event_with_asn_observable_object(self):
        event = get_event_with_asn_object()
        misp_event = MISPEvent()
        misp_event.from_dict(**event)
        self._test_event_with_asn_observable_object(misp_event)

    def test_event_with_attack_pattern_object(self):
        event = get_event_with_attack_pattern_object()
        misp_event = MISPEvent()
        misp_event.from_dict(**event)
        self._test_event_with_attack_pattern_object(misp_event)

    def test_event_with_course_of_action_object(self):
        event = get_event_with_course_of_action_object()
        misp_event = MISPEvent()
        misp_event.from_dict(**event)
        self._test_event_with_course_of_action_object(misp_event)

    def test_event_with_cpe_asset_indicator_object(self):
        event = get_event_with_cpe_asset_object()
        misp_event = MISPEvent()
        misp_event.from_dict(**event)
        self._test_event_with_cpe_asset_indicator_object(misp_event)

    def test_event_with_cpe_asset_observable_object(self):
        event = get_event_with_cpe_asset_object()
        misp_event = MISPEvent()
        misp_event.from_dict(**event)
        self._test_event_with_cpe_asset_observable_object(misp_event)

    def test_event_with_credential_indicator_object(self):
        event = get_event_with_credential_object()
        misp_event = MISPEvent()
        misp_event.from_dict(**event)
        self._test_event_with_credential_indicator_object(misp_event)

    def test_event_with_credential_observable_object(self):
        event = get_event_with_credential_object()
        misp_event = MISPEvent()
        misp_event.from_dict(**event)
        self._test_event_with_credential_observable_object(misp_event)

    def test_event_with_custom_objects(self):
        event = get_event_with_custom_objects()
        misp_event = MISPEvent()
        misp_event.from_dict(**event)
        self._test_event_with_custom_object(misp_event)

    def test_event_with_domain_ip_indicator_object(self):
        event = get_event_with_domain_ip_object_custom()
        misp_event = MISPEvent()
        misp_event.from_dict(**event)
        self._test_event_with_domain_ip_indicator_object(misp_event)

    def test_event_with_domain_ip_observable_object_custom(self):
        event = get_event_with_domain_ip_object_custom()
        misp_event = MISPEvent()
        misp_event.from_dict(**event)
        self._test_event_with_domain_ip_observable_object_custom(misp_event)

    def test_event_with_domain_ip_observable_object_standard(self):
        event = get_event_with_domain_ip_object_standard()
        misp_event = MISPEvent()
        misp_event.from_dict(**event)
        self._test_event_with_domain_ip_observable_object_standard(misp_event)

    def test_event_with_email_indicator_object(self):
        event = get_event_with_email_object()
        misp_event = MISPEvent()
        misp_event.from_dict(**event)
        self._test_event_with_email_indicator_object(misp_event)

    def test_event_with_email_observable_object(self):
        event = get_event_with_email_object()
        misp_event = MISPEvent()
        misp_event.from_dict(**event)
        self._test_event_with_email_observable_object(misp_event)

    def test_event_with_email_with_display_names_indicator_object(self):
        event = get_event_with_email_object_with_display_names()
        misp_event = MISPEvent()
        misp_event.from_dict(**event)
        self._test_event_with_email_with_display_names_indicator_object(misp_event)

    def test_event_with_email_with_display_names_observable_object(self):
        event = get_event_with_email_object_with_display_names()
        misp_event = MISPEvent()
        misp_event.from_dict(**event)
        self._test_event_with_email_with_display_names_observable_object(misp_event)

    def test_event_with_employee_object(self):
        event = get_event_with_employee_object()
        misp_event = MISPEvent()
        misp_event.from_dict(**event)
        self._test_event_with_employee_object(misp_event)

    def test_event_with_file_and_pe_indicator_objects(self):
        event = get_event_with_file_and_pe_objects()
        misp_event = MISPEvent()
        misp_event.from_dict(**event)
        self._test_event_with_file_and_pe_indicator_objects(misp_event)

    def test_event_with_file_and_pe_observable_objects(self):
        event = get_event_with_file_and_pe_objects()
        misp_event = MISPEvent()
        misp_event.from_dict(**event)
        self._test_event_with_file_and_pe_observable_objects(misp_event)

    def test_event_with_file_indicator_object(self):
        event = get_event_with_file_object_with_artifact()
        misp_event = MISPEvent()
        misp_event.from_dict(**event)
        self._test_event_with_file_indicator_object(misp_event)

    def test_event_with_file_observable_object(self):
        event = get_event_with_file_object_with_artifact()
        misp_event = MISPEvent()
        misp_event.from_dict(**event)
        self._test_event_with_file_observable_object(misp_event)

    def test_event_with_geolocation_object(self):
        event = get_event_with_geolocation_object()
        misp_event = MISPEvent()
        misp_event.from_dict(**event)
        self._test_event_with_geolocation_object(misp_event)

    def test_event_with_http_request_indicator_object(self):
        event = get_event_with_http_request_object()
        misp_event = MISPEvent()
        misp_event.from_dict(**event)
        self._test_event_with_http_request_indicator_object(misp_event)

    def test_event_with_http_request_observable_object(self):
        event = get_event_with_http_request_object()
        misp_event = MISPEvent()
        misp_event.from_dict(**event)
        self._test_event_with_http_request_observable_object(misp_event)

    def test_event_with_identity_object(self):
        event = get_event_with_identity_object()
        misp_event = MISPEvent()
        misp_event.from_dict(**event)
        self._test_event_with_identity_object(misp_event)

    def test_event_with_image_indicator_object(self):
        event = get_event_with_image_object()
        misp_event = MISPEvent()
        misp_event.from_dict(**event)
        self._test_event_with_image_indicator_object(misp_event)

    def test_event_with_image_observable_object(self):
        event = get_event_with_image_object()
        misp_event = MISPEvent()
        misp_event.from_dict(**event)
        self._test_event_with_image_observable_object(misp_event)

    def test_event_with_intrusion_set_object(self):
        event = get_event_with_intrusion_set_object()
        misp_event = MISPEvent()
        misp_event.from_dict(**event)
        self._test_event_with_intrusion_set_object(misp_event)

    def test_event_with_ip_port_indicator_object(self):
        event = get_event_with_ip_port_object()
        misp_event = MISPEvent()
        misp_event.from_dict(**event)
        self._test_event_with_ip_port_indicator_object(misp_event)

    def test_event_with_ip_port_observable_object(self):
        event = get_event_with_ip_port_object()
        misp_event = MISPEvent()
        misp_event.from_dict(**event)
        self._test_event_with_ip_port_observable_object(misp_event)

    def test_event_with_legal_entity_object(self):
        event = get_event_with_legal_entity_object()
        misp_event = MISPEvent()
        misp_event.from_dict(**event)
        self._test_event_with_legal_entity_object(misp_event)

    def test_event_with_lnk_indicator_object(self):
        event = get_event_with_lnk_object()
        misp_event = MISPEvent()
        misp_event.from_dict(**event)
        self._test_event_with_lnk_indicator_object(misp_event)

    def test_event_with_lnk_observable_object(self):
        event = get_event_with_lnk_object()
        misp_event = MISPEvent()
        misp_event.from_dict(**event)
        self._test_event_with_lnk_observable_object(misp_event)

    def test_event_with_mutex_indicator_object(self):
        event = get_event_with_mutex_object()
        misp_event = MISPEvent()
        misp_event.from_dict(**event)
        self._test_event_with_mutex_indicator_object(misp_event)

    def test_event_with_mutex_observable_object(self):
        event = get_event_with_mutex_object()
        misp_event = MISPEvent()
        misp_event.from_dict(**event)
        self._test_event_with_mutex_observable_object(misp_event)

    def test_event_with_netflow_indicator_object(self):
        event = get_event_with_netflow_object()
        misp_event = MISPEvent()
        misp_event.from_dict(**event)
        self._test_event_with_netflow_indicator_object(misp_event)

    def test_event_with_netflow_observable_object(self):
        event = get_event_with_netflow_object()
        misp_event = MISPEvent()
        misp_event.from_dict(**event)
        self._test_event_with_netflow_observable_object(misp_event)

    def test_event_with_network_connection_indicator_object(self):
        event = get_event_with_network_connection_object()
        misp_event = MISPEvent()
        misp_event.from_dict(**event)
        self._test_event_with_network_connection_indicator_object(misp_event)

    def test_event_with_network_connection_observable_object(self):
        event = get_event_with_network_connection_object()
        misp_event = MISPEvent()
        misp_event.from_dict(**event)
        self._test_event_with_network_connection_observable_object(misp_event)

    def test_event_with_network_socket_indicator_object(self):
        event = get_event_with_network_socket_object()
        misp_event = MISPEvent()
        misp_event.from_dict(**event)
        self._test_event_with_network_socket_indicator_object(misp_event)

    def test_event_with_network_socket_observable_object(self):
        event = get_event_with_network_socket_object()
        misp_event = MISPEvent()
        misp_event.from_dict(**event)
        self._test_event_with_network_socket_observable_object(misp_event)

    def test_event_with_news_agency_object(self):
        event = get_event_with_news_agency_object()
        misp_event = MISPEvent()
        misp_event.from_dict(**event)
        self._test_event_with_news_agency_object(misp_event)

    def test_event_with_organisation_object(self):
        event = get_event_with_organization_object()
        misp_event = MISPEvent()
        misp_event.from_dict(**event)
        self._test_event_with_organisation_object(misp_event)

    def test_event_with_patterning_language_objects(self):
        event = get_event_with_patterning_language_objects()
        misp_event = MISPEvent()
        misp_event.from_dict(**event)
        self._test_event_with_patterning_language_objects(misp_event)

    def test_event_with_pe_and_section_indicator_objects(self):
        event = get_event_with_pe_objects()
        misp_event = MISPEvent()
        misp_event.from_dict(**event)
        self._test_event_with_pe_and_section_indicator_object(misp_event)

    def test_event_with_pe_and_section_observable_objects(self):
        event = get_event_with_pe_objects()
        misp_event = MISPEvent()
        misp_event.from_dict(**event)
        self._test_event_with_pe_and_section_observable_object(misp_event)

    def test_event_with_person_object(self):
        event = get_event_with_person_object()
        misp_event = MISPEvent()
        misp_event.from_dict(**event)
        self._test_event_with_person_object(misp_event)

    def test_event_with_process_indicator_object(self):
        event = get_event_with_process_object_v2()
        misp_event = MISPEvent()
        misp_event.from_dict(**event)
        self._test_event_with_process_indicator_object(misp_event)

    def test_event_with_process_observable_object(self):
        event = get_event_with_process_object_v2()
        misp_event = MISPEvent()
        misp_event.from_dict(**event)
        self._test_event_with_process_observable_object(misp_event)

    def test_event_with_registry_key_indicator_object(self):
        event = get_event_with_registry_key_object()
        misp_event = MISPEvent()
        misp_event.from_dict(**event)
        self._test_event_with_registry_key_indicator_object(misp_event)

    def test_event_with_registry_key_observable_object(self):
        event = get_event_with_registry_key_object()
        misp_event = MISPEvent()
        misp_event.from_dict(**event)
        self._test_event_with_registry_key_observable_object(misp_event)

    def test_event_with_script_objects(self):
        event = get_event_with_script_objects()
        misp_event = MISPEvent()
        misp_event.from_dict(**event)
        self._test_event_with_script_objects(misp_event)

    def test_event_with_url_indicator_object(self):
        event = get_event_with_url_object()
        misp_event = MISPEvent()
        misp_event.from_dict(**event)
        self._test_event_with_url_indicator_object(misp_event)

    def test_event_with_url_observable_object(self):
        event = get_event_with_url_object()
        misp_event = MISPEvent()
        misp_event.from_dict(**event)
        self._test_event_with_url_observable_object(misp_event)

    def test_event_with_user_account_indicator_object(self):
        event = get_event_with_user_account_object()
        misp_event = MISPEvent()
        misp_event.from_dict(**event)
        self._test_event_with_user_account_indicator_object(misp_event)

    def test_event_with_user_account_observable_object(self):
        event = get_event_with_user_account_object()
        misp_event = MISPEvent()
        misp_event.from_dict(**event)
        self._test_event_with_user_account_observable_object(misp_event)

    def test_event_with_vulnerability_object(self):
        event = get_event_with_vulnerability_object()
        misp_event = MISPEvent()
        misp_event.from_dict(**event)
        self._test_event_with_vulnerability_object(misp_event)

    def test_event_with_x509_indicator_object(self):
        event = get_event_with_x509_object()
        misp_event = MISPEvent()
        misp_event.from_dict(**event)
        self._test_event_with_x509_indicator_object(misp_event)

    def test_event_with_x509_observable_object(self):
        event = get_event_with_x509_object()
        misp_event = MISPEvent()
        misp_event.from_dict(**event)
        self._test_event_with_x509_observable_object(misp_event)

    def test_object_references(self):
        event = get_event_with_object_references()
        misp_event = MISPEvent()
        misp_event.from_dict(**event)
        self._test_object_references(misp_event)


class TestSTIX21GalaxiesExport(TestSTIX21GenericExport):
    def _check_location_meta_fields(self, stix_object, meta):
        for key, values in meta.items():
            self.assertEqual(getattr(stix_object, f'x_misp_{key}'), values)

    def _run_galaxy_tests(self, event, timestamp):
        orgc = event['Orgc']
        self.parser.parse_misp_event(event)
        stix_objects = self.parser.stix_objects
        self._check_spec_versions(stix_objects)
        identity, grouping, stix_object = stix_objects
        identity_id = self._check_identity_features(identity, orgc, timestamp)
        object_ref = self._check_grouping_features(grouping, event, identity_id)[0]
        self.assertEqual(stix_object.id, object_ref)
        return stix_object

    def _test_event_with_attack_pattern_galaxy(self, event):
        galaxy = event['Galaxy'][0]
        timestamp = event['timestamp']
        if not isinstance(timestamp, datetime):
            timestamp = self._datetime_from_timestamp(timestamp)
        attack_pattern = self._run_galaxy_tests(event, timestamp)
        self.assertEqual(attack_pattern.type, 'attack-pattern')
        self._check_galaxy_features(attack_pattern, galaxy, timestamp)

    def _test_event_with_course_of_action_galaxy(self, event):
        galaxy = event['Galaxy'][0]
        timestamp = event['timestamp']
        if not isinstance(timestamp, datetime):
            timestamp = self._datetime_from_timestamp(timestamp)
        course_of_action = self._run_galaxy_tests(event, timestamp)
        self.assertEqual(course_of_action.type, 'course-of-action')
        self._check_galaxy_features(course_of_action, galaxy, timestamp)

    def _test_event_with_custom_galaxy(self, event):
        galaxy = event['Galaxy'][0]
        timestamp = event['timestamp']
        if not isinstance(timestamp, datetime):
            timestamp = self._datetime_from_timestamp(timestamp)
        custom_galaxy = self._run_galaxy_tests(event, timestamp)
        self._check_custom_galaxy_features(custom_galaxy, galaxy, timestamp)

    def _test_event_with_intrusion_set_galaxy(self, event):
        galaxy = event['Galaxy'][0]
        timestamp = event['timestamp']
        if not isinstance(timestamp, datetime):
            timestamp = self._datetime_from_timestamp(timestamp)
        intrusion_set = self._run_galaxy_tests(event, timestamp)
        self.assertEqual(intrusion_set.type, 'intrusion-set')
        self._check_galaxy_features(intrusion_set, galaxy, timestamp)

    def _test_event_with_location_galaxies(self, event):
        country, region = event['Galaxy']
        timestamp = event['timestamp']
        if not isinstance(timestamp, datetime):
            timestamp = self._datetime_from_timestamp(timestamp)
        orgc = event['Orgc']
        self.parser.parse_misp_event(event)
        stix_objects = self.parser.stix_objects
        self._check_spec_versions(stix_objects)
        identity, grouping, location1, location2 = stix_objects
        identity_id = self._check_identity_features(identity, orgc, timestamp)
        location1_ref, location2_ref = self._check_grouping_features(
            grouping, event, identity_id
        )
        self.assertEqual(location1.id, location1_ref)
        self.assertEqual(location2.id, location2_ref)
        self._assert_multiple_equal(
            location1.type,
            location2.type,
            'location'
        )
        cluster = country['GalaxyCluster'][0]
        self.assertEqual(location1.id, f"{location1.type}--{cluster['uuid']}")
        self.assertEqual(location1.created, timestamp)
        self.assertEqual(location1.modified, timestamp)
        self.assertEqual(location1.name, cluster['description'])
        self.assertEqual(
            location1.description,
            f"{country['description']} | {cluster['value']}"
        )
        self.assertEqual(location1.labels[0], f'misp:galaxy-name="{country["name"]}"')
        self.assertEqual(location1.labels[1], f'misp:galaxy-type="{country["type"]}"')
        self._check_location_meta_fields(location1, cluster['meta'])
        cluster = region['GalaxyCluster'][0]
        self.assertEqual(location2.id, f"{location2.type}--{cluster['uuid']}")
        self.assertEqual(location2.created, timestamp)
        self.assertEqual(location2.modified, timestamp)
        region_value = cluster['value'].split(' - ')[-1]
        self.assertEqual(location2.name, region_value)
        self.assertEqual(
            location2.description, f"{region['description']} | {cluster['description']}"
        )
        self.assertEqual(location2.labels[0], f'misp:galaxy-name="{region["name"]}"')
        self.assertEqual(location2.labels[1], f'misp:galaxy-type="{region["type"]}"')
        self._check_location_meta_fields(location2, cluster['meta'])
        self.assertEqual(location2.region, region_value.lower().replace(' ', '-'))

    def _test_event_with_malware_galaxy(self, event):
        galaxy = event['Galaxy'][0]
        timestamp = event['timestamp']
        if not isinstance(timestamp, datetime):
            timestamp = self._datetime_from_timestamp(timestamp)
        malware = self._run_galaxy_tests(event, timestamp)
        self.assertEqual(malware.type, 'malware')
        self._check_galaxy_features(malware, galaxy, timestamp)

    def _test_event_with_sector_galaxy(self, event):
        galaxy = event['Galaxy'][0]
        timestamp = event['timestamp']
        if not isinstance(timestamp, datetime):
            timestamp = self._datetime_from_timestamp(timestamp)
        identity = self._run_galaxy_tests(event, timestamp)
        self.assertEqual(identity.type, 'identity')
        self.assertEqual(identity.identity_class, 'class')
        self._check_galaxy_features(identity, galaxy, timestamp)

    def _test_event_with_threat_actor_galaxy(self, event):
        galaxy = event['Galaxy'][0]
        timestamp = event['timestamp']
        if not isinstance(timestamp, datetime):
            timestamp = self._datetime_from_timestamp(timestamp)
        threat_actor = self._run_galaxy_tests(event, timestamp)
        self.assertEqual(threat_actor.type, 'threat-actor')
        self._check_galaxy_features(threat_actor, galaxy, timestamp)

    def _test_event_with_tool_galaxy(self, event):
        galaxy = event['Galaxy'][0]
        timestamp = event['timestamp']
        if not isinstance(timestamp, datetime):
            timestamp = self._datetime_from_timestamp(timestamp)
        tool = self._run_galaxy_tests(event, timestamp)
        self.assertEqual(tool.type, 'tool')
        self._check_galaxy_features(tool, galaxy, timestamp)

    def _test_event_with_vulnerability_galaxy(self, event):
        galaxy = event['Galaxy'][0]
        timestamp = event['timestamp']
        if not isinstance(timestamp, datetime):
            timestamp = self._datetime_from_timestamp(timestamp)
        vulnerability = self._run_galaxy_tests(event, timestamp)
        self.assertEqual(vulnerability.type, 'vulnerability')
        self._check_galaxy_features(vulnerability, galaxy, timestamp)


class TestSTIX21JSONGalaxiesExport(TestSTIX21GalaxiesExport):
    _mapping_types = MISPtoSTIX21Mapping

    def test_event_with_attack_pattern_galaxy(self):
        event = get_event_with_attack_pattern_galaxy()
        self._test_event_with_attack_pattern_galaxy(event['Event'])
        self._populate_documentation(
            galaxy = event['Event']['Galaxy'][0],
            attack_pattern = self.parser.stix_objects[-1],
            summary = ', '.join(
                sorted(self._mapping_types.attack_pattern_types())
            )
        )

    def test_event_with_course_of_action_galaxy(self):
        event = get_event_with_course_of_action_galaxy()
        self._test_event_with_course_of_action_galaxy(event['Event'])
        self._populate_documentation(
            galaxy = event['Event']['Galaxy'][0],
            course_of_action = self.parser.stix_objects[-1],
            summary = ', '.join(
                sorted(self._mapping_types.course_of_action_types())
            )
        )

    def test_event_with_custom_galaxy(self):
        event = get_event_with_custom_galaxy()
        self._test_event_with_custom_galaxy(event['Event'])

    def test_event_with_intrusion_set_galaxy(self):
        event = get_event_with_intrusion_set_galaxy()
        self._test_event_with_intrusion_set_galaxy(event['Event'])
        self._populate_documentation(
            galaxy = event['Event']['Galaxy'][0],
            intrusion_set = self.parser.stix_objects[-1],
            summary = ', '.join(
                sorted(self._mapping_types.intrusion_set_types())
            )
        )

    def test_event_with_location_galaxies(self):
        event = get_event_with_location_galaxies()
        self._test_event_with_location_galaxies(event['Event'])
        for galaxy, location in zip(event['Event']['Galaxy'], self.parser.stix_objects[-2:]):
            self._populate_documentation(
                galaxy=galaxy,
                location=location
            )

    def test_event_with_malware_galaxy(self):
        event = get_event_with_malware_galaxy()
        self._test_event_with_malware_galaxy(event['Event'])
        self._populate_documentation(
            galaxy = event['Event']['Galaxy'][0],
            malware = self.parser.stix_objects[-1],
            summary = ', '.join(sorted(self._mapping_types.malware_types()))
        )

    def test_event_with_sector_galaxy(self):
        event = get_event_with_sector_galaxy()
        self._test_event_with_sector_galaxy(event['Event'])
        self._populate_documentation(
            galaxy = event['Event']['Galaxy'][0],
            identity = self.parser.stix_objects[-1]
        )

    def test_event_with_threat_actor_galaxy(self):
        event = get_event_with_threat_actor_galaxy()
        self._test_event_with_threat_actor_galaxy(event['Event'])
        self._populate_documentation(
            galaxy = event['Event']['Galaxy'][0],
            threat_actor = self.parser.stix_objects[-1],
            summary = ', '.join(sorted(self._mapping_types.threat_actor_types()))
        )

    def test_event_with_tool_galaxy(self):
        event = get_event_with_tool_galaxy()
        self._test_event_with_tool_galaxy(event['Event'])
        self._populate_documentation(
            galaxy = event['Event']['Galaxy'][0],
            tool = self.parser.stix_objects[-1],
            summary = ', '.join(sorted(self._mapping_types.tool_types()))
        )

    def test_event_with_vulnerability_galaxy(self):
        event = get_event_with_vulnerability_galaxy()
        self._test_event_with_vulnerability_galaxy(event['Event'])
        self._populate_documentation(
            galaxy = event['Event']['Galaxy'][0],
            vulnerability = self.parser.stix_objects[-1],
            summary = ', '.join(sorted(self._mapping_types.vulnerability_types()))
        )

    def test_attribute_with_attack_pattern_galaxy(self):
        attribute = get_indicator_attribute_with_galaxy()
        misp_attribute = {"Attribute": [attribute]}
        self.parser.parse_misp_attributes(misp_attribute)
        self.assertIsNotNone(self.parser.bundle)


class TestSTIX21MISPGalaxiesExport(TestSTIX21GalaxiesExport):
    def test_event_with_attack_pattern_galaxy(self):
        event = get_event_with_attack_pattern_galaxy()
        misp_event = MISPEvent()
        misp_event.from_dict(**event)
        self._test_event_with_attack_pattern_galaxy(misp_event)

    def test_event_with_course_of_action_galaxy(self):
        event = get_event_with_course_of_action_galaxy()
        misp_event = MISPEvent()
        misp_event.from_dict(**event)
        self._test_event_with_course_of_action_galaxy(misp_event)

    def test_event_with_custom_galaxy(self):
        event = get_event_with_custom_galaxy()
        misp_event = MISPEvent()
        misp_event.from_dict(**event)
        self._test_event_with_custom_galaxy(misp_event)

    def test_event_with_intrusion_set_galaxy(self):
        event = get_event_with_intrusion_set_galaxy()
        misp_event = MISPEvent()
        misp_event.from_dict(**event)
        self._test_event_with_intrusion_set_galaxy(misp_event)

    def test_event_with_location_galaxies(self):
        event = get_event_with_location_galaxies()
        misp_event = MISPEvent()
        misp_event.from_dict(**event)
        self._test_event_with_location_galaxies(misp_event)

    def test_event_with_malware_galaxy(self):
        event = get_event_with_malware_galaxy()
        misp_event = MISPEvent()
        misp_event.from_dict(**event)
        self._test_event_with_malware_galaxy(misp_event)

    def test_event_with_sector_galaxy(self):
        event = get_event_with_sector_galaxy()
        misp_event = MISPEvent()
        misp_event.from_dict(**event)
        self._test_event_with_sector_galaxy(misp_event)

    def test_event_with_threat_actor_galaxy(self):
        event = get_event_with_threat_actor_galaxy()
        misp_event = MISPEvent()
        misp_event.from_dict(**event)
        self._test_event_with_threat_actor_galaxy(misp_event)

    def test_event_with_tool_galaxy(self):
        event = get_event_with_tool_galaxy()
        misp_event = MISPEvent()
        misp_event.from_dict(**event)
        self._test_event_with_tool_galaxy(misp_event)

    def test_event_with_vulnerability_galaxy(self):
        event = get_event_with_vulnerability_galaxy()
        misp_event = MISPEvent()
        misp_event.from_dict(**event)
        self._test_event_with_vulnerability_galaxy(misp_event)

    def test_attribute_with_attack_pattern_galaxy(self):
        attribute = get_indicator_attribute_with_galaxy()
        misp_attribute = MISPAttribute()
        misp_attribute.from_dict(**attribute)
        self.parser.parse_misp_attributes([misp_attribute])
        self.assertIsNotNone(self.parser.bundle)


class TestSTIX21ExportInteroperability(TestSTIX2Export, TestSTIX21):
    def setUp(self):
        self.parser = MISPtoSTIX21Parser(interoperability=True)

    def _check_galaxy_object(self, stix_object, name, cluster_value):
        self.assertEqual(stix_object.type, name)
        name, reference = cluster_value.split(' - ')
        self.assertEqual(stix_object.name, name)
        try:
            self.assertEqual(
                stix_object.external_references[0].external_id, reference
            )
        except AssertionError:
            self.assertEqual(stix_object.x_mitre_old_attack_id, reference)

    def _run_galaxy_tests(self, event):
        orgc = event['Orgc']
        timestamp = event['timestamp']
        if not isinstance(timestamp, datetime):
            timestamp = self._datetime_from_timestamp(timestamp)
        self.parser.parse_misp_event(event)
        stix_objects = self.parser.stix_objects
        for stix_object in stix_objects:
            self.assertEqual(stix_object.spec_version, '2.1')
        mitre_identity, identity, grouping, stix_object = stix_objects
        identity_id = self._check_identity_features(identity, orgc, timestamp)
        object_ref = self._check_grouping_features(grouping, event, identity_id)[0]
        self.assertEqual(stix_object.id, object_ref)
        self.assertEqual(stix_object.created_by_ref, mitre_identity.id)
        return stix_object


class TestSTIX21JSONExportInteroperability(TestSTIX21ExportInteroperability):
    def test_attack_pattern(self):
        event = get_event_with_attack_pattern_galaxy()['Event']
        cluster_value = event['Galaxy'][0]['GalaxyCluster'][0]['value']
        attack_pattern = self._run_galaxy_tests(event)
        self._check_galaxy_object(attack_pattern, 'attack-pattern', cluster_value)

    def test_course_of_action(self):
        event = get_event_with_course_of_action_galaxy()['Event']
        cluster_value = event['Galaxy'][0]['GalaxyCluster'][0]['value']
        course_of_action = self._run_galaxy_tests(event)
        self._check_galaxy_object(course_of_action, 'course-of-action', cluster_value)

    def test_intrusion_set(self):
        event = get_event_with_intrusion_set_galaxy()['Event']
        cluster_value = event['Galaxy'][0]['GalaxyCluster'][0]['value']
        intrusion_set = self._run_galaxy_tests(event)
        self._check_galaxy_object(intrusion_set, 'intrusion-set', cluster_value)

    def test_malware(self):
        event = get_event_with_malware_galaxy()['Event']
        cluster_value = event['Galaxy'][0]['GalaxyCluster'][0]['value']
        malware = self._run_galaxy_tests(event)
        self._check_galaxy_object(malware, 'malware', cluster_value)

    def test_tool(self):
        event = get_event_with_tool_galaxy()['Event']
        cluster_value = event['Galaxy'][0]['GalaxyCluster'][0]['value']
        tool = self._run_galaxy_tests(event)
        self._check_galaxy_object(tool, 'tool', cluster_value)


class TestSTIX21MISPExportInteroperability(TestSTIX21ExportInteroperability):
    def test_attack_pattern(self):
        event = get_event_with_attack_pattern_galaxy()
        misp_event = MISPEvent()
        misp_event.from_dict(**event)
        attack_pattern = self._run_galaxy_tests(misp_event)
        self._check_galaxy_object(
            attack_pattern,
            'attack-pattern',
            misp_event.galaxies[0]['GalaxyCluster'][0]['value']
        )

    def test_course_of_action(self):
        event = get_event_with_course_of_action_galaxy()
        misp_event = MISPEvent()
        misp_event.from_dict(**event)
        course_of_action = self._run_galaxy_tests(misp_event)
        self._check_galaxy_object(
            course_of_action,
            'course-of-action',
            misp_event.galaxies[0]['GalaxyCluster'][0]['value']
        )

    def test_intrusion_set(self):
        event = get_event_with_intrusion_set_galaxy()
        misp_event = MISPEvent()
        misp_event.from_dict(**event)
        intrusion_set = self._run_galaxy_tests(misp_event)
        self._check_galaxy_object(
            intrusion_set,
            'intrusion-set',
            misp_event.galaxies[0]['GalaxyCluster'][0]['value']
        )

    def test_malware(self):
        event = get_event_with_malware_galaxy()
        misp_event = MISPEvent()
        misp_event.from_dict(**event)
        malware = self._run_galaxy_tests(misp_event)
        self._check_galaxy_object(
            malware,
            'malware',
            misp_event.galaxies[0]['GalaxyCluster'][0]['value']
        )

    def test_tool(self):
        event = get_event_with_tool_galaxy()
        misp_event = MISPEvent()
        misp_event.from_dict(**event)
        tool = self._run_galaxy_tests(misp_event)
        self._check_galaxy_object(
            tool,
            'tool',
            misp_event.galaxies[0]['GalaxyCluster'][0]['value']
        )


class TestCollectionSTIX21Export(TestCollectionSTIX2Export):
    def test_attributes_collection(self):
        name = 'test_attributes_collection'
        output_file = self._current_path / f'{name}.json.out'
        reference_file = self._current_path / f'{name}_stix21.json'
        input_files = [self._current_path / f'{name}_{n}.json' for n in (1, 2)]
        self.assertEqual(
            misp_collection_to_stix2(
                *input_files, version='2.1', single_output=True,
                output_name=output_file
            ),
            {'success': 1, 'results': [output_file]}
        )
        self._check_stix2_results_export(output_file, reference_file)
        self.assertEqual(
            misp_collection_to_stix2(
                *input_files, version='2.1', in_memory=True,
                single_output=True, output_name=output_file
            ),
            {'success': 1, 'results': [output_file]}
        )
        self._check_stix2_results_export(output_file, reference_file)
        self.assertEqual(
            misp_collection_to_stix2(*input_files, version='2.1'),
            {
                'success': 1,
                'results': [
                    self._current_path / f'{name}_{n}.json.out' for n in (1, 2)
                ]
            }
        )

    def test_events_collection(self):
        name = 'test_events_collection'
        output_file = self._current_path / f'{name}.json.out'
        reference_file = self._current_path / f'{name}_stix21.json'
        input_files = [self._current_path / f'{name}_{n}.json' for n in (1, 2)]
        self.assertEqual(
            misp_collection_to_stix2(
                *input_files, version='2.1', single_output=True,
                output_name=output_file
            ),
            {'success': 1, 'results': [output_file]}
        )
        self._check_stix2_results_export(output_file, reference_file)
        self.assertEqual(
            misp_collection_to_stix2(
                *input_files, version='2.1', in_memory=True,
                single_output=True, output_name=output_file
            ),
            {'success': 1, 'results': [output_file]}
        )
        self._check_stix2_results_export(output_file, reference_file)
        self.assertEqual(
            misp_collection_to_stix2(*input_files, version='2.1'),
            {
                'success': 1,
                'results': [
                    self._current_path / f'{name}_{n}.json.out' for n in (1, 2)
                ]
            }
        )
        for n in (1, 2):
            self._check_stix2_results_export(
                self._current_path / f'{name}_{n}.json.out',
                self._current_path / f'test_event{n}_stix21.json'
            )


    def test_event_export(self):
        name = 'test_events_collection_1.json'
        filename = self._current_path / name
        output_file = self._current_path / f'{name}.out'
        reference_file = self._current_path / 'test_event1_stix21.json'
        self.assertEqual(
            misp_to_stix2(filename, version='2.1'),
            {'success': 1, 'results': [output_file]}
        )
        self._check_stix2_results_export(output_file, reference_file)
        self.assertEqual(
            misp_collection_to_stix2(
                filename, version='2.1'
            ),
            {'success': 1, 'results': [output_file]}
        )
        self._check_stix2_results_export(output_file, reference_file)


class TestFeedSTIX21Export(TestSTIX2Export):
    def setUp(self):
        self.parser = MISPtoSTIX21Parser()


class TestFeedSTIX21JSONExport(TestFeedSTIX21Export):
    def test_attributes_feed(self):
        attributes = get_attributes_feed()
        for attribute in attributes[:2]:
            self.parser.parse_misp_attribute(attribute)
        bundle = self.parser.bundle
        self.assertEqual(len(bundle.objects), 3)
        identity1, indicator1, indicator2 = bundle.objects
        for attribute in attributes[2:]:
            self.parser.parse_misp_attribute(attribute)
        bundle = self.parser.bundle
        self.assertEqual(len(bundle.objects), 3)
        identity2, indicator3, indicator4 = bundle.objects
        self._assert_multiple_equal(
            f"identity--{attributes[2]['Event']['Orgc']['uuid']}",
            identity1.id,
            identity2.id
        )
        self._assert_multiple_equal(
            attributes[3]['Event']['Orgc']['name'],
            identity1.name,
            identity2.name
        )
        indicators = (indicator1, indicator2, indicator3, indicator4)
        for attribute, indicator in zip(attributes, indicators):
            self.assertEqual(indicator.id, f"indicator--{attribute['Attribute']['uuid']}")


class TestFeedSTIX21MISPExport(TestFeedSTIX21Export):
    def test_attributes_feed(self):
        attributes = get_attributes_feed()
        for attribute in attributes[:2]:
            misp_attribute = MISPAttribute()
            misp_attribute.from_dict(**attribute)
            self.parser.parse_misp_attribute(misp_attribute)
        bundle = self.parser.bundle
        self.assertEqual(len(bundle.objects), 3)
        identity1, indicator1, indicator2 = bundle.objects
        for attribute in attributes[2:]:
            misp_attribute = MISPAttribute()
            misp_attribute.from_dict(**attribute)
            self.parser.parse_misp_attribute(misp_attribute)
        bundle = self.parser.bundle
        self.assertEqual(len(bundle.objects), 3)
        identity2, indicator3, indicator4 = bundle.objects
        self._assert_multiple_equal(
            self.parser._mapping.misp_identity_args()['id'],
            identity1.id,
            identity2.id
        )
        self._assert_multiple_equal(
            self.parser._mapping.misp_identity_args()['name'],
            identity1.name,
            identity2.name
        )
        indicators = (indicator1, indicator2, indicator3, indicator4)
        for attribute, indicator in zip(attributes, indicators):
            self.assertEqual(indicator.id, f"indicator--{attribute['Attribute']['uuid']}")<|MERGE_RESOLUTION|>--- conflicted
+++ resolved
@@ -3679,10 +3679,6 @@
             timestamp = self._datetime_from_timestamp(timestamp)
         identity_id = self._check_identity_features(identity, orgc, timestamp)
         object_ref = self._check_grouping_features(grouping, event, identity_id)[0]
-<<<<<<< HEAD
-        print(self.parser.errors)
-=======
->>>>>>> f5ad3a84
         self._assert_multiple_equal(
             intrusion_set.id,
             grouping['object_refs'][0],
