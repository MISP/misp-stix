--- conflicted
+++ resolved
@@ -1005,34 +1005,11 @@
                             *stix_objects: tuple) -> MISPAttribute:
         misp_attribute = MISPAttribute()
         misp_attribute.from_dict(**attribute)
-<<<<<<< HEAD
         for stix_object in stix_objects:
             if stix_object.id in self._analyst_data:
                 for reference in self._analyst_data[stix_object.id]:
                     self._add_analyst_data(misp_attribute, reference)
-            for marking in self._handle_tags_from_stix_fields(stix_object):
-                if isinstance(marking, str):
-                    if marking in self.event_tags:
-                        continue
-                    misp_attribute.add_tag(marking)
-                    continue
-                if not self.galaxies_as_tags:
-                    clusters = defaultdict(list)
-                    for cluster in marking['cluster']:
-                        if cluster.uuid not in self.event_tags:
-                            clusters[cluster.type].append(cluster)
-                    for galaxy in self._aggregate_galaxy_clusters(clusters):
-                        misp_attribute.add_galaxy(galaxy)
-                if marking.get('tags'):
-                    for tag in marking['tags']:
-                        if tag not in self.event_tags:
-                            misp_attribute.add_tag(tag)
-=======
-        if stix_object.id in self._analyst_data:
-            for reference in self._analyst_data[stix_object.id]:
-                self._add_analyst_data(misp_attribute, reference)
-        self._add_markings_to_misp_attribute(misp_attribute, stix_object)
->>>>>>> 55237be8
+            self._add_markings_to_misp_attribute(misp_attribute, stix_object)
         return self.misp_event.add_attribute(**misp_attribute)
 
     def _add_misp_object(self, misp_object: MISPObject,
