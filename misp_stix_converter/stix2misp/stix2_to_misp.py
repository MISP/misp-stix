#!/usr/bin/env python3
# -*- coding: utf-8 -*-

import sys
import time
from .exceptions import (
    ObjectRefLoadingError, ObjectTypeLoadingError, SynonymsResourceJSONError,
    UnavailableGalaxyResourcesError, UnavailableSynonymsResourceError,
    UndefinedIndicatorError, UndefinedSTIXObjectError, UndefinedObservableError,
    UnknownAttributeTypeError, UnknownObjectNameError,
    UnknownParsingFunctionError, UnknownStixObjectTypeError)
from .external_stix2_mapping import ExternalSTIX2toMISPMapping
from .importparser import STIXtoMISPParser, _INDICATOR_TYPING
from .internal_stix2_mapping import InternalSTIX2toMISPMapping
from .converters import (
    ExternalSTIX2AttackPatternConverter, ExternalSTIX2MalwareAnalysisConverter,
    ExternalSTIX2MalwareConverter, InternalSTIX2AttackPatternConverter,
    InternalSTIX2MalwareAnalysisConverter, InternalSTIX2MalwareConverter)
from abc import ABCMeta
from collections import defaultdict
from datetime import datetime
from pymisp import (
    AbstractMISP, MISPEvent, MISPAttribute, MISPGalaxy, MISPGalaxyCluster,
    MISPObject, MISPSighting)
from stix2.parsing import parse as stix2_parser
from stix2.v20.bundle import Bundle as Bundle_v20
from stix2.v20.common import MarkingDefinition as MarkingDefinition_v20
from stix2.v20.observables import NetworkTraffic as NetworkTraffic_v20
from stix2.v20.sdo import (
    AttackPattern as AttackPattern_v20, Campaign as Campaign_v20,
    CourseOfAction as CourseOfAction_v20, Identity as Identity_v20,
    Indicator as Indicator_v20, IntrusionSet as IntrusionSet_v20,
    Malware as Malware_v20, ObservedData as ObservedData_v20,
    Report as Report_v20, ThreatActor as ThreatActor_v20, Tool as Tool_v20,
    Vulnerability as Vulnerability_v20)
from stix2.v20.sro import (
    Relationship as Relationship_v20, Sighting as Sighting_v20)
from stix2.v21.bundle import Bundle as Bundle_v21
from stix2.v21.common import MarkingDefinition as MarkingDefinition_v21
from stix2.v21.observables import (
    Artifact, AutonomousSystem, Directory, DomainName, EmailAddress,
    EmailMessage, File, IPv4Address, IPv6Address, MACAddress, Mutex,
    NetworkTraffic as NetworkTraffic_v21, Process, Software, URL, UserAccount,
    WindowsRegistryKey, X509Certificate)
from stix2.v21.sdo import Grouping, MalwareAnalysis, Note, Opinion
from stix2.v21.sdo import (
    AttackPattern as AttackPattern_v21, Campaign as Campaign_v21,
    CourseOfAction as CourseOfAction_v21, Identity as Identity_v21,
    Indicator as Indicator_v21, IntrusionSet as IntrusionSet_v21, Location,
    Malware as Malware_v21, ObservedData as ObservedData_v21,
    Report as Report_v21, ThreatActor as ThreatActor_v21, Tool as Tool_v21,
    Vulnerability as Vulnerability_v21)
from stix2.v21.sro import (
    Relationship as Relationship_v21, Sighting as Sighting_v21)
from typing import Optional, Union

# Some constants
_LOADED_FEATURES = (
    '_attack_pattern',
    '_campaign',
    '_course_of_action',
    '_custom_attribute',
    '_custom_object',
    '_identity',
    '_indicator',
    '_intrusion_set',
    '_malware',
    '_malware_analysis',
    '_note',
    '_observed_data',
    '_opinion',
    '_threat_actor',
    '_tool',
    '_vulnerability'
)
_MISP_OBJECTS_PATH = AbstractMISP().misp_objects_path

# Typing
_OBSERVABLE_TYPING = Union[
    Artifact, AutonomousSystem, Directory, DomainName, EmailAddress,
    EmailMessage, File, IPv4Address, IPv6Address, MACAddress, Mutex,
    NetworkTraffic_v21, Process, Software, URL, UserAccount, WindowsRegistryKey,
    X509Certificate
]
_ATTACK_PATTERN_PARSER_TYPING = Union[
    ExternalSTIX2AttackPatternConverter, InternalSTIX2AttackPatternConverter
]
_ATTACK_PATTERN_TYPING = Union[
    AttackPattern_v20, AttackPattern_v21
]
_CAMPAIGN_TYPING = Union[
    Campaign_v20, Campaign_v21
]
_COURSE_OF_ACTION_TYPING = Union[
    CourseOfAction_v20, CourseOfAction_v21
]
_GALAXY_OBJECTS_TYPING = Union[
    AttackPattern_v20, AttackPattern_v21,
    Campaign_v20, Campaign_v21,
    CourseOfAction_v20, CourseOfAction_v21,
    IntrusionSet_v20, IntrusionSet_v21,
    Location,
    Malware_v20, Malware_v21,
    ThreatActor_v20, ThreatActor_v21,
    Tool_v20, Tool_v21,
    Vulnerability_v20, Vulnerability_v21
]
_GROUPING_REPORT_TYPING = Union[
    Grouping, Report_v20, Report_v21
]
_IDENTITY_TYPING = Union[
    Identity_v20, Identity_v21
]
_INTRUSION_SET_TYPING = Union[
    IntrusionSet_v20, IntrusionSet_v21
]
_MALWARE_ANALYSIS_PARSER_TYPING = Union[
    ExternalSTIX2MalwareAnalysisConverter, InternalSTIX2MalwareAnalysisConverter
]
_MALWARE_PARSER_TYPING = Union[
    ExternalSTIX2MalwareConverter, InternalSTIX2MalwareConverter
]
_MALWARE_TYPING = Union[
    Malware_v20, Malware_v21
]
_MARKING_DEFINITION_TYPING = Union[
    MarkingDefinition_v20, MarkingDefinition_v21
]
_MISP_FEATURES_TYPING = Union[
    MISPAttribute, MISPEvent, MISPObject
]
_NETWORK_TRAFFIC_TYPING = Union[
    NetworkTraffic_v20, NetworkTraffic_v21
]
_OBSERVED_DATA_TYPING = Union[
    ObservedData_v20, ObservedData_v21
]
_RELATIONSHIP_TYPING = Union[
    Relationship_v20, Relationship_v21
]
_REPORT_TYPING = Union[
    Report_v20, Report_v21
]
_SDO_TYPING = Union[
    Indicator_v20, Indicator_v21,
    ObservedData_v20, ObservedData_v21,
    Vulnerability_v20, Vulnerability_v21
]
_SIGHTING_TYPING = Union[
    Sighting_v20, Sighting_v21
]
_THREAT_ACTOR_TYPING = Union[
    ThreatActor_v20, ThreatActor_v21
]
_TOOL_TYPING = Union[
    Tool_v20, Tool_v21
]
_VULNERABILITY_TYPING = Union[
    Vulnerability_v20, Vulnerability_v21
]


class STIX2toMISPParser(STIXtoMISPParser, metaclass=ABCMeta):
    def __init__(self, distribution: int, sharing_group_id: Union[int, None],
                 galaxies_as_tags: bool):
        super().__init__(distribution, sharing_group_id, galaxies_as_tags)
        self._creators: set = set()
        self._mapping: Union[
            ExternalSTIX2toMISPMapping, InternalSTIX2toMISPMapping
        ]

        self._attack_pattern: dict
        self._campaign: dict
        self._course_of_action: dict
        self._grouping: dict
        self._identity: dict
        self._indicator: dict
        self._intrusion_set: dict
        self._location: dict
        self._malware: dict
        self._malware_analysis: dict
        self._marking_definition: dict
        self._note: dict
        self._observable: dict
        self._observed_data: dict
        self._relationship: dict
        self._report: dict
        self._sighting: dict
        self._threat_actor: dict
        self._tool: dict
        self._vulnerability: dict

    def load_stix_bundle(self, bundle: Union[Bundle_v20, Bundle_v21]):
        self._identifier = bundle.id
        self.__stix_version = getattr(bundle, 'spec_version', '2.1')
        n_report = 0
        for stix_object in bundle.objects:
            try:
                object_type = stix_object.type
            except AttributeError:
                object_type = stix_object['type']
            if object_type in ('grouping', 'report'):
                n_report += 1
            feature = self._mapping.stix_object_loading_mapping(object_type)
            if feature is None:
                self._unable_to_load_stix_object_type_error(object_type)
                continue
            if hasattr(stix_object, 'created_by_ref'):
                self._creators.add(stix_object.created_by_ref)
            try:
                getattr(self, feature)(stix_object)
            except AttributeError as exception:
                self._critical_error(exception)
        self.__n_report = 2 if n_report >= 2 else n_report

    def parse_stix_bundle(self, single_event: Optional[bool] = False):
        self.__single_event = single_event
        try:
            feature = self._mapping.bundle_to_misp_mapping(str(self.__n_report))
        except AttributeError:
            sys.exit(
                'No STIX content loaded, please run `load_stix_content` first.'
            )
        try:
            getattr(self, feature)()
        except (
            SynonymsResourceJSONError,
            UnavailableGalaxyResourcesError,
            UnavailableSynonymsResourceError
        ) as error:
            self._critical_error(error)
        for feature in ('_grouping', 'report', *_LOADED_FEATURES):
            if hasattr(self, feature):
                setattr(self, feature, {})

    def parse_stix_content(
            self, filename: str, single_event: Optional[bool] = False):
        try:
            with open(filename, 'rt', encoding='utf-8') as f:
                bundle = stix2_parser(
                    f.read(), allow_custom=True, interoperability=True
                )
        except Exception as exception:
            sys.exit(exception)
        self.load_stix_bundle(bundle)
        del bundle
        self.parse_stix_bundle(single_event)

    ################################################################################
    #                                  PROPERTIES                                  #
    ################################################################################

    @property
    def attack_pattern_parser(self) -> _ATTACK_PATTERN_PARSER_TYPING:
        return getattr(
            self, '_attack_pattern_parser', self._set_attack_pattern_parser()
        )

    @property
    def generic_info_field(self) -> str:
        return f'STIX {self.stix_version} Bundle imported with the MISP-STIX import feature.'

    @property
    def malware_analysis_parser(self) -> _MALWARE_ANALYSIS_PARSER_TYPING:
        return getattr(
            self, '_malware_analysis_parser',
            self._set_malware_analysis_parser()
        )

    @property
    def malware_parser(self) -> _MALWARE_PARSER_TYPING:
        return getattr(self, '_malware_parser', self._set_malware_parser())

    @property
    def misp_event(self) -> MISPEvent:
        return self.__misp_event

    @property
    def misp_events(self) -> Union[list, MISPEvent]:
        return getattr(
            self, '_STIX2toMISPParser__misp_events', self.__misp_event
        )

    @property
    def single_event(self) -> bool:
        return self.__single_event

    @property
    def stix_version(self) -> str:
        return self.__stix_version

    ################################################################################
    #                        STIX OBJECTS LOADING FUNCTIONS                        #
    ################################################################################

    def _load_attack_pattern(self, attack_pattern: _ATTACK_PATTERN_TYPING):
        self._check_uuid(attack_pattern.id)
        try:
            self._attack_pattern[attack_pattern.id] = attack_pattern
        except AttributeError:
            self._attack_pattern = {attack_pattern.id: attack_pattern}

    def _load_campaign(self, campaign: _CAMPAIGN_TYPING):
        self._check_uuid(campaign.id)
        try:
            self._campaign[campaign.id] = campaign
        except AttributeError:
            self._campaign = {campaign.id: campaign}

    def _load_course_of_action(self, course_of_action: _COURSE_OF_ACTION_TYPING):
        self._check_uuid(course_of_action.id)
        try:
            self._course_of_action[course_of_action.id] = course_of_action
        except AttributeError:
            self._course_of_action = {course_of_action.id: course_of_action}

    def _load_grouping(self, grouping: Grouping):
        self._check_uuid(grouping.id)
        try:
            self._grouping[grouping.id] = grouping
        except AttributeError:
            self._grouping = {grouping.id: grouping}

    def _load_identity(self, identity: _IDENTITY_TYPING):
        self._check_uuid(identity.id)
        try:
            self._identity[identity.id] = identity
        except AttributeError:
            self._identity = {identity.id: identity}

    def _load_indicator(self, indicator: _INDICATOR_TYPING):
        self._check_uuid(indicator.id)
        try:
            self._indicator[indicator.id] = indicator
        except AttributeError:
            self._indicator = {indicator.id: indicator}

    def _load_intrusion_set(self, intrusion_set: _INTRUSION_SET_TYPING):
        self._check_uuid(intrusion_set.id)
        try:
            self._intrusion_set[intrusion_set.id] = intrusion_set
        except AttributeError:
            self._intrusion_set = {intrusion_set.id: intrusion_set}

    def _load_location(self, location: Location):
        self._check_uuid(location['id'])
        try:
            self._location[location['id']] = location
        except AttributeError:
            self._location = {location['id']: location}

    def _load_malware(self, malware: _MALWARE_TYPING):
        self._check_uuid(malware.id)
        try:
            self._malware[malware.id] = malware
        except AttributeError:
            self._malware = {malware.id: malware}

    def _load_malware_analysis(self, malware_analysis: MalwareAnalysis):
        self._check_uuid(malware_analysis.id)
        try:
            self._malware_analysis[malware_analysis.id] = malware_analysis
        except AttributeError:
            self._malware_analysis = {malware_analysis.id: malware_analysis}

    def _load_marking_definition(
            self, marking_definition: _MARKING_DEFINITION_TYPING):
        if not hasattr(marking_definition, 'definition_type'):
            return
        definition_type = marking_definition.definition_type
        definition = marking_definition.definition[definition_type]
        tag = f"{definition_type}:{definition}"
        try:
            self._marking_definition[marking_definition.id] = tag
        except AttributeError:
            self._marking_definition = {marking_definition.id: tag}

    def _load_note(self, note: Note):
        self._check_uuid(note.id)
        try:
            self._note[note.id] = note
        except AttributeError:
            self._note = {note.id: note}

    def _load_observed_data(self, observed_data: _OBSERVED_DATA_TYPING):
        self._check_uuid(observed_data.id)
        try:
            self._observed_data[observed_data.id] = observed_data
        except AttributeError:
            self._observed_data = {observed_data.id: observed_data}

    def _load_opinion(self, opinion: Opinion):
        opinion_ref = self._sanitise_uuid(opinion.id)
        try:
            self._sighting['opinion'][opinion_ref] = opinion
        except AttributeError:
            self._sighting = defaultdict(lambda: defaultdict(list))
            self._sighting['opinion'][opinion_ref] = opinion
        for object_ref in opinion.object_refs:
            sanitised_ref = self._sanitise_uuid(object_ref)
            self._sighting['opinion_refs'][sanitised_ref].append(opinion_ref)

    def _load_relationship(self, relationship: _RELATIONSHIP_TYPING):
        reference = (relationship.target_ref, relationship.relationship_type)
        source_uuid = self._sanitise_uuid(relationship.source_ref)
        try:
            self._relationship[source_uuid].add(reference)
        except AttributeError:
            self._relationship = defaultdict(set)
            self._relationship[source_uuid].add(reference)

    def _load_report(self, report: _REPORT_TYPING):
        self._check_uuid(report.id)
        try:
            self._report[report.id] = report
        except AttributeError:
            self._report = {report.id: report}

    def _load_sighting(self, sighting: _SIGHTING_TYPING):
        sighting_of_ref = self._sanitise_uuid(sighting.sighting_of_ref)
        try:
            self._sighting['sighting'][sighting_of_ref].append(sighting)
        except AttributeError:
            self._sighting = defaultdict(lambda: defaultdict(list))
            self._sighting['sighting'][sighting_of_ref].append(sighting)

    def _load_threat_actor(self, threat_actor: _THREAT_ACTOR_TYPING):
        self._check_uuid(threat_actor.id)
        try:
            self._threat_actor[threat_actor.id] = threat_actor
        except AttributeError:
            self._threat_actor = {threat_actor.id: threat_actor}

    def _load_tool(self, tool: _TOOL_TYPING):
        self._check_uuid(tool.id)
        try:
            self._tool[tool.id] = tool
        except AttributeError:
            self._tool = {tool.id: tool}

    def _load_vulnerability(self, vulnerability: _VULNERABILITY_TYPING):
        self._check_uuid(vulnerability.id)
        try:
            self._vulnerability[vulnerability.id] = vulnerability
        except AttributeError:
            self._vulnerability = {vulnerability.id: vulnerability}

    ################################################################################
    #                     MAIN STIX OBJECTS PARSING FUNCTIONS.                     #
    ################################################################################

    def _get_stix_object(self, object_ref: str):
        object_type = object_ref.split('--')[0]
        if object_type.startswith('x-misp-'):
            object_type = object_type.replace('x-misp', 'custom')
        feature = f"_{object_type.replace('-', '_')}"
        try:
            return getattr(self, feature)[object_ref]
        except AttributeError:
            raise ObjectTypeLoadingError(object_type)
        except KeyError:
            raise ObjectRefLoadingError(object_ref)

    def _handle_unparsed_content(self):
        if hasattr(self, '_relationship'):
            if hasattr(self, '_sighting'):
                self._parse_relationships_and_sightings()
            else:
                self._parse_relationships()
        elif hasattr(self, '_sighting'):
            self._parse_sightings()
        else:
            getattr(self, f'_parse_galaxies_{self.galaxy_feature}')()

    def _handle_object(self, object_type: str, object_ref: str):
        feature = self._mapping.stix_to_misp_mapping(object_type)
        if feature is None:
            raise UnknownStixObjectTypeError(object_type)
        try:
            parser = getattr(self, feature)
        except AttributeError:
            raise UnknownParsingFunctionError(feature)
        try:
            parser(object_ref)
        except ObjectRefLoadingError as error:
            self._object_ref_loading_error(error)
        except ObjectTypeLoadingError as error:
            self._object_type_loading_error(error)
        except UndefinedIndicatorError as error:
            self._undefined_indicator_error(error)
        except UndefinedSTIXObjectError as error:
            self._undefined_object_error(error)
        except UndefinedObservableError as error:
            self._undefined_observable_error(error)
        except UnknownAttributeTypeError as error:
            self._unknown_attribute_type_warning(error)
        except UnknownObjectNameError as error:
            self._unknown_object_name_warning(error)
        except UnknownParsingFunctionError as error:
            self._unknown_parsing_function_error(error)

    def _handle_misp_event_tags(
            self, misp_event: MISPEvent, stix_object: _GROUPING_REPORT_TYPING):
        if hasattr(stix_object, 'object_marking_refs'):
            for marking_ref in stix_object.object_marking_refs:
                try:
                    misp_event.add_tag(self._marking_definition[marking_ref])
                except KeyError:
                    self._unknown_marking_ref_warning(marking_ref)
                except AttributeError:
                    self._unknown_marking_object_warning(marking_ref)
        if hasattr(stix_object, 'labels'):
            self._fetch_tags_from_labels(misp_event, stix_object.labels)

    def _misp_event_from_grouping(self, grouping: Grouping) -> MISPEvent:
        self.__single_event = True
        misp_event = self._create_misp_event(grouping)
        misp_event.published = False
        return misp_event

    def _misp_event_from_report(self, report: _REPORT_TYPING) -> MISPEvent:
        self.__single_event = True
        misp_event = self._create_misp_event(report)
        if report.published != report.modified:
            misp_event.published = True
            misp_event.publish_timestamp = self._timestamp_from_date(
                report.published
            )
        else:
            misp_event.published = False
        return misp_event

    def _parse_attack_pattern(self, attack_pattern_ref: str):
        self.attack_pattern_parser.parse(attack_pattern_ref)

    def _parse_bundle_with_multiple_reports(self):
        if self.single_event:
            self.__misp_event = self._create_generic_event()
            if hasattr(self, '_report') and self._report is not None:
                for report in self._report.values():
                    self._handle_object_refs(report.object_refs)
            if hasattr(self, '_grouping') and self._grouping is not None:
                for grouping in self._grouping.values():
                    self._handle_object_refs(grouping.object_refs)
            self._handle_unparsed_content()
        else:
            events = []
            if hasattr(self, '_report') and self._report is not None:
                for report in self._report.values():
                    self.__misp_event = self._misp_event_from_report(report)
                    self._handle_object_refs(report.object_refs)
                    self._handle_unparsed_content()
                    events.append(self.misp_event)
            if hasattr(self, '_grouping') and self._grouping is not None:
                for grouping in self._grouping.values():
                    self.__misp_event = self._misp_event_from_grouping(grouping)
                    self._handle_object_refs(grouping.object_refs)
                    self._handle_unparsed_content()
                    events.append(self.misp_event)
            self.__misp_events = events

    def _parse_bundle_with_no_report(self):
        self.__single_event = True
        self.__misp_event = self._create_generic_event()
        self._parse_loaded_features()
        self._handle_unparsed_content()

    def _parse_bundle_with_single_report(self):
        if hasattr(self, '_report') and self._report is not None:
            for report in self._report.values():
                self.__misp_event = self._misp_event_from_report(report)
                self._handle_object_refs(report.object_refs)
        elif hasattr(self, '_grouping') and self._grouping is not None:
            for grouping in self._grouping.values():
                self.__misp_event = self._misp_event_from_grouping(grouping)
                self._handle_object_refs(grouping.object_refs)
        else:
            self._parse_bundle_with_no_report()
        self._handle_unparsed_content()

    def _parse_galaxies_as_container(self):
        clusters = defaultdict(list)
        for cluster in self._clusters.values():
            if self.misp_event.uuid not in cluster['used']:
                continue
            if not cluster['used'][self.misp_event.uuid]:
                misp_cluster = cluster['cluster']
                clusters[misp_cluster.type].append(misp_cluster)
        if clusters:
            for galaxy in self._aggregate_galaxy_clusters(clusters):
                self.misp_event.add_galaxy(galaxy)

    def _parse_galaxies_as_tag_names(self):
        for tags in self._clusters.values():
            if self.misp_event.uuid not in tags['used']:
                continue
            if not tags['used'][self.misp_event.uuid]:
                for tag in tags['tag_names']:
                    self.misp_event.add_tag(tag)

    def _parse_loaded_features(self):
        for feature in _LOADED_FEATURES:
            if hasattr(self, feature):
                for object_ref in getattr(self, feature):
                    object_type = object_ref.split('--')[0]
                    try:
                        self._handle_object(object_type, object_ref)
                    except UnknownStixObjectTypeError as error:
                        self._unknown_stix_object_type_error(error)
                    except UnknownParsingFunctionError as error:
                        self._unknown_parsing_function_error(error)

    def _parse_location_object(self, location: Location,
                               to_return: Optional[bool] = False) -> MISPObject:
        misp_object = self._create_misp_object('geolocation', location)
        if hasattr(location, 'description'):
            misp_object.comment = location.description
        for feature, attribute in self._mapping.location_object_mapping().items():
            if hasattr(location, feature):
                misp_object.add_attribute(
                    **{'value': getattr(location, feature), **attribute}
                )
        if hasattr(location, 'precision'):
            misp_object.add_attribute(
                **{
                    'value': float(location.precision) / 1000,
                    **self._mapping.accuracy_radius_attribute()
                }
            )
        if to_return:
            return misp_object
        self._add_misp_object(misp_object, location)

    def _parse_malware(self, malware_ref: str):
        self.malware_parser.parse(malware_ref)

    def _parse_malware_analysis(self, malware_analysis_ref: str):
        self.malware_analysis_parser.parse(malware_analysis_ref)

    ################################################################################
    #                  MISP GALAXIES & CLUSTERS PARSING FUNCTIONS                  #
    ################################################################################

    def _aggregate_galaxy_clusters(self, galaxies: dict):
        for galaxy_type, clusters in galaxies.items():
            misp_galaxy = MISPGalaxy()
            misp_galaxy.from_dict(**self._galaxies[galaxy_type])
            for cluster in clusters:
                misp_galaxy.add_galaxy_cluster(**cluster)
            yield misp_galaxy

    def _create_cluster_args(self, stix_object: _GALAXY_OBJECTS_TYPING,
                             galaxy_type: Union[None, str],
                             description: Optional[str] = None,
                             cluster_value: Optional[str] = None) -> dict:
        value = cluster_value or stix_object.name
        cluster_args = {
            'uuid': self._sanitise_uuid(stix_object.id), 'value': value
        }
        if galaxy_type is None:
            version = getattr(stix_object, 'spec_version', '2.0')
            mapping = self._mapping.galaxy_name_mapping(stix_object.type)
            name = f"STIX {version} {mapping['name']}"
            cluster_args.update(
                {
                    'version': ''.join(version.split('.')),
                    'collection_uuid': self._create_v5_uuid(name)
                }
            )
            galaxy_type = f'stix-{version}-{stix_object.type}'
        cluster_args['type'] = galaxy_type
        if description is not None:
            cluster_args['description'] = description
            return cluster_args
        if hasattr(stix_object, 'description'):
            cluster_args['description'] = stix_object.description
            return cluster_args
        cluster_args['description'] = value.capitalize()
        return cluster_args

    def _extract_custom_fields(self, stix_object: _GALAXY_OBJECTS_TYPING):
        for key, value in stix_object.items():
            if key.startswith('x_misp_'):
                separator = '-' if key in self._mapping.dash_meta_fields() else '_'
                yield separator.join(key.split('_')[2:]), value

    @staticmethod
    def _handle_kill_chain_phases(kill_chain_phases: list) -> list:
        kill_chains = []
        for kill_chain in kill_chain_phases:
            kill_chains.append(
                f'{kill_chain.kill_chain_name}:{kill_chain.phase_name}'
            )
        return kill_chains

    @staticmethod
    def _handle_labels(meta: dict, labels: list):
        meta_labels = [
            label for label in labels if not label.startswith('misp:galaxy-')
        ]
        if meta_labels:
            meta['labels'] = meta_labels

    def _handle_meta_fields(self, stix_object: _GALAXY_OBJECTS_TYPING) -> dict:
        mapping = f"{stix_object.type.replace('-', '_')}_meta_mapping"
        if hasattr(self._mapping, mapping):
            meta = {}
            for feature, field in getattr(self._mapping, mapping)().items():
                if hasattr(stix_object, feature):
                    meta[field] = getattr(stix_object, feature)
            meta.update(dict(self._extract_custom_fields(stix_object)))
            return meta
        return dict(self._extract_custom_fields(stix_object))

    def _parse_attack_pattern_cluster(
            self, attack_pattern: _ATTACK_PATTERN_TYPING,
            description: Optional[str] = None,
            galaxy_type: Optional[str] = None) -> MISPGalaxyCluster:
        attack_pattern_args = self._create_cluster_args(
            attack_pattern, galaxy_type, description=description
        )
        meta = self._handle_meta_fields(attack_pattern)
        if hasattr(attack_pattern, 'external_references'):
            meta.update(
                self._handle_external_references(
                    attack_pattern.external_references
                )
            )
        if hasattr(attack_pattern, 'kill_chain_phases'):
            meta['kill_chain'] = self._handle_kill_chain_phases(
                attack_pattern.kill_chain_phases
            )
        if meta:
            attack_pattern_args['meta'] = meta
        return self._create_misp_galaxy_cluster(attack_pattern_args)

    def _parse_campaign_cluster(
            self, campaign: _CAMPAIGN_TYPING,
            description: Optional[str] = None,
            galaxy_type: Optional[str] = None) -> MISPGalaxyCluster:
        campaign_args = self._create_cluster_args(
            campaign, galaxy_type, description=description
        )
        meta = self._handle_meta_fields(campaign)
        if hasattr(campaign, 'external_references'):
            meta.update(
                self._handle_external_references(campaign.external_references)
            )
        if meta:
            campaign_args['meta'] = meta
        return self._create_misp_galaxy_cluster(campaign_args)

    def _parse_course_of_action_cluster(
            self, course_of_action: _COURSE_OF_ACTION_TYPING,
            description: Optional[str] = None,
            galaxy_type: Optional[str] = None) -> MISPGalaxyCluster:
        course_of_action_args = self._create_cluster_args(
            course_of_action, galaxy_type, description=description
        )
        meta = dict(self._extract_custom_fields(course_of_action))
        if hasattr(course_of_action, 'external_references'):
            meta.update(
                self._handle_external_references(
                    course_of_action.external_references
                )
            )
        if meta:
            course_of_action_args['meta'] = meta
        return self._create_misp_galaxy_cluster(course_of_action_args)

    def _parse_intrusion_set_cluster(
            self, intrusion_set: _INTRUSION_SET_TYPING,
            description: Optional[str] = None,
            galaxy_type: Optional[str] = None) -> MISPGalaxyCluster:
        intrusion_set_args = self._create_cluster_args(
            intrusion_set, galaxy_type, description=description
        )
        meta = self._handle_meta_fields(intrusion_set)
        if hasattr(intrusion_set, 'external_references'):
            meta.update(
                self._handle_external_references(
                    intrusion_set.external_references
                )
            )
        if meta:
            intrusion_set_args['meta'] = meta
        return self._create_misp_galaxy_cluster(intrusion_set_args)

    def _parse_malware_cluster(
            self, malware: _MALWARE_TYPING,
            description: Optional[str] = None,
            galaxy_type: Optional[str] = None) -> MISPGalaxyCluster:
        malware_args = self._create_cluster_args(
            malware, galaxy_type, description=description
        )
        meta = self._handle_meta_fields(malware)
        if hasattr(malware, 'external_references'):
            meta.update(
                self._handle_external_references(malware.external_references)
            )
        if hasattr(malware, 'kill_chain_phases'):
            meta['kill_chain'] = self._handle_kill_chain_phases(
                malware.kill_chain_phases
            )
        if hasattr(malware, 'labels'):
            self._handle_labels(meta, malware.labels)
        if meta:
            malware_args['meta'] = meta
        return self._create_misp_galaxy_cluster(malware_args)

    def _parse_threat_actor_cluster(
            self, threat_actor: _THREAT_ACTOR_TYPING,
            description: Optional[str] = None,
            galaxy_type: Optional[str] = None) -> MISPGalaxyCluster:
        threat_actor_args = self._create_cluster_args(
            threat_actor, galaxy_type, description=description
        )
        meta = self._handle_meta_fields(threat_actor)
        if hasattr(threat_actor, 'external_references'):
            meta.update(
                self._handle_external_references(
                    threat_actor.external_references
                )
            )
        if hasattr(threat_actor, 'labels'):
            self._handle_labels(meta, threat_actor.labels)
        if meta:
            threat_actor_args['meta'] = meta
        return self._create_misp_galaxy_cluster(threat_actor_args)

    def _parse_tool_cluster(
            self, tool: _TOOL_TYPING, description: Optional[str] = None,
            galaxy_type: Optional[str] = None) -> MISPGalaxyCluster:
        tool_args = self._create_cluster_args(
            tool, galaxy_type, description=description
        )
        meta = self._handle_meta_fields(tool)
        if hasattr(tool, 'kill_chain_phases'):
            meta['kill_chain'] = self._handle_kill_chain_phases(
                tool.kill_chain_phases
            )
        if hasattr(tool, 'external_references'):
            meta.update(
                self._handle_external_references(tool.external_references)
            )
        if hasattr(tool, 'kill_chain_phases'):
            meta['kill_chain'] = self._handle_kill_chain_phases(
                tool.kill_chain_phases
            )
        if hasattr(tool, 'labels'):
            self._handle_labels(meta, tool.labels)
        if meta:
            tool_args['meta'] = meta
        return self._create_misp_galaxy_cluster(tool_args)

    def _parse_vulnerability_cluster(
            self, vulnerability: _VULNERABILITY_TYPING,
            description: Optional[str] = None,
            galaxy_type: Optional[str] = None) -> MISPGalaxyCluster:
        vulnerability_args = self._create_cluster_args(
            vulnerability, galaxy_type, description=description
        )
        meta = dict(self._extract_custom_fields(vulnerability))
        if hasattr(vulnerability, 'external_references'):
            meta.update(
                self._handle_external_references(
                    vulnerability.external_references
                )
            )
        if meta:
            vulnerability_args['meta'] = meta
        return self._create_misp_galaxy_cluster(vulnerability_args)

    ################################################################################
    #                 RELATIONSHIPS & SIGHTINGS PARSING FUNCTIONS.                 #
    ################################################################################

    def _handle_attribute_sightings(self, attribute: MISPAttribute):
        attribute_uuid = attribute.uuid
        if attribute_uuid in self._sighting.get('sighting', {}):
            self._parse_attribute_sightings(attribute)
        if attribute_uuid in self._sighting.get('opinion_refs', {}):
            self._parse_attribute_opinions(attribute)
        elif attribute_uuid in self._sighting.get('custom_opinion', {}):
            self._parse_attribute_custom_opinions(attribute)

    def _handle_object_sightings(self, misp_object: MISPObject):
        object_uuid = misp_object.uuid
        if object_uuid in self._sighting.get('sighting', {}):
            self._parse_object_sightings(misp_object)
        if object_uuid in self._sighting.get('opinion_refs', {}):
            self._parse_object_opinions(misp_object)
        elif misp_object.uuid in self._sighting.get('custom_opinion', {}):
            self._parse_object_custom_opinion(misp_object)
<<<<<<< HEAD
=======

    def _handle_opposite_reference(
            self, relationship_type: str, source_uuid: str, target_uuid: str):
        sanitised_uuid = self._sanitise_uuid(target_uuid)
        reference = (source_uuid, self.relationship_types[relationship_type])
        self._relationship[sanitised_uuid].add(reference)
>>>>>>> 393a0011

    def _parse_attribute_custom_opinions(self, attribute: MISPAttribute):
        for sighting in self._sighting['custom_opinion'][attribute.uuid]:
            attribute.add_sighting(sighting)

    def _parse_attribute_opinions(self, attribute: MISPAttribute):
        for opinion_ref in self._sighting['opinion_refs'][attribute.uuid]:
            attribute.add_sighting(self._sighting['opinion'][opinion_ref])

    def _parse_attribute_relationships_as_container(
            self, attribute: MISPAttribute):
        clusters = defaultdict(list)
        for relationship in self._relationship[attribute.uuid]:
            referenced_uuid, relationship_type = relationship
            if referenced_uuid in self._clusters:
                cluster = self._clusters[referenced_uuid]['cluster']
                clusters[cluster['type']].append(cluster)
                self._clusters[referenced_uuid]['used'][self.misp_event.uuid] = True
                continue
            if relationship_type in self.relationship_types:
                self._handle_opposite_reference(
                    relationship_type, attribute.uuid, referenced_uuid
                )
        if clusters:
            for galaxy in self._aggregate_galaxy_clusters(clusters):
                attribute.add_galaxy(galaxy)

    def _parse_attribute_relationships_as_tag_names(
            self, attribute: MISPAttribute):
        for relationship in self._relationship[attribute.uuid]:
            referenced_uuid, relationship_type = relationship
            if referenced_uuid in self._clusters:
                for tag in self._clusters[referenced_uuid]['tag_names']:
                    attribute.add_tag(tag)
                self._clusters[referenced_uuid]['used'][self.misp_event.uuid] = True
                continue
            if relationship_type in self.relationship_types:
                self._handle_opposite_reference(
                    relationship_type, attribute.uuid, referenced_uuid
                )

    def _parse_attribute_sightings(self, attribute: MISPAttribute):
        for sighting in self._sighting['sighting'][attribute.uuid]:
            attribute.add_sighting(self._parse_sighting(sighting))

    def _parse_cluster_relationships(self, cluster: MISPGalaxyCluster):
        for relationship in self._relationship[cluster.uuid]:
            referenced_uuid, relationship_type = relationship
            if referenced_uuid in self._clusters:
                cluster.add_cluster_relation(
                    self._clusters[referenced_uuid]['cluster'].uuid,
                    relationship_type
                )

    def _parse_galaxy_relationships(self):
        for galaxy in self.misp_event.galaxies:
            for cluster in galaxy.clusters:
                if cluster.uuid in self._relationship:
                    self._parse_cluster_relationships(cluster)

    def _parse_object_custom_opinion(self, misp_object: MISPObject):
        for sighting in self._sighting['custom_opinion'][misp_object.uuid]:
            for attribute in misp_object.attributes:
                attribute.add_sighting(sighting)

    def _parse_object_opinions(self, misp_object: MISPObject):
        for opinion_ref in self._sighting['opinion_refs'][misp_object.uuid]:
            sighting = self._sighting['opinion'][opinion_ref]
            for attribute in misp_object.attributes:
                attribute.add_sighting(sighting)

    def _parse_object_relationships_as_container(self, misp_object: MISPObject):
        clusters = defaultdict(list)
        for relationship in self._relationship[misp_object.uuid]:
            referenced_uuid, relationship_type = relationship
            if referenced_uuid in self._clusters:
                cluster = self._clusters[referenced_uuid]['cluster']
                clusters[cluster['type']].append(cluster)
                self._clusters[referenced_uuid]['used'][self.misp_event.uuid] = True
            else:
                misp_object.add_reference(
                    self._sanitise_uuid(referenced_uuid), relationship_type
                )
        if clusters:
            for galaxy in self._aggregate_galaxy_clusters(clusters):
                for attribute in misp_object.attributes:
                    attribute.add_galaxy(galaxy)

    def _parse_object_relationships_as_tag_names(self, misp_object: MISPObject):
        for relationship in self._relationship[misp_object.uuid]:
            referenced_uuid, relationship_type = relationship
            if referenced_uuid in self._clusters:
                for attribute in misp_object.attributes:
                    for tag in self._clusters[referenced_uuid]['tag_names']:
                        attribute.add_tag(tag)
                self._clusters[referenced_uuid]['used'][self.misp_event.uuid] = True
            else:
                misp_object.add_reference(
                    self._sanitise_uuid(referenced_uuid), relationship_type
                )

    def _parse_object_sightings(self, misp_object: MISPObject):
        for sighting in self._sighting['sighting'][misp_object.uuid]:
            misp_sighting = self._parse_sighting(sighting)
            for attribute in misp_object.attributes:
                attribute.add_sighting(misp_sighting)

    def _parse_opinion(self, opinion: Opinion) -> MISPSighting:
        sighting = MISPSighting()
        sighting_args = {
            'date_sighting': self._timestamp_from_date(opinion.modified),
            'type': '1'
        }
        if hasattr(opinion, 'x_misp_source'):
            sighting_args['source'] = opinion.x_misp_source
        if hasattr(opinion, 'x_misp_author_ref'):
            identity = self._identity[opinion.x_misp_author_ref]
            sighting_args['Organisation'] = {
                'uuid': self._sanitise_uuid(identity.id),
                'name': identity.name
            }
        sighting.from_dict(**sighting_args)
        return sighting

    def _parse_relationships(self):
        for attribute in self.misp_event.attributes:
            if attribute.uuid in self._relationship:
                getattr(
                    self,
                    f'_parse_attribute_relationships_{self.galaxy_feature}'
                )(
                    attribute
                )
        for misp_object in self.misp_event.objects:
            if misp_object.uuid in self._relationship:
                getattr(
                    self, f'_parse_object_relationships_{self.galaxy_feature}'
                )(
                    misp_object
                )
        getattr(self, f'_parse_galaxies_{self.galaxy_feature}')()
        if not self.galaxies_as_tags:
            self._parse_galaxy_relationships()

    def _parse_relationships_and_sightings(self):
        for opinion_id, opinion in self._sighting['opinion'].items():
            self._sighting['opinion'][opinion_id] = self._parse_opinion(opinion)
        for attribute in self.misp_event.attributes:
            if attribute.uuid in self._relationship:
                getattr(
                    self,
                    f'_parse_attribute_relationships_{self.galaxy_feature}'
                )(
                    attribute
                )
            self._handle_attribute_sightings(attribute)
        for misp_object in self.misp_event.objects:
            if misp_object.uuid in self._relationship:
                getattr(
                    self, f'_parse_object_relationships_{self.galaxy_feature}'
                )(
                    misp_object
                )
            self._handle_object_sightings(misp_object)
        getattr(self, f'_parse_galaxies_{self.galaxy_feature}')()
        if not self.galaxies_as_tags:
            self._parse_galaxy_relationships()

    def _parse_sighting(self, sighting: _SIGHTING_TYPING) -> MISPSighting:
        misp_sighting = MISPSighting()
        sighting_args = {
            'date_sighting': self._timestamp_from_date(sighting.modified),
            'type': '0'
        }
        if hasattr(sighting, 'description'):
            sighting_args['source'] = sighting.description
        if hasattr(sighting, 'where_sighted_refs'):
            identity = self._identity[sighting.where_sighted_refs[0]]
            sighting_args['Organisation'] = {
                'uuid': self._sanitise_uuid(identity.id),
                'name': identity.name
            }
        misp_sighting.from_dict(**sighting_args)
        return misp_sighting

    def _parse_sightings(self):
        for opinion_id, opinion in self._sighting['opinion'].items():
            self._sighting['opinion'][opinion_id] = self._parse_opinion(opinion)
        for attribute in self.misp_event.attributes:
            self._handle_attribute_sightings(attribute)
        for misp_object in self.misp_event.objects:
            self._handle_object_sightings(misp_object)
        getattr(self, f'_parse_galaxies_{self.galaxy_feature}')()

    ################################################################################
    #                       MISP FEATURES CREATION FUNCTIONS                       #
    ################################################################################

    def _add_misp_attribute(self, attribute: dict,
                            stix_object: _SDO_TYPING) -> MISPAttribute:
        misp_attribute = MISPAttribute()
        misp_attribute.from_dict(**attribute)
        tags = tuple(self._handle_tags_from_stix_fields(stix_object))
        if tags:
            for tag in tags:
                misp_attribute.add_tag(tag)
        return self.misp_event.add_attribute(**misp_attribute)

    def _add_misp_object(self, misp_object: MISPObject,
                         stix_object: _SDO_TYPING) -> MISPObject:
        tags = tuple(self._handle_tags_from_stix_fields(stix_object))
        if tags:
            for attribute in misp_object.attributes:
                for tag in tags:
                    attribute.add_tag(tag)
        return self.misp_event.add_object(misp_object)

    def _create_attribute_dict(self, stix_object: _SDO_TYPING) -> dict:
        attribute = self._parse_timeline(stix_object)
        if hasattr(stix_object, 'description') and stix_object.description:
            attribute['comment'] = stix_object.description
        attribute.update(
            self._sanitise_attribute_uuid(
                stix_object.id, comment=attribute.get('comment')
            )
        )
        return attribute

    def _create_generic_event(self) -> MISPEvent:
        misp_event = MISPEvent()
        event_args = {
            'uuid': self._identifier.split('--')[1],
            'info': self.generic_info_field,
            'distribution': self.distribution
        }
        if self.distribution == 4 and self.sharing_group_id is not None:
            event_args['sharing_group_id'] = self.sharing_group_id
        misp_event.from_dict(**event_args)
        return misp_event

    def _create_misp_event(
            self, stix_object: _GROUPING_REPORT_TYPING) -> MISPEvent:
        misp_event = MISPEvent(force_timestamps=True)
        self._sanitise_object_uuid(misp_event, stix_object.id)
        event_args = {
            'info': getattr(stix_object, 'name', self.generic_info_field),
            'distribution': self.distribution,
            'timestamp': self._timestamp_from_date(stix_object.modified)
        }
        if self.distribution == 4 and self.sharing_group_id is not None:
            event_args['sharing_group_id'] = self.sharing_group_id
        misp_event.from_dict(**event_args)
        self._handle_misp_event_tags(misp_event, stix_object)
        return misp_event

    @staticmethod
    def _create_misp_galaxy(galaxy_args: dict) -> MISPGalaxy:
        galaxy = MISPGalaxy()
        galaxy.from_dict(**galaxy_args)
        return galaxy

    @staticmethod
    def _create_misp_galaxy_cluster(cluster_args: dict) -> MISPGalaxyCluster:
        cluster = MISPGalaxyCluster()
        cluster.from_dict(**cluster_args)
        return cluster

    def _create_misp_object(
            self, name: str, stix_object: Optional[_SDO_TYPING] = None
            ) -> MISPObject:
        misp_object = MISPObject(
            name,
            misp_objects_path_custom=_MISP_OBJECTS_PATH,
            force_timestamps=True
        )
        if stix_object is not None:
            self._sanitise_object_uuid(misp_object, stix_object['id'])
            misp_object.from_dict(**self._parse_timeline(stix_object))
        return misp_object

    def _handle_tags_from_stix_fields(self, stix_object: _SDO_TYPING):
        if hasattr(stix_object, 'confidence'):
            yield self._parse_confidence_level(stix_object.confidence)
        if hasattr(stix_object, 'object_marking_refs'):
            yield from self._parse_markings(stix_object.object_marking_refs)

    ################################################################################
    #                              UTILITY FUNCTIONS.                              #
    ################################################################################

    @staticmethod
    def _extract_uuid(object_id: str) -> str:
        return object_id.split('--')[-1]

    @staticmethod
    def _fetch_tags_from_labels(
            misp_feature: _MISP_FEATURES_TYPING, labels: list):
        for label in (label for label in labels
                      if label.lower() != 'threat-report'):
            misp_feature.add_tag(label)

    @staticmethod
    def _parse_AS_value(number: Union[int, str]) -> str:
        if isinstance(number, int) or not number.startswith('AS'):
            return f'AS{number}'
        return number

    @staticmethod
    def _parse_confidence_level(confidence_level: int) -> str:
        if confidence_level == 100:
            return 'misp:confidence-level="completely-confident"'
        if confidence_level >= 75:
            return 'misp:confidence-level="usually-confident"'
        if confidence_level >= 50:
            return 'misp:confidence-level="fairly-confident"'
        if confidence_level >= 25:
            return 'misp:confidence-level="rarely-confident"'
        return 'misp:confidence-level="unconfident"'

    def _parse_markings(self, marking_refs: list):
        for marking_ref in marking_refs:
            try:
                marking_definition = self._get_stix_object(marking_ref)
            except ObjectTypeLoadingError as error:
                self._object_type_loading_error(error)
                continue
            except ObjectRefLoadingError as error:
                self._object_ref_loading_error(error)
                continue
            yield(marking_definition)

    def _parse_timeline(self, stix_object: _SDO_TYPING) -> dict:
        misp_object = {
            'timestamp': self._timestamp_from_date(stix_object.modified)
        }
        object_type = stix_object.type
        if self._mapping.timeline_mapping(object_type) is not None:
            first, last = self._mapping.timeline_mapping(object_type)
            if not self._skip_first_seen_last_seen(stix_object):
                if hasattr(stix_object, first) and getattr(stix_object, first):
                    misp_object['first_seen'] = getattr(stix_object, first)
                if hasattr(stix_object, last) and getattr(stix_object, last):
                    misp_object['last_seen'] = getattr(stix_object, last)
        return misp_object

    @staticmethod
    def _populate_object_attributes(
            misp_object: MISPObject, mapping: dict, values: Union[list, str]):
        if isinstance(values, list):
            for value in values:
                misp_object.add_attribute(**{'value': value, **mapping})
        else:
            misp_object.add_attribute(**{'value': values, **mapping})

    @staticmethod
    def _sanitise_value(value: str) -> str:
        return value.replace('\\\\', '\\')

    @staticmethod
    def _skip_first_seen_last_seen(sdo: _SDO_TYPING) -> bool:
        if sdo.type != 'indicator':
            return sdo.modified == sdo.first_observed == sdo.last_observed
        if sdo.valid_from != sdo.modified:
            return False
        if not hasattr(sdo, 'valid_until'):
            return True
        return sdo.valid_until == sdo.modified

    @staticmethod
    def _timestamp_from_date(date: datetime) -> int:
        return int(date.timestamp())
        try:
            return int(date.timestamp())
        except AttributeError:
            return int(
                time.mktime(
                    time.strptime(date.split('+')[0], "%Y-%m-%dT%H:%M:%S.%fZ")
                )
            )<|MERGE_RESOLUTION|>--- conflicted
+++ resolved
@@ -892,15 +892,12 @@
             self._parse_object_opinions(misp_object)
         elif misp_object.uuid in self._sighting.get('custom_opinion', {}):
             self._parse_object_custom_opinion(misp_object)
-<<<<<<< HEAD
-=======
 
     def _handle_opposite_reference(
             self, relationship_type: str, source_uuid: str, target_uuid: str):
         sanitised_uuid = self._sanitise_uuid(target_uuid)
         reference = (source_uuid, self.relationship_types[relationship_type])
         self._relationship[sanitised_uuid].add(reference)
->>>>>>> 393a0011
 
     def _parse_attribute_custom_opinions(self, attribute: MISPAttribute):
         for sighting in self._sighting['custom_opinion'][attribute.uuid]:
