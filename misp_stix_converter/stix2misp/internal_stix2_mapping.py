#!/usr/bin/env python3
# -*- coding: utf-8 -*-

from .. import Mapping
from .stix2_mapping import STIX2toMISPMapping
from typing import Union


class InternalSTIX2toMISPMapping(STIX2toMISPMapping):
    __attributes_mapping = {
        'vulnerability': '_parse_vulnerability_attribute'
    }
    __indicator_attributes_mapping = Mapping(
        **{
            'AS': '_attribute_from_AS',
            'attachment': '_attribute_from_attachment',
            'malware-sample': '_attribute_from_malware_sample',
            **dict.fromkeys(
                (
                    'authentihash', 'cdhash', 'domain', 'email',
                    'email-attachment', 'email-body', 'email-dst',
                    'email-header', 'email-message-id', 'email-reply-to',
                    'email-src', 'email-subject', 'email-x-mailer', 'filename',
                    'hostname', 'http-method', 'imphash', 'impfuzzy', 'link',
                    'mac-address', 'md5', 'mutex', 'pehash', 'port', 'sha1',
                    'sha224', 'sha256', 'sha384', 'sha512', 'sha512/224',
                    'sha512/256', 'sha3-224', 'sha3-256', 'sha3-384',
                    'sha3-512', 'size-in-bytes', 'ssdeep', 'regkey', 'telfhash',
                    'tlsh', 'uri', 'url', 'user-agent', 'vhash',
                    'x509-fingerprint-md5', 'x509-fingerprint-sha1',
                    'x509-fingerprint-sha256'
                ),
                '_attribute_from_simple_pattern'
            ),
            **dict.fromkeys(
                (
                    'filename|authentihash', 'filename|imphash',
                    'filename|impfuzzy', 'filename|md5', 'filename|pehash',
                    'filename|sha1', 'filename|sha224', 'filename|sha256',
                    'filename|sha384', 'filename|sha512', 'filename|sha512/224',
                    'filename|sha512/256', 'filename|sha3-224',
                    'filename|sha3-256', 'filename|sha3-384',
                    'filename|sha3-512', 'filename|ssdeep', 'filename|tlsh',
                    'filename|vhash'
                ),
                '_attribute_from_filename_hash'
            ),
            **dict.fromkeys(
                (
                    'domain|ip', 'hostname|port', 'regkey|value'
                ),
                '_attribute_from_double_pattern'
            ),
            **dict.fromkeys(
                (
                    'github-username', 'ip-src', 'ip-dst'
                ),
                '_attribute_from_dual_pattern'
            ),
            **dict.fromkeys(
                (
                    'ip-src|port', 'ip-dst|port'
                ),
                '_attribute_from_ip_port'
            ),
            **dict.fromkeys(
                (
                    'sigma', 'snort', 'yara'
                ),
                '_attribute_from_patterning_language'
            )
        }
    )
    __observable_attributes_mapping = Mapping(
        **{
            'AS': '_attribute_from_AS',
            'attachment': '_attribute_from_attachment',
            'domain': '_attribute_from_domain',
            'domain|ip': '_attribute_from_domain_ip',
            'email-attachment': '_attribute_from_email_attachment',
            'email-body': '_attribute_from_email_body',
            'email-header': '_attribute_from_email_header',
            'email-message-id': '_attribute_from_email_message_id',
            'email-reply-to': '_attribute_from_email_reply_to',
            'email-subject': '_attribute_from_email_subject',
            'email-x-mailer': '_attribute_from_email_x_mailer',
            'github-username': '_attribute_from_github_username',
            'hostname|port': '_attribute_from_hostname_port',
            'malware-sample': '_attribute_from_malware_sample',
            'regkey': '_attribute_from_regkey',
            'regkey|value': '_attribute_from_regkey_value',
            **dict.fromkeys(
                (
                    'domain', 'email', 'hostname', 'link', 'mac-address',
                    'mutex', 'uri', 'url'
                ),
                '_attribute_from_first'
            ),
            **dict.fromkeys(
                (
                    'authentihash', 'cdhash', 'imphash', 'impfuzzy', 'md5',
                    'pehash', 'sha1', 'sha224', 'sha256', 'sha384', 'sha512',
                    'sha512/224', 'sha512/256', 'sha3-224', 'sha3-256',
                    'sha3-384', 'sha3-512', 'ssdeep', 'telfhash', 'tlsh',
                    'vhash', 'x509-fingerprint-md5', 'x509-fingerprint-sha1',
                    'x509-fingerprint-sha256'
                ),
                '_attribute_from_hash'
            ),
            **dict.fromkeys(
                (
                    'filename|authentihash', 'filename|imphash',
                    'filename|impfuzzy', 'filename|md5', 'filename|pehash',
                    'filename|sha1', 'filename|sha224', 'filename|sha256',
                    'filename|sha384', 'filename|sha512', 'filename|sha512/224',
                    'filename|sha512/256', 'filename|sha3-224',
                    'filename|sha3-256', 'filename|sha3-384',
                    'filename|sha3-512', 'filename|ssdeep', 'filename|tlsh',
                    'filename|vhash'
                ),
                '_attribute_from_filename_hash'
            ),
            **dict.fromkeys(
                (
                    'ip-src|port', 'ip-dst|port'
                ),
                '_attribute_from_ip_port'
            ),
            **dict.fromkeys(
                (
                    'filename', 'mutex'
                ),
                '_attribute_from_name'
            ),
            **dict.fromkeys(
                (
                    'email-dst', 'email-src', 'ip-src', 'ip-dst'
                ),
                '_attribute_from_second'
            )
        }
    )
    __objects_mapping = Mapping(
        **{
            'android-app': '_object_from_android_app',
            'asn': '_object_from_asn',
            'attack-pattern': '_parse_attack_pattern_object',
            'course-of-action': '_parse_course_of_action_object',
            'cpe-asset': '_object_from_cpe_asset',
            'credential': '_object_from_credential',
            'domain-ip': '_object_from_domain_ip',
            'email': '_object_from_email',
            'employee': '_parse_employee_object',
            'facebook-account': '_object_from_facebook_account',
            'file': '_object_from_file',
            'geolocation': '_parse_location_object',
            'github-user': '_object_from_github_user',
            'gitlab-user': '_object_from_gitlab_user',
            'http-request': '_object_from_http_request',
            'image': '_object_from_image',
            'ip-port': '_object_from_ip_port',
            'legal-entity': '_parse_legal_entity_object',
            'lnk': '_object_from_lnk',
            'mutex': '_object_from_mutex',
            'netflow': '_object_from_netflow',
            'network-connection': '_object_from_network_connection',
            'network-socket': '_object_from_network_socket',
            'news-agency': '_parse_news_agency_object',
            'organization': '_parse_organization_object',
            'parler-account': '_object_from_parler_account',
            'process': '_object_from_process',
            'reddit-account': '_object_from_reddit_account',
            'registry-key': '_object_from_registry_key',
            'script': '_parse_script_object',
            'telegram-account': '_object_from_telegram_account',
            'twitter-account': '_object_from_twitter_account',
            'url': '_object_from_url',
            'user-account': '_object_from_user_account',
            'vulnerability': '_parse_vulnerability_object',
            'x509': '_object_from_x509',
            **dict.fromkeys(
                (
                    'sigma', 'suricata', 'yara'
                ),
                '_object_from_patterning_language'
            )
<<<<<<< HEAD
        )
        self.__objects_mapping = Mapping(**objects_mapping)

        # ATTRIBUTES DECLARATION
        account_id_attribute = {'type': 'text', 'object_relation': 'account-id'}
        account_name_attribute = {'type': 'text', 'object_relation': 'account-name'}
        alias_attribute = {'type': 'text', 'object_relation': 'alias'}
        archive_attribute = {'type': 'link', 'object_relation': 'archive'}
        attachment_attribute = {'type': 'attachment', 'object_relation': 'attachment'}
        authentihash_attribute = {'type': 'authentihash', 'object_relation': 'authentihash'}
        basicauth_password_attribute = {'type': 'text', 'object_relation': 'basicauth-password'}
        basicauth_user_attribute = {'type': 'text', 'object_relation': 'basicauth-user'}
        bcc_attribute = {'type': 'email-dst', 'object_relation': 'bcc'}
        bcc_display_name_attribute = {'type': 'email-dst-display-name', 'object_relation': 'bcc-display-name'}
        bio_attribute = {'type': 'text', 'object_relation': 'bio'}
        byte_count_attribute = {'type': 'counter', 'object_relation': 'byte-count'}
        cc_attribute = {'type': 'email-dst', 'object_relation': 'cc'}
        cc_display_name_attribute = {'type': 'email-dst-display-name', 'object_relation': 'cc-display-name'}
        certificate_attribute = {'type': 'x509-fingerprint-sha1', 'object_relation': 'certificate'}
        comment_text_attribute = {'type': 'text', 'object_relation': 'comment'}
        community_id_attribute = {'type': 'community-id', 'object_relation': 'community-id'}
        compilation_timestamp_attribute = {'type': 'datetime', 'object_relation': 'compilation-timestamp'}
        direction_attribute = {'type': 'text', 'object_relation': 'direction'}
        email_attachment_attribute = {'type': 'email-attachment', 'object_relation': 'attachment'}
        email_header_attribute = {'type': 'email-header', 'object_relation': 'header'}
        eml_attribute = {'type': 'attachment', 'object_relation': 'eml'}
        employee_type_attribute = {'type': 'text', 'object_relation': 'employee-type'}
        fake_process_name_attribute = {'type': 'boolean', 'object_relation': 'fake-process-name'}
        flow_count_attribute = {'type': 'counter', 'object_relation': 'flow-count'}
        followers_attribute = {'type': 'text', 'object_relation': 'followers'}
        following_attribute = {'type': 'text', 'object_relation': 'following'}
        format_attribute = {'type': 'text', 'object_relation': 'format'}
        fullpath_attribute = {'type': 'text', 'object_relation': 'fullpath'}
        from_attribute = {'type': 'email-src', 'object_relation': 'from'}
        from_display_name_attribute = {'type': 'email-src-display-name', 'object_relation': 'from-display-name'}
        from_domain_attribute = {'type': 'domain', 'object_relation': 'from-domain'}
        guid_attribute = {'type': 'text', 'object_relation': 'guid'}
        header_attribute = {'type': 'text', 'object_relation': 'header'}
        self.__host_attribute = Mapping(
            **{'type': 'hostname', 'object_relation': 'host'}
        )
        hostname_attribute = {'type': 'hostname', 'object_relation': 'hostname'}
        self.__hostname_dst_attribute = Mapping(
            **{'type': 'hostname', 'object_relation': 'hostname-dst'}
        )
        self.__hostname_src_attribute = Mapping(
            **{'type': 'hostname', 'object_relation': 'hostname-src'}
        )
        id_attribute = {'type': 'text', 'object_relation': 'id'}
        image_attribute = {'type': 'filename', 'object_relation': 'image'}
        image_text_attribute = {'type': 'text', 'object_relation': 'image-text'}
        integrity_level_attribute = {'type': 'text', 'object_relation': 'integrity-level'}
        ip_protocol_number_attribute = {'type': '', 'object_relation': 'ip-protocol-number'}
        ip_source_attribute = {'type': 'ip-src', 'object_relation': 'ip-src'}
        ip_version_attribute = {'type': 'counter', 'object_relation': 'ip_version'}
        is_ca_attribute = {'type': 'boolean', 'object_relation': 'is_ca'}
        likes_attribute = {'type': 'text', 'object_relation': 'likes'}
        link_attribute = {'type': 'link', 'object_relation': 'link'}
        lnk_access_time_attribute = {'type': 'datetime', 'object_relation': 'lnk-access-time'}
        lnk_creation_time_attribute = {'type': 'datetime', 'object_relation': 'lnk-creation-time'}
        lnk_modification_time_attribute = {'type': 'datetime', 'object_relation': 'lnk-modification-time'}
        mime_boundary_attribute = {'type': 'email-mime-boundary', 'object_relation': 'mime-boundary'}
        msg_attribute = {'type': 'attachment', 'object_relation': 'msg'}
        packet_count_attribute = {'type': 'counter', 'object_relation': 'packet-count'}
        parent_command_line_attribute = {'type': 'text', 'object_relation': 'parent-command-line'}
        parent_guid_attribute = {'type': 'text', 'object_relation': 'parent-guid'}
        parent_image_attribute = {'type': 'filename', 'object_relation': 'parent-image'}
        parent_pid_attribute = {'type': 'text', 'object_relation': 'parent-pid'}
        parent_process_name_attribute = {'type': 'text', 'object_relation': 'parent-process-name'}
        parent_process_path_attribute = {'type': 'text', 'object_relation': 'parent-process-path'}
        pattern_in_file_attribute = {'type': 'pattern-in-file', 'object_relation': 'pattern-in-file'}
        pem_attribute = {'type': 'text', 'object_relation': 'pem'}
        pgid_attribute = {'type': 'text', 'object_relation': 'pgid'}
        port_attribute = {'type': 'port', 'object_relation': 'port'}
        process_state_attribute = {'type': 'process-state', 'object_relation': 'process-state'}
        proxy_password_attribute = {'type': 'text', 'object_relation': 'proxy-password'}
        proxy_user_attribute = {'type': 'text', 'object_relation': 'proxy-user'}
        pubkey_info_size_attribute = {'type': 'text', 'object_relation': 'pubkey-info-size'}
        raw_base64_attribute = {'type': 'text', 'object_relation': 'raw-base64'}
        received_hostname_attribute = {'type': 'hostname', 'object_relation': 'received-header-hostname'}
        received_ip_attribute = {'type': 'ip-src', 'object_relation': 'received-header-ip'}
        reply_to_display_name_attribute = {'type': 'email-dst-display-name', 'object_relation': 'reply-to-display-name'}
        return_path_attribute = {'type': 'email-src', 'object_relation': 'return-path'}
        role_attribute = {'type': 'text', 'object_relation': 'role'}
        screenshot_attribute = {'type': 'attachment', 'object_relation': 'screenshot'}
        script_attribute = {'type': 'text', 'object_relation': 'script'}
        sha224_attribute = {'type': 'sha224', 'object_relation': 'sha224'}
        sha3_224_attribute = {'type': 'sha3-224', 'object_relation': 'sha3-224'}
        sha3_384_attribute = {'type': 'sha3-384', 'object_relation': 'sha3-384'}
        sha384_attribute = {'type': 'sha384', 'object_relation': 'sha384'}
        state_attribute = {'type': 'text', 'object_relation': 'state'}
        start_time_attribute = {'type': 'datetime', 'object_relation': 'start-time'}
        telfhash_attribute = {'type': 'telfhash', 'object_relation': 'telfhash'}
        text_attribute = {'type': 'text', 'object_relation': 'text'}
        thread_index_attribute = {'type': 'email-thread-index', 'object_relation': 'thread-index'}
        to_attribute = {'type': 'email-dst', 'object_relation': 'to'}
        to_display_name_attribute = {'type': 'email-dst-display-name', 'object_relation': 'to-display-name'}
        user_avatar_attribute = {'type': 'attachment', 'object_relation': 'user-avatar'}
        user_creator_attribute = {'type': 'text', 'object_relation': 'user-creator'}
        user_process_attribute = {'type': 'text', 'object_relation': 'user-process'}
        verified_attribute = {'type': 'text', 'object_relation': 'verified'}
        vhash_attribute = {'type': 'vhash', 'object_relation': 'vhash'}
        self.__dst_as_attribute = Mapping(
            **{'type': 'AS', 'object_relation': 'dst-as'}
        )
        self.__icmp_type_attribute = Mapping(
            **{'type': 'text', 'object_relation': 'icmp-type'}
        )
        self.__protocol_attribute = Mapping(
            **{'type': 'text', 'object_relation': 'protocol'}
        )
        self.__src_as_attribute = Mapping(
            **{'type': 'AS', 'object_relation': 'src-as'}
        )
        self.__tcp_flags_attribute = Mapping(
            **{'type': 'text', 'object_relation': 'tcp-flags'}
        )

        # STIX TO MISP OBJECTS MAPPING
        self.__android_app_object_mapping = Mapping(
            name = self.name_attribute,
            x_misp_appid = {'type': 'text', 'object_relation': 'appid'},
            x_misp_certificate = {'type': 'sha1', 'object_relation': 'certificate'},
            x_misp_domain = self.domain_attribute,
            x_misp_sha256 = self.sha256_attribute
        )
        self.__annotation_object_mapping = Mapping(
            content = text_attribute,
            x_misp_attachment = attachment_attribute,
            x_misp_creation_date = {'type': 'datetime', 'object_relation': 'creation-date'},
            x_misp_format = format_attribute,
            x_misp_modification_data = {'type': 'datetime', 'object_relation': 'modification-date'},
            x_misp_ref = {'type': 'link', 'object_relation': 'ref'},
            x_misp_type = self.type_attribute
        )
        self.__asn_object_mapping = Mapping(
            number = self.asn_attribute,
            name = self.description_attribute,
            x_misp_country = {'type': 'text', 'object_relation': 'country'},
            x_misp_export = {'type': 'text', 'object_relation': 'export'},
            x_misp_first_seen = first_seen_attribute,
            x_misp_import = {'type': 'text', 'object_relation': 'import'},
            x_misp_last_seen = last_seen_attribute,
            x_misp_mp_export = {'type': 'text', 'object_relation': 'mp-export'},
            x_misp_mp_import = {'type': 'text', 'object_relation': 'mp-import'},
            x_misp_subnet_announced = {'type': 'ip-src', 'object_relation': 'subnet-announced'}
        )
        self.__attack_pattern_object_mapping = Mapping(
            description = self.summary_attribute,
            name = self.name_attribute,
            x_misp_prerequisites = {'type': 'text', 'object_relation': 'prerequisites'},
            x_misp_related_weakness = {'type': 'weakness', 'object_relation': 'related-weakness'},
            x_misp_solutions = {'type': 'text', 'object_relation': 'solutions'}
        )
        self.__course_of_action_object_mapping = Mapping(
            name = self.name_attribute,
            description = self.description_attribute,
            x_misp_cost = {'type': 'text', 'object_relation': 'cost'},
            x_misp_efficacy = {'type': 'text', 'object_relation': 'efficacy'},
            x_misp_impact = {'type': 'text', 'object_relation': 'impact'},
            x_misp_objective = {'type': 'text', 'object_relation': 'objective'},
            x_misp_stage = {'type': 'text', 'object_relation': 'stage'},
            x_misp_type = self.type_attribute
        )
        self.__cpe_asset_object_mapping = Mapping(
            cpe = self.cpe_attribute,
            languages = self.language_attribute,
            name = {'type': 'text', 'object_relation': 'product'},
            vendor = self.vendor_attribute,
            version = self.version_attribute,
            x_misp_description = self.description_attribute,
            x_misp_other = {'type': 'text', 'object_relation': 'other'},
            x_misp_part = {'type': 'text', 'object_relation': 'part'},
            x_misp_product = {'type': 'text', 'object_relation': 'product'},
            x_misp_sw_edition = {'type': 'text', 'object_relation': 'sw_edition'},
            x_misp_target_hw = {'type': 'text', 'object_relation': 'target_hw'},
            x_misp_target_sw = {'type': 'text', 'object_relation': 'target_sw'},
            x_misp_update = {'type': 'text', 'object_relation': 'update'},
        )
        self.__credential_object_mapping = Mapping(
            user_id = self.username_attribute,
            credential = self.password_attribute,
            x_misp_password = self.password_attribute,
            x_misp_format = format_attribute,
            x_misp_notification = {'type': 'text', 'object_relation': 'notification'},
            x_misp_origin = {'type': 'text', 'object_relation': 'origin'},
            x_misp_text = text_attribute,
            x_misp_type = self.type_attribute
        )
        self.__domain_ip_object_mapping = Mapping(
            value = self.domain_attribute,
            x_misp_first_seen = first_seen_attribute,
            x_misp_hostname = hostname_attribute,
            x_misp_last_seen = last_seen_attribute,
            x_misp_port = port_attribute,
            x_misp_registration_date = {'type': 'datetime', 'object_relation': 'registration-date'},
            x_misp_text = text_attribute
        )
        self.__email_indicator_object_mapping = Mapping(
            **{
                'additional_header_fields.reply_to': self.reply_to_attribute,
                'additional_header_fields.x_mailer': self.x_mailer_attribute,
                'bcc_refs': {
                    'display_name': bcc_display_name_attribute,
                    'value': bcc_attribute
                },
                'body': self.email_body_attribute,
                'cc_refs': {
                    'display_name': cc_display_name_attribute,
                    'value': cc_attribute
                },
                'date': self.send_date_attribute,
                'from_ref.display_name': from_display_name_attribute,
                'from_ref.value': from_attribute,
                'message_id': self.message_id_attribute,
                'subject': self.email_subject_attribute,
                'to_refs': {
                    'display_name': to_display_name_attribute,
                    'value': to_attribute
                },
                'x_misp_attachment': email_attachment_attribute,
                'x_misp_from_domain': from_domain_attribute,
                'x_misp_ip_src': ip_source_attribute,
                'x_misp_message_id': self.message_id_attribute,
                'x_misp_mime_boundary': mime_boundary_attribute,
                'x_misp_received_header_hostname': received_hostname_attribute,
                'x_misp_received_header_ip': received_ip_attribute,
                'x_misp_reply_to_display_name': reply_to_display_name_attribute,
                'x_misp_return_path': return_path_attribute,
                'x_misp_screenshot': screenshot_attribute,
                'x_misp_thread_index': thread_index_attribute,
                'x_misp_user_agent': self.user_agent_attribute
            }
        )
        self.__email_object_mapping = Mapping(
            body = self.email_body_attribute,
            date = self.send_date_attribute,
            message_id = self.message_id_attribute,
            subject = self.email_subject_attribute,
            x_misp_attachment = email_attachment_attribute,
            x_misp_from_domain = from_domain_attribute,
            x_misp_ip_src = ip_source_attribute,
            x_misp_message_id = self.message_id_attribute,
            x_misp_mime_boundary = mime_boundary_attribute,
            x_misp_received_header_hostname = received_hostname_attribute,
            x_misp_received_header_ip = received_ip_attribute,
            x_misp_reply_to_display_name = reply_to_display_name_attribute,
            x_misp_return_path = return_path_attribute,
            x_misp_screenshot = screenshot_attribute,
            x_misp_thread_index = thread_index_attribute,
            x_misp_user_agent = self.user_agent_attribute
        )
        self.__employee_object_mapping = Mapping(
            name = {'type': 'full-name', 'object_relation': 'full-name'},
            description = {'type': 'text', 'object_relation': 'text'},
            roles = employee_type_attribute,
            x_misp_business_unit = {'type': 'target-org', 'object_relation': 'business_unit'},
            x_misp_employee_type = employee_type_attribute,
            x_misp_first_name = {'type': 'first-name', 'object_relation': 'first-name'},
            x_misp_last_name = {'type': 'last-name', 'object_relation': 'last-name'},
            x_misp_primary_asset = {'type': 'target-machine', 'object_relation': 'primary-asset'},
            x_misp_userid = {'type': 'target-user', 'object_relation': 'userid'}
        )
        self.__facebook_account_object_mapping = Mapping(
            user_id = account_id_attribute,
            account_login = account_name_attribute,
            x_misp_archive = archive_attribute,
            x_misp_attachment = attachment_attribute,
            x_misp_description = self.description_attribute,
            x_misp_link = link_attribute,
            x_misp_url = self.url_attribute,
            x_misp_user_avatar = user_avatar_attribute
        )
        self.__file_hashes_mapping = Mapping(
            **{
                'AUTHENTIHASH': authentihash_attribute,
                'IMPHASH': self.imphash_attribute,
                'MD5': self.md5_attribute,
                'SHA1': self.sha1_attribute,
                'SHA-1': self.sha1_attribute,
                'SHA224': sha224_attribute,
                'SHA256': self.sha256_attribute,
                'SHA-256': self.sha256_attribute,
                'SHA3224': sha3_224_attribute,
                'SHA3-256': self.sha3_256_attribute,
                'SHA3384': sha3_384_attribute,
                'SHA3-512': self.sha3_512_attribute,
                'SHA384': sha384_attribute,
                'SHA512': self.sha512_attribute,
                'SHA-512': self.sha512_attribute,
                'ssdeep': self.ssdeep_attribute,
                'SSDEEP': self.ssdeep_attribute,
                'TELFHASH': telfhash_attribute,
                'TLSH': self.tlsh_attribute,
                'VHASH': vhash_attribute
            }
        )
        self.__file_indicator_object_mapping = Mapping(
            **{
                'hashes.AUTHENTIHASH': authentihash_attribute,
                'hashes.IMPHASH': self.imphash_attribute,
                'hashes.MD5': self.md5_attribute,
                'hashes.SHA1': self.sha1_attribute,
                'hashes.SHA224': sha224_attribute,
                'hashes.SHA256': self.sha256_attribute,
                'hashes.SHA3224': sha3_224_attribute,
                'hashes.SHA3256': self.sha3_256_attribute,
                'hashes.SHA3384': sha3_384_attribute,
                'hashes.SHA3512': self.sha3_512_attribute,
                'hashes.SHA384': sha384_attribute,
                'hashes.SHA512': self.sha512_attribute,
                'hashes.SSDEEP': self.ssdeep_attribute,
                'hashes.TELFHASH': telfhash_attribute,
                'hashes.TLSH': self.tlsh_attribute,
                'hashes.VHASH': vhash_attribute,
                'mime_type': self.mime_type_attribute,
                'name': self.filename_attribute,
                'name_enc': self.file_encoding_attribute,
                'parent_directory_ref.path': self.path_attribute,
                'size': self.size_in_bytes_attribute,
                'x_misp_certificate': certificate_attribute,
                'x_misp_compilation_timestamp': compilation_timestamp_attribute,
                'x_misp_entropy': self.entropy_attribute,
                'x_misp_fullpath': fullpath_attribute,
                'x_misp_path': self.path_attribute,
                'x_misp_pattern_in_file': pattern_in_file_attribute,
                'x_misp_state': state_attribute,
                'x_misp_text': text_attribute
            }
        )
        self.__file_observable_object_mapping = Mapping(
            accessed = self.access_time_attribute,
            atime = self.access_time_attribute,
            created = self.creation_time_attribute,
            ctime = self.creation_time_attribute,
            mime_type = self.mime_type_attribute,
            modified = self.modification_time_attribute,
            mtime = self.modification_time_attribute,
            name = self.filename_attribute,
            name_enc = self.file_encoding_attribute,
            size = self.size_in_bytes_attribute,
            x_misp_attachment = attachment_attribute,
            x_misp_certificate = certificate_attribute,
            x_misp_compilation_timestamp = compilation_timestamp_attribute,
            x_misp_entropy = self.entropy_attribute,
            x_misp_fullpath = fullpath_attribute,
            x_misp_path = self.path_attribute,
            x_misp_pattern_in_file = pattern_in_file_attribute,
            x_misp_state = state_attribute,
            x_misp_text = text_attribute
        )
        self.__github_user_object_mapping = Mapping(
            user_id = id_attribute,
            account_login = {'type': 'github-username', 'object_relation': 'username'},
            display_name = {'type': 'text', 'object_relation': 'user-fullname'},
            x_misp_avatar_url = {'type': 'link', 'object_relation': 'avatar_url'},
            x_misp_bio = bio_attribute,
            x_misp_blog = {'type': 'text', 'object_relation': 'blog'},
            x_misp_company = {'type': 'text', 'object_relation': 'company'},
            x_misp_follower = {'type': 'github-username', 'object_relation': 'follower'},
            x_misp_following = {'type': 'github-username', 'object_relation': 'following'},
            x_misp_link = link_attribute,
            x_misp_location = {'type': 'text', 'object_relation': 'location'},
            x_misp_node_id = {'type': 'text', 'object_relation': 'node_id'},
            x_misp_organisation = {'type': 'github-organisation', 'object_relation': 'organisation'},
            x_misp_profile_image = {'type': 'attachment', 'object_relation': 'profile-image'},
            x_misp_public_gists = {'type': 'text', 'object_relation': 'public_gists'},
            x_misp_public_repos = {'type': 'text', 'object_relation': 'public_repos'},
            x_misp_repository = {'type': 'github-repository', 'object_relation': 'repository'},
            x_misp_twitter_username = {'type': 'text', 'object_relation': 'twitter_username'},
            x_misp_verified = verified_attribute
        )
        self.__gitlab_user_object_mapping = Mapping(
            user_id = id_attribute,
            display_name = self.name_attribute,
            account_login = self.username_attribute,
            x_misp_avatar_url = {'type': 'link', 'object_relation': 'avatar_url'},
            x_misp_state = {'type': 'text', 'object_relation': 'state'},
            x_misp_web_url = {'type': 'link', 'object_relation': 'web_url'}
        )
        self.__http_request_extension_mapping = Mapping(
            request_method = self.method_attribute,
            request_value = self.uri_attribute
        )
        self.__http_request_header_mapping = Mapping(
            **{
                'Content-Type': self.content_type_attribute,
                'Cookie': self.cookie_attribute,
                'Referer': self.referer_attribute,
                'User-Agent': self.user_agent_attribute
            }
        )
        self.__http_request_object_mapping = Mapping(
            x_misp_basicauth_password = basicauth_password_attribute,
            x_misp_basicauth_user = basicauth_user_attribute,
            x_misp_header = header_attribute,
            x_misp_proxy_password = proxy_password_attribute,
            x_misp_proxy_user = proxy_user_attribute,
            x_misp_text = text_attribute,
            x_misp_url = self.url_attribute
        )
        http_ext = "extensions.'http-request-ext'"
        self.__http_request_pattern_object_mapping = Mapping(
            **{
                f"{http_ext}.request_method": self.method_attribute,
                f"{http_ext}.request_header.'Content-Type'": self.content_type_attribute,
                f"{http_ext}.request_header.'Cookie'": self.cookie_attribute,
                f"{http_ext}.request_header.'Referer'": self.referer_attribute,
                f"{http_ext}.request_header.'User-Agent'": self.user_agent_attribute,
                'x_misp_basicauth_password': basicauth_password_attribute,
                'x_misp_basicauth_user': basicauth_user_attribute,
                'x_misp_header': header_attribute,
                'x_misp_proxy_password': proxy_password_attribute,
                'x_misp_proxy_user': proxy_user_attribute,
                'x_misp_text': text_attribute,
            }
        )
        self.__image_indicator_object_mapping = Mapping(
            **{
                'name': self.filename_attribute,
                'content_ref.url': self.url_attribute,
                'content_ref.x_misp_url': self.url_attribute,
                'x_misp_archive': archive_attribute,
                'x_misp_image_text': image_text_attribute,
                'x_misp_link': link_attribute,
                'x_misp_username': self.username_attribute
            }
        )
        self.__image_observable_object_mapping = Mapping(
            name = self.filename_attribute,
            x_misp_archive = archive_attribute,
            x_misp_image_text = image_text_attribute,
            x_misp_link = link_attribute,
            x_misp_username = self.username_attribute
        )
        self.__ip_port_object_mapping = Mapping(
            dst_port = self.dst_port_attribute,
            src_port = self.src_port_attribute,
            start = first_seen_attribute,
            end = last_seen_attribute,
            x_misp_AS = {'type': 'AS', 'object_relation': 'AS'},
            x_misp_country_code = {'type': 'text', 'object_relation': 'country-code'},
            x_misp_domain = self.domain_attribute,
            x_misp_hostname = hostname_attribute,
            x_misp_ip = self.ip_attribute,
            x_misp_text = text_attribute
        )
        self.__legal_entity_contact_information_mapping = Mapping(
            **{
                'phone-number': {'type': 'phone-number'},
                'website': {'type': 'link'}
            }
        )
        self.__legal_entity_object_mapping = Mapping(
            name = self.name_attribute,
            description = text_attribute,
            sectors = {'type': 'text', 'object_relation': 'business'},
            x_misp_commercial_name = {'type': 'text', 'object_relation': 'commercial-name'},
            x_misp_legal_form = {'type': 'text', 'object_relation': 'legal-form'},
            x_misp_registration_number = {'type': 'text', 'object_relation': 'registration-number'}
        )
        __lnk_indicator_object_mapping = {
            'hashes.MD5': self.md5_attribute,
            'hashes.SHA1': self.sha1_attribute,
            'hashes.SHA224': sha224_attribute,
            'hashes.SHA256': self.sha256_attribute,
            'hashes.SHA384': sha384_attribute,
            'hashes.SHA512': self.sha512_attribute,
            'hashes.SSDEEP': self.ssdeep_attribute,
            'hashes.TLSH': self.tlsh_attribute,
            'parent_directory_ref.path': self.path_attribute
=======
>>>>>>> 360a8b49
        }
    )

    # ATTRIBUTES DECLARATION
    __dst_as_attribute = Mapping(
        **{'type': 'AS', 'object_relation': 'dst-as'}
    )
    __host_attribute = Mapping(
        **{'type': 'hostname', 'object_relation': 'host'}
    )
    __hostname_dst_attribute = Mapping(
        **{'type': 'hostname', 'object_relation': 'hostname-dst'}
    )
    __hostname_src_attribute = Mapping(
        **{'type': 'hostname', 'object_relation': 'hostname-src'}
    )
    __icmp_type_attribute = Mapping(
        **{'type': 'text', 'object_relation': 'icmp-type'}
    )
    __protocol_attribute = Mapping(
        **{'type': 'text', 'object_relation': 'protocol'}
    )
    __src_as_attribute = Mapping(
        **{'type': 'AS', 'object_relation': 'src-as'}
    )
    __tcp_flags_attribute = Mapping(
        **{'type': 'text', 'object_relation': 'tcp-flags'}
    )

    # OBJECT ATTRIBUTES DECLARATION
    __account_id_attribute = {'type': 'text', 'object_relation': 'account-id'}
    __account_name_attribute = {'type': 'text', 'object_relation': 'account-name'}
    __alias_attribute = {'type': 'text', 'object_relation': 'alias'}
    __archive_attribute = {'type': 'link', 'object_relation': 'archive'}
    __attachment_attribute = {'type': 'attachment', 'object_relation': 'attachment'}
    __authentihash_attribute = {'type': 'authentihash', 'object_relation': 'authentihash'}
    __basicauth_password_attribute = {'type': 'text', 'object_relation': 'basicauth-password'}
    __basicauth_user_attribute = {'type': 'text', 'object_relation': 'basicauth-user'}
    __bcc_attribute = {'type': 'email-dst', 'object_relation': 'bcc'}
    __bcc_display_name_attribute = {'type': 'email-dst-display-name', 'object_relation': 'bcc-display-name'}
    __bio_attribute = {'type': 'text', 'object_relation': 'bio'}
    __byte_count_attribute = {'type': 'counter', 'object_relation': 'byte-count'}
    __cc_attribute = {'type': 'email-dst', 'object_relation': 'cc'}
    __cc_display_name_attribute = {'type': 'email-dst-display-name', 'object_relation': 'cc-display-name'}
    __certificate_attribute = {'type': 'x509-fingerprint-sha1', 'object_relation': 'certificate'}
    __comment_text_attribute = {'type': 'text', 'object_relation': 'comment'}
    __community_id_attribute = {'type': 'community-id', 'object_relation': 'community-id'}
    __compilation_timestamp_attribute = {'type': 'datetime', 'object_relation': 'compilation-timestamp'}
    __direction_attribute = {'type': 'text', 'object_relation': 'direction'}
    __email_attachment_attribute = {'type': 'email-attachment', 'object_relation': 'attachment'}
    __email_header_attribute = {'type': 'email-header', 'object_relation': 'header'}
    __eml_attribute = {'type': 'attachment', 'object_relation': 'eml'}
    __employee_type_attribute = {'type': 'text', 'object_relation': 'employee-type'}
    __fake_process_name_attribute = {'type': 'boolean', 'object_relation': 'fake-process-name'}
    __first_seen_attribute = {'type': 'datetime', 'object_relation': 'first-seen'}
    __flow_count_attribute = {'type': 'counter', 'object_relation': 'flow-count'}
    __followers_attribute = {'type': 'text', 'object_relation': 'followers'}
    __following_attribute = {'type': 'text', 'object_relation': 'following'}
    __format_attribute = {'type': 'text', 'object_relation': 'format'}
    __fullpath_attribute = {'type': 'text', 'object_relation': 'fullpath'}
    __from_attribute = {'type': 'email-src', 'object_relation': 'from'}
    __from_display_name_attribute = {'type': 'email-src-display-name', 'object_relation': 'from-display-name'}
    __from_domain_attribute = {'type': 'domain', 'object_relation': 'from-domain'}
    __guid_attribute = {'type': 'text', 'object_relation': 'guid'}
    __header_attribute = {'type': 'text', 'object_relation': 'header'}
    __hostname_attribute = {'type': 'hostname', 'object_relation': 'hostname'}
    __id_attribute = {'type': 'text', 'object_relation': 'id'}
    __image_attribute = {'type': 'filename', 'object_relation': 'image'}
    __image_text_attribute = {'type': 'text', 'object_relation': 'image-text'}
    __integrity_level_attribute = {'type': 'text', 'object_relation': 'integrity-level'}
    __ip_protocol_number_attribute = {'type': '', 'object_relation': 'ip-protocol-number'}
    __ip_source_attribute = {'type': 'ip-src', 'object_relation': 'ip-src'}
    __ip_version_attribute = {'type': 'counter', 'object_relation': 'ip_version'}
    __is_ca_attribute = {'type': 'boolean', 'object_relation': 'is_ca'}
    __likes_attribute = {'type': 'text', 'object_relation': 'likes'}
    __last_seen_attribute = {'type': 'datetime', 'object_relation': 'last-seen'}
    __link_attribute = {'type': 'link', 'object_relation': 'link'}
    __lnk_access_time_attribute = {'type': 'datetime', 'object_relation': 'lnk-access-time'}
    __lnk_creation_time_attribute = {'type': 'datetime', 'object_relation': 'lnk-creation-time'}
    __lnk_modification_time_attribute = {'type': 'datetime', 'object_relation': 'lnk-modification-time'}
    __mime_boundary_attribute = {'type': 'email-mime-boundary', 'object_relation': 'mime-boundary'}
    __msg_attribute = {'type': 'attachment', 'object_relation': 'msg'}
    __packet_count_attribute = {'type': 'counter', 'object_relation': 'packet-count'}
    __parent_command_line_attribute = {'type': 'text', 'object_relation': 'parent-command-line'}
    __parent_guid_attribute = {'type': 'text', 'object_relation': 'parent-guid'}
    __parent_image_attribute = {'type': 'filename', 'object_relation': 'parent-image'}
    __parent_pid_attribute = {'type': 'text', 'object_relation': 'parent-pid'}
    __parent_process_name_attribute = {'type': 'text', 'object_relation': 'parent-process-name'}
    __parent_process_path_attribute = {'type': 'text', 'object_relation': 'parent-process-path'}
    __pattern_in_file_attribute = {'type': 'pattern-in-file', 'object_relation': 'pattern-in-file'}
    __pem_attribute = {'type': 'text', 'object_relation': 'pem'}
    __pgid_attribute = {'type': 'text', 'object_relation': 'pgid'}
    __port_attribute = {'type': 'port', 'object_relation': 'port'}
    __process_state_attribute = {'type': 'process-state', 'object_relation': 'process-state'}
    __proxy_password_attribute = {'type': 'text', 'object_relation': 'proxy-password'}
    __proxy_user_attribute = {'type': 'text', 'object_relation': 'proxy-user'}
    __pubkey_info_size_attribute = {'type': 'text', 'object_relation': 'pubkey-info-size'}
    __raw_base64_attribute = {'type': 'text', 'object_relation': 'raw-base64'}
    __received_hostname_attribute = {'type': 'hostname', 'object_relation': 'received-header-hostname'}
    __received_ip_attribute = {'type': 'ip-src', 'object_relation': 'received-header-ip'}
    __reply_to_display_name_attribute = {'type': 'email-dst-display-name', 'object_relation': 'reply-to-display-name'}
    __return_path_attribute = {'type': 'email-src', 'object_relation': 'return-path'}
    __role_attribute = {'type': 'text', 'object_relation': 'role'}
    __screenshot_attribute = {'type': 'attachment', 'object_relation': 'screenshot'}
    __script_attribute = {'type': 'text', 'object_relation': 'script'}
    __sha224_attribute = {'type': 'sha224', 'object_relation': 'sha224'}
    __sha3_224_attribute = {'type': 'sha3-224', 'object_relation': 'sha3-224'}
    __sha3_384_attribute = {'type': 'sha3-384', 'object_relation': 'sha3-384'}
    __sha384_attribute = {'type': 'sha384', 'object_relation': 'sha384'}
    __state_attribute = {'type': 'text', 'object_relation': 'state'}
    __start_time_attribute = {'type': 'datetime', 'object_relation': 'start-time'}
    __telfhash_attribute = {'type': 'telfhash', 'object_relation': 'telfhash'}
    __text_attribute = {'type': 'text', 'object_relation': 'text'}
    __thread_index_attribute = {'type': 'email-thread-index', 'object_relation': 'thread-index'}
    __to_attribute = {'type': 'email-dst', 'object_relation': 'to'}
    __to_display_name_attribute = {'type': 'email-dst-display-name', 'object_relation': 'to-display-name'}
    __user_avatar_attribute = {'type': 'attachment', 'object_relation': 'user-avatar'}
    __user_creator_attribute = {'type': 'text', 'object_relation': 'user-creator'}
    __user_process_attribute = {'type': 'text', 'object_relation': 'user-process'}
    __verified_attribute = {'type': 'text', 'object_relation': 'verified'}
    __vhash_attribute = {'type': 'vhash', 'object_relation': 'vhash'}

    # STIX TO MISP OBJECTS MAPPING
    __android_app_object_mapping = Mapping(
        name = STIX2toMISPMapping.name_attribute(),
        x_misp_appid = {'type': 'text', 'object_relation': 'appid'},
        x_misp_certificate = {'type': 'sha1', 'object_relation': 'certificate'},
        x_misp_domain = STIX2toMISPMapping.domain_attribute(),
        x_misp_sha256 = STIX2toMISPMapping.sha256_attribute()
    )
    __annotation_object_mapping = Mapping(
        content = __text_attribute,
        x_misp_attachment = __attachment_attribute,
        x_misp_creation_date = {'type': 'datetime', 'object_relation': 'creation-date'},
        x_misp_format = __format_attribute,
        x_misp_modification_data = {'type': 'datetime', 'object_relation': 'modification-date'},
        x_misp_ref = {'type': 'link', 'object_relation': 'ref'},
        x_misp_type = STIX2toMISPMapping.type_attribute()
    )
    __asn_object_mapping = Mapping(
        number = STIX2toMISPMapping.asn_attribute(),
        name = STIX2toMISPMapping.description_attribute(),
        x_misp_country = {'type': 'text', 'object_relation': 'country'},
        x_misp_export = {'type': 'text', 'object_relation': 'export'},
        x_misp_first_seen = __first_seen_attribute,
        x_misp_import = {'type': 'text', 'object_relation': 'import'},
        x_misp_last_seen = __last_seen_attribute,
        x_misp_mp_export = {'type': 'text', 'object_relation': 'mp-export'},
        x_misp_mp_import = {'type': 'text', 'object_relation': 'mp-import'},
        x_misp_subnet_announced = {'type': 'ip-src', 'object_relation': 'subnet-announced'}
    )
    __attack_pattern_object_mapping = Mapping(
        description = STIX2toMISPMapping.summary_attribute(),
        name = STIX2toMISPMapping.name_attribute(),
        x_misp_prerequisites = {'type': 'text', 'object_relation': 'prerequisites'},
        x_misp_related_weakness = {'type': 'weakness', 'object_relation': 'related-weakness'},
        x_misp_solutions = {'type': 'text', 'object_relation': 'solutions'}
    )
    __course_of_action_object_mapping = Mapping(
        name = STIX2toMISPMapping.name_attribute(),
        description = STIX2toMISPMapping.description_attribute(),
        x_misp_cost = {'type': 'text', 'object_relation': 'cost'},
        x_misp_efficacy = {'type': 'text', 'object_relation': 'efficacy'},
        x_misp_impact = {'type': 'text', 'object_relation': 'impact'},
        x_misp_objective = {'type': 'text', 'object_relation': 'objective'},
        x_misp_stage = {'type': 'text', 'object_relation': 'stage'},
        x_misp_type = STIX2toMISPMapping.type_attribute()
    )
    __cpe_asset_object_mapping = Mapping(
        cpe = STIX2toMISPMapping.cpe_attribute(),
        languages = STIX2toMISPMapping.language_attribute(),
        name = {'type': 'text', 'object_relation': 'product'},
        vendor = STIX2toMISPMapping.vendor_attribute(),
        version = STIX2toMISPMapping.version_attribute(),
        x_misp_description = STIX2toMISPMapping.description_attribute(),
        x_misp_other = {'type': 'text', 'object_relation': 'other'},
        x_misp_part = {'type': 'text', 'object_relation': 'part'},
        x_misp_product = {'type': 'text', 'object_relation': 'product'},
        x_misp_sw_edition = {'type': 'text', 'object_relation': 'sw_edition'},
        x_misp_target_hw = {'type': 'text', 'object_relation': 'target_hw'},
        x_misp_target_sw = {'type': 'text', 'object_relation': 'target_sw'},
        x_misp_update = {'type': 'text', 'object_relation': 'update'}
    )
    __credential_object_mapping = Mapping(
        user_id = STIX2toMISPMapping.username_attribute(),
        credential = STIX2toMISPMapping.password_attribute(),
        x_misp_password = STIX2toMISPMapping.password_attribute(),
        x_misp_format = __format_attribute,
        x_misp_notification = {'type': 'text', 'object_relation': 'notification'},
        x_misp_origin = {'type': 'text', 'object_relation': 'origin'},
        x_misp_text = __text_attribute,
        x_misp_type = STIX2toMISPMapping.type_attribute()
    )
    __domain_ip_object_mapping = Mapping(
        value = STIX2toMISPMapping.domain_attribute(),
        x_misp_first_seen = __first_seen_attribute,
        x_misp_hostname = __hostname_attribute,
        x_misp_last_seen = __last_seen_attribute,
        x_misp_port = __port_attribute,
        x_misp_registration_date = {'type': 'datetime', 'object_relation': 'registration-date'},
        x_misp_text = __text_attribute
    )
    __email_object_mapping = Mapping(
        body = STIX2toMISPMapping.email_body_attribute(),
        date = STIX2toMISPMapping.send_date_attribute(),
        message_id = STIX2toMISPMapping.message_id_attribute(),
        subject = STIX2toMISPMapping.email_subject_attribute(),
        x_misp_attachment = __email_attachment_attribute,
        x_misp_from_domain = __from_domain_attribute,
        x_misp_ip_src = __ip_source_attribute,
        x_misp_message_id = STIX2toMISPMapping.message_id_attribute(),
        x_misp_mime_boundary = __mime_boundary_attribute,
        x_misp_received_header_hostname = __received_hostname_attribute,
        x_misp_received_header_ip = __received_ip_attribute,
        x_misp_reply_to_display_name = __reply_to_display_name_attribute,
        x_misp_return_path = __return_path_attribute,
        x_misp_screenshot = __screenshot_attribute,
        x_misp_thread_index = __thread_index_attribute,
        x_misp_user_agent = STIX2toMISPMapping.user_agent_attribute()
    )
    __email_pattern_mapping = Mapping(
        **{
            'additional_header_fields.reply_to': STIX2toMISPMapping.reply_to_attribute(),
            'additional_header_fields.x_mailer': STIX2toMISPMapping.x_mailer_attribute(),
            'bcc_refs': {
                'display_name': __bcc_display_name_attribute,
                'value': __bcc_attribute
            },
            'cc_refs': {
                'display_name': __cc_display_name_attribute,
                'value': __cc_attribute
            },
            'from_ref.display_name': __from_display_name_attribute,
            'from_ref.value': __from_attribute,
            'to_refs': {
                'display_name': __to_display_name_attribute,
                'value': __to_attribute
            },
<<<<<<< HEAD
            x_misp_file_description = {'type': 'text', 'object_relation': 'file-description'},
            x_misp_file_version = {'type': 'text', 'object_relation': 'file-version'},
            x_misp_impfuzzy = {'type': 'impfuzzy', 'object_relation': 'impfuzzy'},
            x_misp_internal_filename = {'type': 'filename', 'object_relation': 'internal-filename'},
            x_misp_lang_id = {'type': 'text', 'object_relation': 'lang-id'},
            x_misp_legal_copyright = {'type': 'text', 'object_relation': 'legal-copyright'},
            x_misp_original_filename = {'type': 'filename', 'object_relation': 'original-filename'},
            x_misp_pehash = {'type': 'pehash', 'object_relation': 'pehash'},
            x_misp_product_name = {'type': 'text', 'object_relation': 'product-name'},
            x_misp_product_version = {'type': 'text', 'object_relation': 'product-version'},
            x_misp_richpe = {'type': 'md5', 'object_relation': 'richpe'},
            x_misp_text = text_attribute
        )
        self.__pe_section_object_mapping = Mapping(
            entropy = self.entropy_attribute,
            name = self.name_attribute,
            size = self.size_in_bytes_attribute,
            x_misp_characteristic = {'type': 'text', 'object_relation': 'characteristic'},
            x_misp_offset = {'type': 'hex', 'object_relation': 'offset'},
            x_misp_text = text_attribute,
            x_misp_virtual_address = {'type': 'hex', 'object_relation': 'virtual_address'},
            x_misp_virtual_size = {'type': 'size-in-bytes', 'object_relation': 'virtual_size'}
        )
        self.__process_indicator_object_mapping = Mapping(
            **{
                'arguments': self.args_attribute,
                'command_line': self.command_line_attribute,
                'created': self.creation_time_attribute,
                'created_time': self.creation_time_attribute,
                'cwd': self.current_directory_attribute,
                'is_hidden': self.hidden_attribute,
                'name': self.name_attribute,
                'binary_ref.name': image_attribute,
                'image_ref.name': image_attribute,
                'parent_ref.command_line': parent_command_line_attribute,
                'parent_ref.name': parent_process_name_attribute,
                'parent_ref.pid': parent_pid_attribute,
                'parent_ref.binary_ref.name': parent_image_attribute,
                'parent_ref.image_ref.name': parent_image_attribute,
                'parent_ref.x_misp_guid': parent_guid_attribute,
                'parent_ref.x_misp_process_name': parent_process_name_attribute,
                'parent_ref.x_misp_process_path': parent_process_path_attribute,
                'pid': self.pid_attribute,
                'x_misp_args': self.args_attribute,
                'x_misp_fake_process_name': fake_process_name_attribute,
                'x_misp_guid': guid_attribute,
                'x_misp_integrity_level': integrity_level_attribute,
                'x_misp_name': self.name_attribute,
                'x_misp_pgid': pgid_attribute,
                'x_misp_port': port_attribute,
                'x_misp_process_state': process_state_attribute,
                'x_misp_start_time': start_time_attribute,
                'x_misp_user_creator': user_creator_attribute,
                'x_misp_user_process': user_process_attribute
            }
        )
        self.__process_observable_object_mapping = Mapping(
            arguments = self.args_attribute,
            x_misp_args = self.args_attribute,
            command_line = self.command_line_attribute,
            created = self.creation_time_attribute,
            created_time = self.creation_time_attribute,
            cwd = self.current_directory_attribute,
            is_hidden = self.hidden_attribute,
            name = self.name_attribute,
            x_misp_name = self.name_attribute,
            pid = self.pid_attribute,
            x_misp_fake_process_name = fake_process_name_attribute,
            x_misp_guid = guid_attribute,
            x_misp_integrity_level = integrity_level_attribute,
            x_misp_pgid = pgid_attribute,
            x_misp_port = port_attribute,
            x_misp_process_state = process_state_attribute,
            x_misp_start_time = start_time_attribute,
            x_misp_user_creator = user_creator_attribute,
            x_misp_user_process = user_process_attribute
        )
        self.__reddit_account_object_mapping = Mapping(
            user_id = account_id_attribute,
            account_login = account_name_attribute,
            x_misp_account_avatar = {'type': 'attachment', 'object_relation': 'account-avatar'},
            x_misp_account_avatar_url = {'type': 'url', 'object_relation': 'account-avatar-url'},
            x_misp_archive = archive_attribute,
            x_misp_attachment = attachment_attribute,
            x_misp_description = self.description_attribute,
            x_misp_link = link_attribute,
            x_misp_moderator_of = {'type': '', 'object_relation': 'moderator-of'},
            x_misp_trophies = {'type': '', 'object_relation': 'trophies'},
            x_misp_url = self.url_attribute
        )
        self.__registry_key_object_mapping = Mapping(
            key = self.regkey_attribute,
            modified = self.last_modified_attribute,
            modified_time = self.last_modified_attribute,
            x_misp_hive = {'type': 'text', 'object_relation': 'hive'},
            x_misp_root_keys = {'type': 'text', 'object_relation': 'root-keys'}
        )
        self.__script_from_malware_object_mapping = Mapping(
            name = self.filename_attribute,
            description = comment_text_attribute,
            implementation_languages = self.language_attribute,
            x_misp_script = script_attribute,
            x_misp_state = state_attribute
        )
        self.__script_from_tool_object_mapping = Mapping(
            name = self.filename_attribute,
            description = comment_text_attribute,
            x_misp_language = self.language_attribute,
            x_misp_script = script_attribute,
            x_misp_state = state_attribute
        )
        self.__sigma_object_mapping = Mapping(
            pattern = self.sigma_attribute,
            description = self.comment_attribute,
            name = self.sigma_rule_name_attribute,
            x_misp_context = {'type': 'text', 'object_relation': 'context'}
        )
        self.__telegram_account_object_mapping = Mapping(
            user_id = id_attribute,
            account_login = self.username_attribute,
            x_misp_first_name = {'type': 'text', 'object_relation': 'first_name'},
            x_misp_last_name = {'type': 'text', 'object_relation': 'last_name'},
            x_misp_phone = {'type': 'text', 'object_relation': 'phone'},
            x_misp_verified = {'type': 'text', 'object_relation': 'verified'}
        )
        self.__twitter_account_object_mapping = Mapping(
            user_id = id_attribute,
            account_login = self.name_attribute,
            display_name = {'type': 'text', 'object_relation': 'displayed-name'},
            x_misp_archive = archive_attribute,
            x_misp_attachment = attachment_attribute,
            x_misp_bio = bio_attribute,
            x_misp_description = self.description_attribute,
            x_misp_embedded_link = {'type': 'url', 'object_relation': 'embedded-link'},
            x_misp_embedded_safe_link = {'type': 'link', 'object_relation': 'embedded-safe-link'},
            x_misp_followers = followers_attribute,
            x_misp_following = following_attribute,
            x_misp_hashtag = {'type': 'text', 'object_relation': 'hashtag'},
            x_misp_joined_date = {'type': 'text', 'object_relation': 'joined-date'},
            x_misp_likes = likes_attribute,
            x_misp_link = link_attribute,
            x_misp_listed = {'type': 'text', 'object_relation': 'listed'},
            x_misp_location = {'type': 'text', 'object_relation': 'location'},
            x_misp_media = {'type': 'text', 'object_relation': 'media'},
            x_misp_private = {'type': 'text', 'object_relation': 'private'},
            x_misp_profile_banner = {'type': 'attachment', 'object_relation': 'profile-banner'},
            x_misp_profile_banner_url = {'type': 'url', 'object_relation': 'profile-banner-url'},
            x_misp_profile_image = {'type': 'attachment', 'object_relation': 'profile-image'},
            x_misp_profile_image_url = {'type': 'url', 'object_relation': 'profile-image-url'},
            x_misp_tweets = {'type': 'text', 'object_relation': 'tweets'},
            x_misp_twitter_followers = {'type': 'text', 'object_relation': 'twitter-followers'},
            x_misp_twitter_following = {'type': 'text', 'object_relation': 'twitter-following'},
            x_misp_url = self.url_attribute,
            x_misp_verified = verified_attribute
        )
        self.__url_object_mapping = Mapping(
            value = self.url_attribute,
            x_misp_credential = {'type': 'text', 'object_relation': 'credential'},
            x_misp_domain = self.domain_attribute,
            x_misp_domain_without_tld = {'type': 'text', 'object_relation': 'domain_without_tld'},
            x_misp_first_seen = first_seen_attribute,
            x_misp_fragment = {'type': 'text', 'object_relation': 'fragment'},
            x_misp_host = self.host_attribute,
            x_misp_ip = self.ip_attribute,
            x_misp_last_seen = last_seen_attribute,
            x_misp_port = port_attribute,
            x_misp_query_string = {'type': 'text', 'object_relation': 'query_string'},
            x_misp_resource_path = {'type': 'text', 'object_relation': 'resource_path'},
            x_misp_scheme = {'type': 'text', 'object_relation': 'scheme'},
            x_misp_subdomain = {'type': 'text', 'object_relation': 'subdomain'},
            x_misp_text = text_attribute,
            x_misp_tld = {'type': 'text', 'object_relation': 'tld'}
        )
        self.__user_account_object_mapping = Mapping(
            account_login = self.username_attribute,
            account_type = self.account_type_attribute,
            can_escalate_privs = self.can_escalate_privs_attribute,
            credential = self.password_attribute,
            x_misp_password = self.password_attribute,
            display_name = self.display_name_attribute,
            is_disabled = self.disabled_attribute,
            is_privileged = self.privileged_attribute,
            is_service_account = self.is_service_account_attribute,
            user_id = self.user_id_attribute,
            x_misp_description = self.description_attribute,
            x_misp_link = link_attribute,
            x_misp_user_avatar = user_avatar_attribute,
            account_created = self.created_attribute,
            account_expires = self.expires_attribute,
            account_first_login = self.first_login_attribute,
            account_last_login = self.last_login_attribute,
            credential_last_changed = self.password_last_changed_attribute,
            password_last_changed = self.password_last_changed_attribute
        )
        self.__vulnerability_object_mapping = Mapping(
            description = self.description_attribute,
            x_misp_created = {'type': 'datetime', 'object_relation': 'created'},
            x_misp_credit = {'type': 'text', 'object_relation': 'credit'},
            x_misp_cvss_score = {'type': 'float', 'object_relation': 'cvss-score'},
            x_misp_modified = {'type': 'datetime', 'object_relation': 'modified'},
            x_misp_published = {'type': 'datetime', 'object_relation': 'published'},
            x_misp_state = {'type': 'text', 'object_relation': 'state'},
            x_misp_summary = self.summary_attribute,
            x_misp_vulnerable_configuration = {
                'type': 'cpe',
                'object_relation': 'vulnerable-configuration'
            }
        )
        self.__x509_indicator_object_mapping = Mapping(
            **{
                'hashes.MD5': self.x509_md5_attribute,
                'hashes.SHA1': self.x509_sha1_attribute,
                'hashes.SHA256': self.x509_sha256_attribute,
                'is_self_signed': self.is_self_signed_attribute,
                'issuer': self.issuer_attribute,
                'serial_number': self.serial_number_attribute,
                'signature_algorithm': self.signature_algorithm_attribute,
                'subject': self.subject_attribute,
                'subject_public_key_algorithm': self.pubkey_info_algorithm_attribute,
                'subject_public_key_exponent': self.pubkey_info_exponent_attribute,
                'subject_public_key_modulus': self.pubkey_info_modulus_attribute,
                'validity_not_after': self.validity_not_after_attribute,
                'validity_not_before': self.validity_not_before_attribute,
                'version': self.version_attribute,
                'x_misp_is_ca': is_ca_attribute,
                'x_misp_pem': pem_attribute,
                'x_misp_pubkey_info_size': pubkey_info_size_attribute,
                'x_misp_raw_base64': raw_base64_attribute,
                'x_misp_text': text_attribute
            }
        )
        self.__x509_observable_object_mapping = Mapping(
            is_self_signed = self.is_self_signed_attribute,
            issuer = self.issuer_attribute,
            serial_number = self.serial_number_attribute,
            signature_algorithm = self.signature_algorithm_attribute,
            subject = self.subject_attribute,
            subject_public_key_algorithm = self.pubkey_info_algorithm_attribute,
            subject_public_key_exponent = self.pubkey_info_exponent_attribute,
            subject_public_key_modulus = self.pubkey_info_modulus_attribute,
            validity_not_after = self.validity_not_after_attribute,
            validity_not_before = self.validity_not_before_attribute,
            version = self.version_attribute,
            x_misp_is_ca = is_ca_attribute,
            x_misp_pem = pem_attribute,
            x_misp_pubkey_info_size = pubkey_info_size_attribute,
            x_misp_raw_base64 = raw_base64_attribute,
            x_misp_text = text_attribute
        )
        self.__x509_subject_alternative_name_mapping = Mapping(
            **{
                'DNS name': {'type': 'hostname', 'object_relation': 'dns_names'},
                'email': {'type': 'email-dst', 'object_relation': 'email'},
                'IP': self.ip_attribute,
                'RID': {'type': 'text', 'object_relation': 'rid'},
                'URI': self.uri_attribute
            }
        )
        self.__yara_object_mapping = Mapping(
            pattern = self.yara_attribute,
            description = self.comment_attribute,
            name = self.yara_rule_name_attribute,
            pattern_version = self.version_attribute,
            x_misp_context = {'type': 'text', 'object_relation': 'context'}
        )

    @property
    def android_app_object_mapping(self) -> dict:
        return self.__android_app_object_mapping

    @property
    def annotation_object_mapping(self) -> dict:
        return self.__annotation_object_mapping

    @property
    def asn_object_mapping(self) -> dict:
        return self.__asn_object_mapping

    @property
    def attack_pattern_object_mapping(self) -> dict:
        return self.__attack_pattern_object_mapping

    @property
    def attributes_mapping(self) -> dict:
        return self.__attributes_mapping

    @property
    def course_of_action_object_mapping(self) -> dict:
        return self.__course_of_action_object_mapping

    @property
    def cpe_asset_object_mapping(self) -> dict:
        return self.__cpe_asset_object_mapping

    @property
    def credential_object_mapping(self) -> dict:
        return self.__credential_object_mapping

    @property
    def domain_ip_object_mapping(self) -> dict:
        return self.__domain_ip_object_mapping

    @property
    def dst_as_attribute(self) -> dict:
        return self.__dst_as_attribute

    @property
    def email_indicator_object_mapping(self) -> dict:
        return self.__email_indicator_object_mapping

    @property
    def email_object_mapping(self) -> dict:
        return self.__email_object_mapping

    @property
    def employee_object_mapping(self) -> dict:
        return self.__employee_object_mapping

    @property
    def facebook_account_object_mapping(self) -> dict:
        return self.__facebook_account_object_mapping

    @property
    def file_hashes_mapping(self) -> dict:
        return self.__file_hashes_mapping

    @property
    def file_indicator_object_mapping(self) -> dict:
        return self.__file_indicator_object_mapping

    @property
    def file_observable_object_mapping(self) -> dict:
        return self.__file_observable_object_mapping

    @property
    def github_user_object_mapping(self) -> dict:
        return self.__github_user_object_mapping

    @property
    def gitlab_user_object_mapping(self) -> dict:
        return self.__gitlab_user_object_mapping

    @property
    def host_attribute(self) -> dict:
        return self.__host_attribute

    @property
    def hostname_dst_attribute(self) -> dict:
        return self.__hostname_dst_attribute

    @property
    def hostname_src_attribute(self) -> dict:
        return self.__hostname_src_attribute

    @property
    def http_request_extension_mapping(self) -> dict:
        return self.__http_request_extension_mapping

    @property
    def http_request_header_mapping(self) -> dict:
        return self.__http_request_header_mapping
=======
            **__email_object_mapping
        }
    )
    __employee_object_mapping = Mapping(
        name = {'type': 'full-name', 'object_relation': 'full-name'},
        description = {'type': 'text', 'object_relation': 'text'},
        roles = __employee_type_attribute,
        x_misp_business_unit = {'type': 'target-org', 'object_relation': 'business_unit'},
        x_misp_employee_type = __employee_type_attribute,
        x_misp_first_name = {'type': 'first-name', 'object_relation': 'first-name'},
        x_misp_last_name = {'type': 'last-name', 'object_relation': 'last-name'},
        x_misp_primary_asset = {'type': 'target-machine', 'object_relation': 'primary-asset'},
        x_misp_userid = {'type': 'target-user', 'object_relation': 'userid'}
    )
    __facebook_account_object_mapping = Mapping(
        user_id = __account_id_attribute,
        account_login = __account_name_attribute,
        x_misp_archive = __archive_attribute,
        x_misp_attachment = __attachment_attribute,
        x_misp_description = STIX2toMISPMapping.description_attribute(),
        x_misp_link = __link_attribute,
        x_misp_url = STIX2toMISPMapping.url_attribute(),
        x_misp_user_avatar = __user_avatar_attribute
    )
    __file_hashes_mapping = Mapping(
        **{
            'AUTHENTIHASH': __authentihash_attribute,
            'IMPHASH': STIX2toMISPMapping.imphash_attribute(),
            'MD5': STIX2toMISPMapping.md5_attribute(),
            'SHA1': STIX2toMISPMapping.sha1_attribute(),
            'SHA-1': STIX2toMISPMapping.sha1_attribute(),
            'SHA224': __sha224_attribute,
            'SHA256': STIX2toMISPMapping.sha256_attribute(),
            'SHA-256': STIX2toMISPMapping.sha256_attribute(),
            'SHA3224': __sha3_224_attribute,
            'SHA3-256': STIX2toMISPMapping.sha3_256_attribute(),
            'SHA3384': __sha3_384_attribute,
            'SHA3-512': STIX2toMISPMapping.sha3_512_attribute(),
            'SHA384': __sha384_attribute,
            'SHA512': STIX2toMISPMapping.sha512_attribute(),
            'SHA-512': STIX2toMISPMapping.sha512_attribute(),
            'ssdeep': STIX2toMISPMapping.ssdeep_attribute(),
            'SSDEEP': STIX2toMISPMapping.ssdeep_attribute(),
            'TELFHASH': __telfhash_attribute,
            'TLSH': STIX2toMISPMapping.tlsh_attribute(),
            'VHASH': __vhash_attribute
        }
    )
    __file_object_mapping = Mapping(
        accessed = STIX2toMISPMapping.access_time_attribute(),
        atime = STIX2toMISPMapping.access_time_attribute(),
        created = STIX2toMISPMapping.creation_time_attribute(),
        ctime = STIX2toMISPMapping.creation_time_attribute(),
        mime_type = STIX2toMISPMapping.mime_type_attribute(),
        modified = STIX2toMISPMapping.modification_time_attribute(),
        mtime = STIX2toMISPMapping.modification_time_attribute(),
        name = STIX2toMISPMapping.filename_attribute(),
        name_enc = STIX2toMISPMapping.file_encoding_attribute(),
        size = STIX2toMISPMapping.size_in_bytes_attribute(),
        x_misp_attachment = __attachment_attribute,
        x_misp_certificate = __certificate_attribute,
        x_misp_compilation_timestamp = __compilation_timestamp_attribute,
        x_misp_entropy = STIX2toMISPMapping.entropy_attribute(),
        x_misp_fullpath = __fullpath_attribute,
        x_misp_path = STIX2toMISPMapping.path_attribute(),
        x_misp_pattern_in_file = __pattern_in_file_attribute,
        x_misp_state = __state_attribute,
        x_misp_text = __text_attribute
    )
    __file_pattern_mapping = Mapping(
        **{
            'hashes.AUTHENTIHASH': __authentihash_attribute,
            'hashes.IMPHASH': STIX2toMISPMapping.imphash_attribute(),
            'hashes.MD5': STIX2toMISPMapping.md5_attribute(),
            'hashes.SHA1': STIX2toMISPMapping.sha1_attribute(),
            'hashes.SHA224': __sha224_attribute,
            'hashes.SHA256': STIX2toMISPMapping.sha256_attribute(),
            'hashes.SHA3224': __sha3_224_attribute,
            'hashes.SHA3256': STIX2toMISPMapping.sha3_256_attribute(),
            'hashes.SHA3384': __sha3_384_attribute,
            'hashes.SHA3512': STIX2toMISPMapping.sha3_512_attribute(),
            'hashes.SHA384': __sha384_attribute,
            'hashes.SHA512': STIX2toMISPMapping.sha512_attribute(),
            'hashes.SSDEEP': STIX2toMISPMapping.ssdeep_attribute(),
            'hashes.TELFHASH': __telfhash_attribute,
            'hashes.TLSH': STIX2toMISPMapping.tlsh_attribute(),
            'hashes.VHASH': __vhash_attribute,
            'mime_type': STIX2toMISPMapping.mime_type_attribute(),
            'name': STIX2toMISPMapping.filename_attribute(),
            'name_enc': STIX2toMISPMapping.file_encoding_attribute(),
            'parent_directory_ref.path': STIX2toMISPMapping.path_attribute(),
            'size': STIX2toMISPMapping.size_in_bytes_attribute(),
            'x_misp_certificate': __certificate_attribute,
            'x_misp_compilation_timestamp': __compilation_timestamp_attribute,
            'x_misp_entropy': STIX2toMISPMapping.entropy_attribute(),
            'x_misp_fullpath': __fullpath_attribute,
            'x_misp_path': STIX2toMISPMapping.path_attribute(),
            'x_misp_pattern_in_file': __pattern_in_file_attribute,
            'x_misp_state': __state_attribute,
            'x_misp_text': __text_attribute
        }
    )
    __github_user_object_mapping = Mapping(
        user_id = __id_attribute,
        account_login = {'type': 'github-username', 'object_relation': 'username'},
        display_name = {'type': 'text', 'object_relation': 'user-fullname'},
        x_misp_avatar_url = {'type': 'link', 'object_relation': 'avatar_url'},
        x_misp_bio = __bio_attribute,
        x_misp_blog = {'type': 'text', 'object_relation': 'blog'},
        x_misp_company = {'type': 'text', 'object_relation': 'company'},
        x_misp_follower = {'type': 'github-username', 'object_relation': 'follower'},
        x_misp_following = {'type': 'github-username', 'object_relation': 'following'},
        x_misp_link = __link_attribute,
        x_misp_location = {'type': 'text', 'object_relation': 'location'},
        x_misp_node_id = {'type': 'text', 'object_relation': 'node_id'},
        x_misp_organisation = {'type': 'github-organisation', 'object_relation': 'organisation'},
        x_misp_profile_image = {'type': 'attachment', 'object_relation': 'profile-image'},
        x_misp_public_gists = {'type': 'text', 'object_relation': 'public_gists'},
        x_misp_public_repos = {'type': 'text', 'object_relation': 'public_repos'},
        x_misp_repository = {'type': 'github-repository', 'object_relation': 'repository'},
        x_misp_twitter_username = {'type': 'text', 'object_relation': 'twitter_username'},
        x_misp_verified = __verified_attribute
    )
    __gitlab_user_object_mapping = Mapping(
        user_id = __id_attribute,
        display_name = STIX2toMISPMapping.name_attribute(),
        account_login = STIX2toMISPMapping.username_attribute(),
        x_misp_avatar_url = {'type': 'link', 'object_relation': 'avatar_url'},
        x_misp_state = {'type': 'text', 'object_relation': 'state'},
        x_misp_web_url = {'type': 'link', 'object_relation': 'web_url'}
    )
    __http_request_extension_mapping = Mapping(
        request_method = STIX2toMISPMapping.method_attribute(),
        request_value = STIX2toMISPMapping.uri_attribute()
    )
    __http_request_header_mapping = Mapping(
        **{
            'Content-Type': STIX2toMISPMapping.content_type_attribute(),
            'Cookie': STIX2toMISPMapping.cookie_attribute(),
            'Referer': STIX2toMISPMapping.referer_attribute(),
            'User-Agent': STIX2toMISPMapping.user_agent_attribute()
        }
    )
    __http_ext = "extensions.'http-request-ext'"
    __http_request_object_mapping = Mapping(
        x_misp_basicauth_password = __basicauth_password_attribute,
        x_misp_basicauth_user = __basicauth_user_attribute,
        x_misp_header = __header_attribute,
        x_misp_proxy_password = __proxy_password_attribute,
        x_misp_proxy_user = __proxy_user_attribute,
        x_misp_text = __text_attribute,
        x_misp_url = STIX2toMISPMapping.url_attribute()
    )
    __http_request_pattern_mapping = Mapping(
        **{
            f"{__http_ext}.request_method": STIX2toMISPMapping.method_attribute(),
            f"{__http_ext}.request_header.'Content-Type'": STIX2toMISPMapping.content_type_attribute(),
            f"{__http_ext}.request_header.'Cookie'": STIX2toMISPMapping.cookie_attribute(),
            f"{__http_ext}.request_header.'Referer'": STIX2toMISPMapping.referer_attribute(),
            f"{__http_ext}.request_header.'User-Agent'": STIX2toMISPMapping.user_agent_attribute(),
            'x_misp_basicauth_password': __basicauth_password_attribute,
            'x_misp_basicauth_user': __basicauth_user_attribute,
            'x_misp_header': __header_attribute,
            'x_misp_proxy_password': __proxy_password_attribute,
            'x_misp_proxy_user': __proxy_user_attribute,
            'x_misp_text': __text_attribute,
        }
    )
    __image_object_mapping = Mapping(
        name = STIX2toMISPMapping.filename_attribute(),
        x_misp_archive = __archive_attribute,
        x_misp_image_text = __image_text_attribute,
        x_misp_link = __link_attribute,
        x_misp_username = STIX2toMISPMapping.username_attribute()
    )
    __image_pattern_mapping = Mapping(
        **{
            'content_ref.url': STIX2toMISPMapping.url_attribute(),
            'content_ref.x_misp_url': STIX2toMISPMapping.url_attribute(),
            **__image_object_mapping
        }
    )
    __ip_port_object_mapping = Mapping(
        dst_port = STIX2toMISPMapping.dst_port_attribute(),
        src_port = STIX2toMISPMapping.src_port_attribute(),
        start = __first_seen_attribute,
        end = __last_seen_attribute,
        x_misp_AS = {'type': 'AS', 'object_relation': 'AS'},
        x_misp_country_code = {'type': 'text', 'object_relation': 'country-code'},
        x_misp_domain = STIX2toMISPMapping.domain_attribute(),
        x_misp_hostname = __hostname_attribute,
        x_misp_ip = STIX2toMISPMapping.ip_attribute(),
        x_misp_text = __text_attribute
    )
    __legal_entity_contact_information_mapping = Mapping(
        **{
            'phone-number': {'type': 'phone-number'},
            'website': {'type': 'link'}
        }
    )
    __legal_entity_object_mapping = Mapping(
        name = STIX2toMISPMapping.name_attribute(),
        description = __text_attribute,
        sectors = {'type': 'text', 'object_relation': 'business'},
        x_misp_commercial_name = {'type': 'text', 'object_relation': 'commercial-name'},
        x_misp_legal_form = {'type': 'text', 'object_relation': 'legal-form'},
        x_misp_registration_number = {'type': 'text', 'object_relation': 'registration-number'}
    )
    __lnk_object_mapping = Mapping(
        name = STIX2toMISPMapping.filename_attribute(),
        accessed = __lnk_access_time_attribute,
        atime = __lnk_access_time_attribute,
        created = __lnk_creation_time_attribute,
        ctime = __lnk_creation_time_attribute,
        modified = __lnk_modification_time_attribute,
        mtime = __lnk_modification_time_attribute,
        size = STIX2toMISPMapping.size_in_bytes_attribute(),
        x_misp_fullpath = __fullpath_attribute,
        x_misp_path = STIX2toMISPMapping.path_attribute(),
        x_misp_birth_droid_file_identifier = {'type': 'text', 'object_relation': 'birth-droid-file-identifier'},
        x_misp_birth_droid_volume_identifier = {'type': 'text', 'object_relation': 'birth-droid-volume-identifier'},
        x_misp_droid_file_identifier = {'type': 'text', 'object_relation': 'droid-file-identifier'},
        x_misp_droid_volume_identifier = {'type': 'text', 'object_relation': 'droid-volume-identifier'},
        x_misp_entropy = STIX2toMISPMapping.entropy_attribute(),
        x_misp_lnk_command_line_arguments = {'type': 'text', 'object_relation': 'lnk-command-line-arguments'},
        x_misp_lnk_description = {'type': 'text', 'object_relation': 'lnk-description'},
        x_misp_lnk_drive_serial_number = {'type': 'text', 'object_relation': 'lnk-drive-serial-number'},
        x_misp_lnk_drive_type = {'type': 'text', 'object_relation': 'lnk-drive-type'},
        x_misp_lnk_file_attribute_flags = {'type': 'text', 'object_relation': 'lnk-file-attribute-flags'},
        x_misp_lnk_file_size = {'type': 'size-in-bytes', 'object_relation': 'lnk-file-size'},
        x_misp_lnk_hot_key_value = {'type': 'text', 'object_relation': 'lnk-hot-key-value'},
        x_misp_lnk_icon_text = {'type': 'text', 'object_relation': 'lnk-icon-text'},
        x_misp_lnk_local_path = {'type': 'text', 'object_relation': 'lnk-local-path'},
        x_misp_lnk_relative_path = {'type': 'text', 'object_relation': 'lnk-relative-path'},
        x_misp_lnk_show_window_value = {'type': 'text', 'object_relation': 'lnk-show-window-value'},
        x_misp_lnk_volume_label = {'type': 'text', 'object_relation': 'lnk-volume-label'},
        x_misp_lnk_working_directory = {'type': 'text', 'object_relation': 'lnk-working-directory'},
        x_misp_machine_identifier = {'type': 'text', 'object_relation': 'machine-identifier'},
        x_misp_pattern_in_file = __pattern_in_file_attribute,
        x_misp_state = __state_attribute,
        x_misp_text = __text_attribute
    )
    __lnk_pattern_mapping = Mapping(
        **{
            'hashes.MD5': STIX2toMISPMapping.md5_attribute(),
            'hashes.SHA1': STIX2toMISPMapping.sha1_attribute(),
            'hashes.SHA224': __sha224_attribute,
            'hashes.SHA256': STIX2toMISPMapping.sha256_attribute(),
            'hashes.SHA384': __sha384_attribute,
            'hashes.SHA512': STIX2toMISPMapping.sha512_attribute(),
            'hashes.SSDEEP': STIX2toMISPMapping.ssdeep_attribute(),
            'hashes.TLSH': STIX2toMISPMapping.tlsh_attribute(),
            'parent_directory_ref.path': STIX2toMISPMapping.path_attribute(),
            **__lnk_object_mapping
        }
    )
    __location_object_mapping = Mapping(
        city = STIX2toMISPMapping.city_attribute(),
        country = STIX2toMISPMapping.country_attribute(),
        description = STIX2toMISPMapping.text_attribute(),
        latitude = STIX2toMISPMapping.latitude_attribute(),
        longitude = STIX2toMISPMapping.longitude_attribute(),
        postal_code = STIX2toMISPMapping.zipcode_attribute(),
        region = STIX2toMISPMapping.region_attribute(),
        street_address = STIX2toMISPMapping.address_attribute(),
        x_misp_altitude = {'type': 'float', 'object_relation': 'altitude'},
        x_misp_country = {'type': 'text', 'object_relation': 'country'},
        x_misp_epsg = {'type': 'text', 'object_relation': 'epsg'},
        x_misp_first_seen = __first_seen_attribute,
        x_misp_last_seen = __last_seen_attribute,
        x_misp_neighborhood = {
            'type': 'text', 'object_relation': 'neighborhood'
        },
        x_misp_spacial_reference = {
            'type': 'text', 'object_relation': 'spacial-reference'
        }
    )
    __mutex_object_mapping = Mapping(
        name = STIX2toMISPMapping.name_attribute(),
        x_misp_description = STIX2toMISPMapping.description_attribute(),
        x_misp_operating_system = {
            'type': 'text', 'object_relation': 'operating-system'
        }
    )
    __netflow_object_mapping = Mapping(
        dst_port = STIX2toMISPMapping.dst_port_attribute(),
        src_port = STIX2toMISPMapping.src_port_attribute(),
        start = STIX2toMISPMapping.first_packet_seen_attribute(),
        end = STIX2toMISPMapping.last_packet_seen_attribute(),
        src_byte_count = __byte_count_attribute,
        src_packets = __packet_count_attribute,
        x_misp_community_id = __community_id_attribute,
        x_misp_direction = __direction_attribute,
        x_misp_flow_count = __flow_count_attribute,
        x_misp_ip_protocol_number = __ip_protocol_number_attribute,
        x_misp_ip_version = __ip_version_attribute
    )
    __netflow_pattern_mapping = Mapping(
        **{
            'protocols[0]': __protocol_attribute,
            "extensions.'icmp-ext'.icmp_type_hex": __icmp_type_attribute,
            "extensions.'tcp-ext'.src_flags_hex": __tcp_flags_attribute,
            **__netflow_object_mapping
        }
    )
    __network_connection_object_mapping = Mapping(
        dst_port = STIX2toMISPMapping.dst_port_attribute(),
        src_port = STIX2toMISPMapping.src_port_attribute(),
        start = STIX2toMISPMapping.first_packet_seen_attribute(),
        x_misp_community_id = __community_id_attribute,
        x_misp_hostname_dst = __hostname_dst_attribute,
        x_misp_hostname_src = __hostname_src_attribute
    )
    __network_socket_object_mapping = Mapping(
        dst_port = STIX2toMISPMapping.dst_port_attribute(),
        src_port = STIX2toMISPMapping.src_port_attribute(),
        x_misp_address_family = STIX2toMISPMapping.address_family_attribute(),
        x_misp_domain_family = STIX2toMISPMapping.domain_family_attribute(),
        x_misp_filename = STIX2toMISPMapping.filename_attribute(),
        x_misp_hostname_dst = __hostname_dst_attribute,
        x_misp_hostname_src = __hostname_src_attribute,
        x_misp_option = {'type': 'text', 'object_relation': 'option'}
    )
    __news_agency_contact_information_mapping = Mapping(
        **{
            'address': {'type': 'text'},
            'e-mail': {'type': 'email-src'},
            'fax-number': {'type': 'phone-number'},
            'link': {'type': 'link'},
            'phone-number': {'type': 'phone-number'}
        }
    )
    __news_agency_object_mapping = Mapping(
        name = STIX2toMISPMapping.name_attribute(),
        x_misp_alias = __alias_attribute,
        x_misp_archive = __archive_attribute,
        x_misp_url = STIX2toMISPMapping.url_attribute()
    )
    __organization_contact_information_mapping = Mapping(
        **{
            'address': {'type': 'text'},
            'e-mail': {'type': 'email-src'},
            'fax-number': {'type': 'phone-number'},
            'phone-number': {'type': 'phone-number'}
        }
    )
    __organization_object_mapping = Mapping(
        name = STIX2toMISPMapping.name_attribute(),
        description = STIX2toMISPMapping.description_attribute(),
        roles = __role_attribute,
        x_misp_role = __role_attribute,
        x_misp_alias = __alias_attribute,
        x_misp_date_of_inception = {
            'type': 'datetime',
            'object_relation': 'date-of-inception'
        },
        x_misp_type_of_organization = {
            'type': 'text',
            'object_relation': 'type-of-organization'
        },
        x_misp_VAT = {'type': 'text', 'object_relation': 'VAT'}
    )
    __parent_process_object_mapping = Mapping(
        command_line = __parent_command_line_attribute,
        name = __parent_process_name_attribute,
        x_misp_process_name = __parent_process_name_attribute,
        pid = __parent_pid_attribute,
        x_misp_guid = __parent_guid_attribute,
        x_misp_process_path = __parent_process_path_attribute
    )
    __parler_account_object_mapping = Mapping(
        user_id = __account_id_attribute,
        account_login = __account_name_attribute,
        x_misp_archive = __archive_attribute,
        x_misp_attachment = __attachment_attribute,
        x_misp_badge = {'type': 'link', 'object_relation': 'badge'},
        x_misp_bio = __bio_attribute,
        x_misp_comments = {'type': 'text', 'object_relation': 'comments'},
        x_misp_cover_photo = {'type': 'attachment', 'object_relation': 'cover-photo'},
        x_misp_followers = __followers_attribute,
        x_misp_following = __following_attribute,
        x_misp_human = {'type': 'boolean', 'object_relation': 'human'},
        x_misp_interactions = {'type': 'float', 'object_relation': 'interactions'},
        x_misp_likes = __likes_attribute,
        x_misp_link = __link_attribute,
        x_misp_posts = {'type': 'text', 'object_relation': 'posts'},
        x_misp_profile_photo = {'type': 'attachment', 'object_relation': 'profile-photo'},
        x_misp_url = STIX2toMISPMapping.url_attribute(),
        x_misp_verified = {'type': 'boolean', 'object_relation': 'verified'},
    )
    __pe_object_mapping = Mapping(
        imphash = STIX2toMISPMapping.imphash_attribute(),
        number_of_sections = STIX2toMISPMapping.number_of_sections_attribute(),
        pe_type = STIX2toMISPMapping.type_attribute(),
        x_misp_authentihash = __authentihash_attribute,
        x_misp_company_name = {'type': 'text', 'object_relation': 'company-name'},
        x_misp_compilation_timestamp = __compilation_timestamp_attribute,
        x_misp_entrypoint_section_at_position = {
            'type': 'text',
            'object_relation': 'entrypoint-section-at-position'
        },
        x_misp_file_description = {'type': 'text', 'object_relation': 'file-description'},
        x_misp_file_version = {'type': 'text', 'object_relation': 'file-version'},
        x_misp_impfuzzy = {'type': 'impfuzzy', 'object_relation': 'impfuzzy'},
        x_misp_internal_filename = {'type': 'filename', 'object_relation': 'internal-filename'},
        x_misp_lang_id = {'type': 'text', 'object_relation': 'lang-id'},
        x_misp_legal_copyright = {'type': 'text', 'object_relation': 'legal-copyright'},
        x_misp_original_filename = {'type': 'filename', 'object_relation': 'original-filename'},
        x_misp_pehash = {'type': 'pehash', 'object_relation': 'pehash'},
        x_misp_product_name = {'type': 'text', 'object_relation': 'product-name'},
        x_misp_product_version = {'type': 'text', 'object_relation': 'product-version'},
        x_misp_richpe = {'type': 'md5', 'object_relation': 'richpe'},
        x_misp_text = __text_attribute
    )
    __pe_section_object_mapping = Mapping(
        entropy = STIX2toMISPMapping.entropy_attribute(),
        name = STIX2toMISPMapping.name_attribute(),
        size = STIX2toMISPMapping.size_in_bytes_attribute(),
        x_misp_characteristic = {'type': 'text', 'object_relation': 'characteristic'},
        x_misp_offset = {'type': 'hex', 'object_relation': 'offset'},
        x_misp_text = __text_attribute,
        x_misp_virtual_address = {'type': 'hex', 'object_relation': 'virtual_address'},
        x_misp_virtual_size = {'type': 'size-in-bytes', 'object_relation': 'virtual_size'}
    )
    __process_object_mapping = Mapping(
        arguments = STIX2toMISPMapping.args_attribute(),
        x_misp_args = STIX2toMISPMapping.args_attribute(),
        command_line = STIX2toMISPMapping.command_line_attribute(),
        created = STIX2toMISPMapping.creation_time_attribute(),
        created_time = STIX2toMISPMapping.creation_time_attribute(),
        cwd = STIX2toMISPMapping.current_directory_attribute(),
        is_hidden = STIX2toMISPMapping.hidden_attribute(),
        name = STIX2toMISPMapping.name_attribute(),
        x_misp_name = STIX2toMISPMapping.name_attribute(),
        pid = STIX2toMISPMapping.pid_attribute(),
        x_misp_fake_process_name = __fake_process_name_attribute,
        x_misp_guid = __guid_attribute,
        x_misp_integrity_level = __integrity_level_attribute,
        x_misp_pgid = __pgid_attribute,
        x_misp_port = __port_attribute,
        x_misp_process_state = __process_state_attribute,
        x_misp_start_time = __start_time_attribute,
        x_misp_user_creator = __user_creator_attribute,
        x_misp_user_process = __user_process_attribute
    )
    __process_pattern_mapping = Mapping(
        **{
            'binary_ref.name': __image_attribute,
            'image_ref.name': __image_attribute,
            'parent_ref.command_line': __parent_command_line_attribute,
            'parent_ref.name': __parent_process_name_attribute,
            'parent_ref.pid': __parent_pid_attribute,
            'parent_ref.binary_ref.name': __parent_image_attribute,
            'parent_ref.image_ref.name': __parent_image_attribute,
            'parent_ref.x_misp_guid': __parent_guid_attribute,
            'parent_ref.x_misp_process_name': __parent_process_name_attribute,
            'parent_ref.x_misp_process_path': __parent_process_path_attribute,
            **__process_object_mapping
        }
    )
    __reddit_account_object_mapping = Mapping(
        user_id = __account_id_attribute,
        account_login = __account_name_attribute,
        x_misp_account_avatar = {'type': 'attachment', 'object_relation': 'account-avatar'},
        x_misp_account_avatar_url = {'type': 'url', 'object_relation': 'account-avatar-url'},
        x_misp_archive = __archive_attribute,
        x_misp_attachment = __attachment_attribute,
        x_misp_description = STIX2toMISPMapping.description_attribute(),
        x_misp_link = __link_attribute,
        x_misp_moderator_of = {'type': '', 'object_relation': 'moderator-of'},
        x_misp_trophies = {'type': '', 'object_relation': 'trophies'},
        x_misp_url = STIX2toMISPMapping.url_attribute()
    )
    __registry_key_object_mapping = Mapping(
        key = STIX2toMISPMapping.regkey_attribute(),
        modified = STIX2toMISPMapping.last_modified_attribute(),
        modified_time = STIX2toMISPMapping.last_modified_attribute(),
        x_misp_hive = {'type': 'text', 'object_relation': 'hive'},
        x_misp_root_keys = {'type': 'text', 'object_relation': 'root-keys'}
    )
    __script_from_malware_object_mapping = Mapping(
        name = STIX2toMISPMapping.filename_attribute(),
        description = __comment_text_attribute,
        implementation_languages = STIX2toMISPMapping.language_attribute(),
        x_misp_script = __script_attribute,
        x_misp_state = __state_attribute
    )
    __script_from_tool_object_mapping = Mapping(
        name = STIX2toMISPMapping.filename_attribute(),
        description = __comment_text_attribute,
        x_misp_language = STIX2toMISPMapping.language_attribute(),
        x_misp_script = __script_attribute,
        x_misp_state = __state_attribute
    )
    __sigma_object_mapping = Mapping(
        pattern = STIX2toMISPMapping.sigma_attribute(),
        description = STIX2toMISPMapping.comment_attribute(),
        name = STIX2toMISPMapping.sigma_rule_name_attribute(),
        x_misp_context = {'type': 'text', 'object_relation': 'context'}
    )
    __telegram_account_object_mapping = Mapping(
        user_id = __id_attribute,
        account_login = STIX2toMISPMapping.username_attribute(),
        x_misp_first_name = {'type': 'text', 'object_relation': 'first_name'},
        x_misp_last_name = {'type': 'text', 'object_relation': 'last_name'},
        x_misp_phone = {'type': 'text', 'object_relation': 'phone'},
        x_misp_verified = {'type': 'text', 'object_relation': 'verified'}
    )
    __twitter_account_object_mapping = Mapping(
        user_id = __id_attribute,
        account_login = STIX2toMISPMapping.name_attribute(),
        display_name = {'type': 'text', 'object_relation': 'displayed-name'},
        x_misp_archive = __archive_attribute,
        x_misp_attachment = __attachment_attribute,
        x_misp_bio = __bio_attribute,
        x_misp_description = STIX2toMISPMapping.description_attribute(),
        x_misp_embedded_link = {'type': 'url', 'object_relation': 'embedded-link'},
        x_misp_embedded_safe_link = {'type': 'link', 'object_relation': 'embedded-safe-link'},
        x_misp_followers = __followers_attribute,
        x_misp_following = __following_attribute,
        x_misp_hashtag = {'type': 'text', 'object_relation': 'hashtag'},
        x_misp_joined_date = {'type': 'text', 'object_relation': 'joined-date'},
        x_misp_likes = __likes_attribute,
        x_misp_link = __link_attribute,
        x_misp_listed = {'type': 'text', 'object_relation': 'listed'},
        x_misp_location = {'type': 'text', 'object_relation': 'location'},
        x_misp_media = {'type': 'text', 'object_relation': 'media'},
        x_misp_private = {'type': 'text', 'object_relation': 'private'},
        x_misp_profile_banner = {'type': 'attachment', 'object_relation': 'profile-banner'},
        x_misp_profile_banner_url = {'type': 'url', 'object_relation': 'profile-banner-url'},
        x_misp_profile_image = {'type': 'attachment', 'object_relation': 'profile-image'},
        x_misp_profile_image_url = {'type': 'url', 'object_relation': 'profile-image-url'},
        x_misp_tweets = {'type': 'text', 'object_relation': 'tweets'},
        x_misp_twitter_followers = {'type': 'text', 'object_relation': 'twitter-followers'},
        x_misp_twitter_following = {'type': 'text', 'object_relation': 'twitter-following'},
        x_misp_url = STIX2toMISPMapping.url_attribute(),
        x_misp_verified = __verified_attribute
    )
    __url_object_mapping = Mapping(
        value = STIX2toMISPMapping.url_attribute(),
        x_misp_credential = {'type': 'text', 'object_relation': 'credential'},
        x_misp_domain = STIX2toMISPMapping.domain_attribute(),
        x_misp_domain_without_tld = {'type': 'text', 'object_relation': 'domain_without_tld'},
        x_misp_first_seen = __first_seen_attribute,
        x_misp_fragment = {'type': 'text', 'object_relation': 'fragment'},
        x_misp_host = __host_attribute,
        x_misp_ip = STIX2toMISPMapping.ip_attribute(),
        x_misp_last_seen = __last_seen_attribute,
        x_misp_port = __port_attribute,
        x_misp_query_string = {'type': 'text', 'object_relation': 'query_string'},
        x_misp_resource_path = {'type': 'text', 'object_relation': 'resource_path'},
        x_misp_scheme = {'type': 'text', 'object_relation': 'scheme'},
        x_misp_subdomain = {'type': 'text', 'object_relation': 'subdomain'},
        x_misp_text = __text_attribute,
        x_misp_tld = {'type': 'text', 'object_relation': 'tld'}
    )
    __user_account_object_mapping = Mapping(
        account_login = STIX2toMISPMapping.username_attribute(),
        account_type = STIX2toMISPMapping.account_type_attribute(),
        can_escalate_privs = STIX2toMISPMapping.can_escalate_privs_attribute(),
        credential = STIX2toMISPMapping.password_attribute(),
        x_misp_password = STIX2toMISPMapping.password_attribute(),
        display_name = STIX2toMISPMapping.display_name_attribute(),
        is_disabled = STIX2toMISPMapping.disabled_attribute(),
        is_privileged = STIX2toMISPMapping.privileged_attribute(),
        is_service_account = STIX2toMISPMapping.is_service_account_attribute(),
        user_id = STIX2toMISPMapping.user_id_attribute(),
        x_misp_description = STIX2toMISPMapping.description_attribute(),
        x_misp_link = __link_attribute,
        x_misp_user_avatar = __user_avatar_attribute,
        account_created = STIX2toMISPMapping.created_attribute(),
        account_expires = STIX2toMISPMapping.expires_attribute(),
        account_first_login = STIX2toMISPMapping.first_login_attribute(),
        account_last_login = STIX2toMISPMapping.last_login_attribute(),
        credential_last_changed = STIX2toMISPMapping.password_last_changed_attribute(),
        password_last_changed = STIX2toMISPMapping.password_last_changed_attribute()
    )
    __vulnerability_object_mapping = Mapping(
        description = STIX2toMISPMapping.description_attribute(),
        x_misp_created = {'type': 'datetime', 'object_relation': 'created'},
        x_misp_credit = {'type': 'text', 'object_relation': 'credit'},
        x_misp_cvss_score = {'type': 'float', 'object_relation': 'cvss-score'},
        x_misp_modified = {'type': 'datetime', 'object_relation': 'modified'},
        x_misp_published = {'type': 'datetime', 'object_relation': 'published'},
        x_misp_state = {'type': 'text', 'object_relation': 'state'},
        x_misp_summary = STIX2toMISPMapping.summary_attribute(),
        x_misp_vulnerable_configuration = {
            'type': 'cpe',
            'object_relation': 'vulnerable-configuration'
        }
    )
    __x509_object_mapping = Mapping(
        is_self_signed = STIX2toMISPMapping.is_self_signed_attribute(),
        issuer = STIX2toMISPMapping.issuer_attribute(),
        serial_number = STIX2toMISPMapping.serial_number_attribute(),
        signature_algorithm = STIX2toMISPMapping.signature_algorithm_attribute(),
        subject = STIX2toMISPMapping.subject_attribute(),
        subject_public_key_algorithm = STIX2toMISPMapping.pubkey_info_algorithm_attribute(),
        subject_public_key_exponent = STIX2toMISPMapping.pubkey_info_exponent_attribute(),
        subject_public_key_modulus = STIX2toMISPMapping.pubkey_info_modulus_attribute(),
        validity_not_after = STIX2toMISPMapping.validity_not_after_attribute(),
        validity_not_before = STIX2toMISPMapping.validity_not_before_attribute(),
        version = STIX2toMISPMapping.version_attribute(),
        x_misp_is_ca = __is_ca_attribute,
        x_misp_pem = __pem_attribute,
        x_misp_pubkey_info_size = __pubkey_info_size_attribute,
        x_misp_raw_base64 = __raw_base64_attribute,
        x_misp_text = __text_attribute
    )
    __x509_pattern_mapping = Mapping(
        **{
            'hashes.MD5': STIX2toMISPMapping.x509_md5_attribute(),
            'hashes.SHA1': STIX2toMISPMapping.x509_sha1_attribute(),
            'hashes.SHA256': STIX2toMISPMapping.x509_sha256_attribute(),
            **__x509_object_mapping
        }
    )
    __x509_subject_alternative_name_mapping = Mapping(
        **{
            'DNS name': {'type': 'hostname', 'object_relation': 'dns_names'},
            'email': {'type': 'email-dst', 'object_relation': 'email'},
            'IP': STIX2toMISPMapping.ip_attribute(),
            'RID': {'type': 'text', 'object_relation': 'rid'},
            'URI': STIX2toMISPMapping.uri_attribute()
        }
    )
    __yara_object_mapping = Mapping(
        pattern = STIX2toMISPMapping.yara_attribute(),
        description = STIX2toMISPMapping.comment_attribute(),
        name = STIX2toMISPMapping.yara_rule_name_attribute(),
        pattern_version = STIX2toMISPMapping.version_attribute(),
        x_misp_context = {'type': 'text', 'object_relation': 'context'}
    )

    @classmethod
    def android_app_object_mapping(cls) -> dict:
        return cls.__android_app_object_mapping

    @classmethod
    def android_app_pattern_mapping(cls, field) -> Union[dict, None]:
        return cls.__android_app_object_mapping.get(field)

    @classmethod
    def annotation_object_mapping(cls) -> dict:
        return cls.__annotation_object_mapping

    @classmethod
    def asn_object_mapping(cls) -> dict:
        return cls.__asn_object_mapping

    @classmethod
    def asn_pattern_mapping(cls, field) -> Union[dict, None]:
        return cls.__asn_object_mapping.get(field)

    @classmethod
    def attack_pattern_object_mapping(cls) -> dict:
        return cls.__attack_pattern_object_mapping

    @classmethod
    def attributes_mapping(cls, field) -> Union[str, None]:
        return cls.__attributes_mapping.get(field)

    @classmethod
    def course_of_action_object_mapping(cls) -> dict:
        return cls.__course_of_action_object_mapping

    @classmethod
    def cpe_asset_object_mapping(cls) -> dict:
        return cls.__cpe_asset_object_mapping

    @classmethod
    def cpe_asset_pattern_mapping(cls, field) -> Union[dict, None]:
        return cls.__cpe_asset_object_mapping.get(field)

    @classmethod
    def credential_object_mapping(cls) -> dict:
        return cls.__credential_object_mapping

    @classmethod
    def credential_pattern_mapping(cls, field) -> Union[dict, None]:
        return cls.__credential_object_mapping.get(field)

    @classmethod
    def domain_ip_object_mapping(cls) -> dict:
        return cls.__domain_ip_object_mapping

    @classmethod
    def domain_ip_pattern_mapping(cls, field) -> Union[dict, None]:
        return cls.__domain_ip_object_mapping.get(field)

    @classmethod
    def dst_as_attribute(cls) -> dict:
        return cls.__dst_as_attribute

    @classmethod
    def email_object_mapping(cls) -> dict:
        return cls.__email_object_mapping

    @classmethod
    def email_pattern_mapping(cls, field) -> Union[dict, None]:
        return cls.__email_pattern_mapping.get(field)

    @classmethod
    def employee_object_mapping(cls) -> dict:
        return cls.__employee_object_mapping

    @classmethod
    def facebook_account_object_mapping(cls) -> dict:
        return cls.__facebook_account_object_mapping

    @classmethod
    def facebook_account_pattern_mapping(cls, field) -> Union[dict, None]:
        return cls.__facebook_account_object_mapping.get(field)

    @classmethod
    def file_hashes_mapping(cls, field) -> Union[dict, None]:
        return cls.__file_hashes_mapping.get(field)

    @classmethod
    def file_object_mapping(cls) -> dict:
        return cls.__file_object_mapping

    @classmethod
    def file_pattern_mapping(cls, field) -> Union[dict, None]:
        return cls.__file_pattern_mapping.get(field)

    @classmethod
    def github_user_object_mapping(cls) -> dict:
        return cls.__github_user_object_mapping

    @classmethod
    def github_user_pattern_mapping(cls, field) -> Union[dict, None]:
        return cls.__github_user_object_mapping.get(field)

    @classmethod
    def gitlab_user_object_mapping(cls) -> dict:
        return cls.__gitlab_user_object_mapping

    @classmethod
    def gitlab_user_pattern_mapping(cls, field) -> Union[dict, None]:
        return cls.__gitlab_user_object_mapping.get(field)

    @classmethod
    def host_attribute(cls) -> dict:
        return cls.__host_attribute

    @classmethod
    def hostname_dst_attribute(cls) -> dict:
        return cls.__hostname_dst_attribute

    @classmethod
    def hostname_src_attribute(cls) -> dict:
        return cls.__hostname_src_attribute

    @classmethod
    def http_request_extension_mapping(cls) -> dict:
        return cls.__http_request_extension_mapping

    @classmethod
    def http_request_header_mapping(cls) -> dict:
        return cls.__http_request_header_mapping

    @classmethod
    def http_request_object_mapping(cls) -> dict:
        return cls.__http_request_object_mapping

    @classmethod
    def http_request_pattern_mapping(cls, field) -> Union[dict, None]:
        return cls.__http_request_pattern_mapping.get(field)

    @classmethod
    def icmp_type_attribute(cls) -> dict:
        return cls.__icmp_type_attribute

    @classmethod
    def image_object_mapping(cls) -> dict:
        return cls.__image_object_mapping

    @classmethod
    def image_pattern_mapping(cls, field) -> Union[dict, None]:
        return cls.__image_pattern_mapping.get(field)

    @classmethod
    def indicator_attributes_mapping(cls, field) -> Union[str, None]:
        return cls.__indicator_attributes_mapping.get(field)

    @classmethod
    def ip_port_object_mapping(cls) -> dict:
        return cls.__ip_port_object_mapping

    @classmethod
    def ip_port_pattern_mapping(cls, field) -> Union[dict, None]:
        return cls.__ip_port_object_mapping.get(field)

    @classmethod
    def legal_entity_contact_information_mapping(cls, field) -> Union[dict, None]:
        return cls.__legal_entity_contact_information_mapping.get(field)

    @classmethod
    def legal_entity_object_mapping(cls) -> dict:
        return cls.__legal_entity_object_mapping

    @classmethod
    def lnk_object_mapping(cls) -> dict:
        return cls.__lnk_object_mapping

    @classmethod
    def lnk_pattern_mapping(cls, field) -> Union[dict, None]:
        return cls.__lnk_pattern_mapping.get(field)

    @classmethod
    def location_object_mapping(cls) -> dict:
        return cls.__location_object_mapping

    @classmethod
    def mutex_object_mapping(cls) -> dict:
        return cls.__mutex_object_mapping
>>>>>>> 360a8b49

    @classmethod
    def mutex_pattern_mapping(cls, field) -> Union[dict, None]:
        return cls.__mutex_object_mapping.get(field)

    @classmethod
    def netflow_object_mapping(cls) -> dict:
        return cls.__netflow_object_mapping

    @classmethod
    def netflow_pattern_mapping(cls, field) -> Union[dict, None]:
        return cls.__netflow_pattern_mapping.get(field)

    @classmethod
    def network_connection_object_mapping(cls) -> dict:
        return cls.__network_connection_object_mapping

    @classmethod
    def network_connection_pattern_mapping(cls, field) -> Union[dict, None]:
        return cls.__network_connection_object_mapping.get(field)

    @classmethod
    def network_socket_object_mapping(cls) -> dict:
        return cls.__network_socket_object_mapping

    @classmethod
    def network_socket_pattern_mapping(cls, field) -> Union[dict, None]:
        return cls.__network_socket_object_mapping.get(field)

    @classmethod
    def news_agency_contact_information_mapping(cls, field) -> Union[dict, None]:
        return cls.__news_agency_contact_information_mapping.get(field)

    @classmethod
    def news_agency_object_mapping(cls) -> dict:
        return cls.__news_agency_object_mapping

    @classmethod
    def objects_mapping(cls, field) -> Union[str, None]:
        return cls.__objects_mapping.get(field)

    @classmethod
    def observable_attributes_mapping(cls, field) -> Union[str, None]:
        return cls.__observable_attributes_mapping.get(field)

    @classmethod
    def organization_contact_information_mapping(cls, field) -> Union[dict, None]:
        return cls.__organization_contact_information_mapping.get(field)

    @classmethod
    def organization_object_mapping(cls) -> dict:
        return cls.__organization_object_mapping

    @classmethod
    def parent_process_object_mapping(cls) -> dict:
        return cls.__parent_process_object_mapping

    @classmethod
    def parler_account_object_mapping(cls) -> dict:
        return cls.__parler_account_object_mapping

    @classmethod
    def parler_account_pattern_mapping(cls, field) -> Union[dict, None]:
        return cls.__parler_account_object_mapping.get(field)

    @classmethod
    def pe_object_mapping(cls) -> dict:
        return cls.__pe_object_mapping

    @classmethod
    def pe_pattern_mapping(cls, field) -> Union[dict, None]:
        return cls.__pe_object_mapping.get(field)

    @classmethod
    def pe_section_object_mapping(cls) -> dict:
        return cls.__pe_section_object_mapping

    @classmethod
    def pe_section_pattern_mapping(cls, field) -> Union[dict, None]:
        return cls.__pe_section_object_mapping.get(field)

    @classmethod
    def process_object_mapping(cls) -> dict:
        return cls.__process_object_mapping

    @classmethod
    def process_pattern_mapping(cls, field) -> Union[dict, None]:
        return cls.__process_pattern_mapping.get(field)

    @classmethod
    def protocol_attribute(cls) -> dict:
        return cls.__protocol_attribute

    @classmethod
    def reddit_account_object_mapping(cls) -> dict:
        return cls.__reddit_account_object_mapping

    @classmethod
    def reddit_account_pattern_mapping(cls, field) -> Union[dict, None]:
        return cls.__reddit_account_object_mapping.get(field)

    @classmethod
    def registry_key_object_mapping(cls) -> dict:
        return cls.__registry_key_object_mapping

    @classmethod
    def registry_key_pattern_mapping(cls, field) -> Union[dict, None]:
        return cls.__registry_key_object_mapping.get(field)

    @classmethod
    def script_from_malware_object_mapping(cls) -> dict:
        return cls.__script_from_malware_object_mapping

    @classmethod
    def script_from_tool_object_mapping(cls) -> dict:
        return cls.__script_from_tool_object_mapping

    @classmethod
    def sigma_object_mapping(cls) -> dict:
        return cls.__sigma_object_mapping

    @classmethod
    def src_as_attribute(cls) -> dict:
        return cls.__src_as_attribute

    @classmethod
    def tcp_flags_attribute(cls) -> dict:
        return cls.__tcp_flags_attribute

    @classmethod
    def telegram_account_object_mapping(cls) -> dict:
        return cls.__telegram_account_object_mapping

    @classmethod
    def telegram_account_pattern_mapping(cls, field) -> Union[dict, None]:
        return cls.__telegram_account_object_mapping.get(field)

    @classmethod
    def twitter_account_object_mapping(cls) -> dict:
        return cls.__twitter_account_object_mapping

    @classmethod
    def twitter_account_pattern_mapping(cls, field) -> Union[dict, None]:
        return cls.__twitter_account_object_mapping.get(field)

    @classmethod
    def url_object_mapping(cls) -> dict:
        return cls.__url_object_mapping

    @classmethod
    def url_pattern_mapping(cls, field) -> Union[dict, None]:
        return cls.__url_object_mapping.get(field)

    @classmethod
    def user_account_object_mapping(cls) -> dict:
        return cls.__user_account_object_mapping

    @classmethod
    def user_account_pattern_mapping(cls, field) -> Union[dict, None]:
        return cls.__user_account_object_mapping.get(field)

    @classmethod
    def vulnerability_object_mapping(cls) -> dict:
        return cls.__vulnerability_object_mapping

    @classmethod
    def x509_object_mapping(cls) -> dict:
        return cls.__x509_object_mapping

    @classmethod
    def x509_pattern_mapping(cls, field) -> Union[dict, None]:
        return cls.__x509_pattern_mapping.get(field)

    @classmethod
    def x509_subject_alternative_name_mapping(cls, field) -> Union[dict, None]:
        return cls.__x509_subject_alternative_name_mapping.get(field)

    @classmethod
    def yara_object_mapping(cls) -> dict:
        return cls.__yara_object_mapping<|MERGE_RESOLUTION|>--- conflicted
+++ resolved
@@ -184,480 +184,6 @@
                 ),
                 '_object_from_patterning_language'
             )
-<<<<<<< HEAD
-        )
-        self.__objects_mapping = Mapping(**objects_mapping)
-
-        # ATTRIBUTES DECLARATION
-        account_id_attribute = {'type': 'text', 'object_relation': 'account-id'}
-        account_name_attribute = {'type': 'text', 'object_relation': 'account-name'}
-        alias_attribute = {'type': 'text', 'object_relation': 'alias'}
-        archive_attribute = {'type': 'link', 'object_relation': 'archive'}
-        attachment_attribute = {'type': 'attachment', 'object_relation': 'attachment'}
-        authentihash_attribute = {'type': 'authentihash', 'object_relation': 'authentihash'}
-        basicauth_password_attribute = {'type': 'text', 'object_relation': 'basicauth-password'}
-        basicauth_user_attribute = {'type': 'text', 'object_relation': 'basicauth-user'}
-        bcc_attribute = {'type': 'email-dst', 'object_relation': 'bcc'}
-        bcc_display_name_attribute = {'type': 'email-dst-display-name', 'object_relation': 'bcc-display-name'}
-        bio_attribute = {'type': 'text', 'object_relation': 'bio'}
-        byte_count_attribute = {'type': 'counter', 'object_relation': 'byte-count'}
-        cc_attribute = {'type': 'email-dst', 'object_relation': 'cc'}
-        cc_display_name_attribute = {'type': 'email-dst-display-name', 'object_relation': 'cc-display-name'}
-        certificate_attribute = {'type': 'x509-fingerprint-sha1', 'object_relation': 'certificate'}
-        comment_text_attribute = {'type': 'text', 'object_relation': 'comment'}
-        community_id_attribute = {'type': 'community-id', 'object_relation': 'community-id'}
-        compilation_timestamp_attribute = {'type': 'datetime', 'object_relation': 'compilation-timestamp'}
-        direction_attribute = {'type': 'text', 'object_relation': 'direction'}
-        email_attachment_attribute = {'type': 'email-attachment', 'object_relation': 'attachment'}
-        email_header_attribute = {'type': 'email-header', 'object_relation': 'header'}
-        eml_attribute = {'type': 'attachment', 'object_relation': 'eml'}
-        employee_type_attribute = {'type': 'text', 'object_relation': 'employee-type'}
-        fake_process_name_attribute = {'type': 'boolean', 'object_relation': 'fake-process-name'}
-        flow_count_attribute = {'type': 'counter', 'object_relation': 'flow-count'}
-        followers_attribute = {'type': 'text', 'object_relation': 'followers'}
-        following_attribute = {'type': 'text', 'object_relation': 'following'}
-        format_attribute = {'type': 'text', 'object_relation': 'format'}
-        fullpath_attribute = {'type': 'text', 'object_relation': 'fullpath'}
-        from_attribute = {'type': 'email-src', 'object_relation': 'from'}
-        from_display_name_attribute = {'type': 'email-src-display-name', 'object_relation': 'from-display-name'}
-        from_domain_attribute = {'type': 'domain', 'object_relation': 'from-domain'}
-        guid_attribute = {'type': 'text', 'object_relation': 'guid'}
-        header_attribute = {'type': 'text', 'object_relation': 'header'}
-        self.__host_attribute = Mapping(
-            **{'type': 'hostname', 'object_relation': 'host'}
-        )
-        hostname_attribute = {'type': 'hostname', 'object_relation': 'hostname'}
-        self.__hostname_dst_attribute = Mapping(
-            **{'type': 'hostname', 'object_relation': 'hostname-dst'}
-        )
-        self.__hostname_src_attribute = Mapping(
-            **{'type': 'hostname', 'object_relation': 'hostname-src'}
-        )
-        id_attribute = {'type': 'text', 'object_relation': 'id'}
-        image_attribute = {'type': 'filename', 'object_relation': 'image'}
-        image_text_attribute = {'type': 'text', 'object_relation': 'image-text'}
-        integrity_level_attribute = {'type': 'text', 'object_relation': 'integrity-level'}
-        ip_protocol_number_attribute = {'type': '', 'object_relation': 'ip-protocol-number'}
-        ip_source_attribute = {'type': 'ip-src', 'object_relation': 'ip-src'}
-        ip_version_attribute = {'type': 'counter', 'object_relation': 'ip_version'}
-        is_ca_attribute = {'type': 'boolean', 'object_relation': 'is_ca'}
-        likes_attribute = {'type': 'text', 'object_relation': 'likes'}
-        link_attribute = {'type': 'link', 'object_relation': 'link'}
-        lnk_access_time_attribute = {'type': 'datetime', 'object_relation': 'lnk-access-time'}
-        lnk_creation_time_attribute = {'type': 'datetime', 'object_relation': 'lnk-creation-time'}
-        lnk_modification_time_attribute = {'type': 'datetime', 'object_relation': 'lnk-modification-time'}
-        mime_boundary_attribute = {'type': 'email-mime-boundary', 'object_relation': 'mime-boundary'}
-        msg_attribute = {'type': 'attachment', 'object_relation': 'msg'}
-        packet_count_attribute = {'type': 'counter', 'object_relation': 'packet-count'}
-        parent_command_line_attribute = {'type': 'text', 'object_relation': 'parent-command-line'}
-        parent_guid_attribute = {'type': 'text', 'object_relation': 'parent-guid'}
-        parent_image_attribute = {'type': 'filename', 'object_relation': 'parent-image'}
-        parent_pid_attribute = {'type': 'text', 'object_relation': 'parent-pid'}
-        parent_process_name_attribute = {'type': 'text', 'object_relation': 'parent-process-name'}
-        parent_process_path_attribute = {'type': 'text', 'object_relation': 'parent-process-path'}
-        pattern_in_file_attribute = {'type': 'pattern-in-file', 'object_relation': 'pattern-in-file'}
-        pem_attribute = {'type': 'text', 'object_relation': 'pem'}
-        pgid_attribute = {'type': 'text', 'object_relation': 'pgid'}
-        port_attribute = {'type': 'port', 'object_relation': 'port'}
-        process_state_attribute = {'type': 'process-state', 'object_relation': 'process-state'}
-        proxy_password_attribute = {'type': 'text', 'object_relation': 'proxy-password'}
-        proxy_user_attribute = {'type': 'text', 'object_relation': 'proxy-user'}
-        pubkey_info_size_attribute = {'type': 'text', 'object_relation': 'pubkey-info-size'}
-        raw_base64_attribute = {'type': 'text', 'object_relation': 'raw-base64'}
-        received_hostname_attribute = {'type': 'hostname', 'object_relation': 'received-header-hostname'}
-        received_ip_attribute = {'type': 'ip-src', 'object_relation': 'received-header-ip'}
-        reply_to_display_name_attribute = {'type': 'email-dst-display-name', 'object_relation': 'reply-to-display-name'}
-        return_path_attribute = {'type': 'email-src', 'object_relation': 'return-path'}
-        role_attribute = {'type': 'text', 'object_relation': 'role'}
-        screenshot_attribute = {'type': 'attachment', 'object_relation': 'screenshot'}
-        script_attribute = {'type': 'text', 'object_relation': 'script'}
-        sha224_attribute = {'type': 'sha224', 'object_relation': 'sha224'}
-        sha3_224_attribute = {'type': 'sha3-224', 'object_relation': 'sha3-224'}
-        sha3_384_attribute = {'type': 'sha3-384', 'object_relation': 'sha3-384'}
-        sha384_attribute = {'type': 'sha384', 'object_relation': 'sha384'}
-        state_attribute = {'type': 'text', 'object_relation': 'state'}
-        start_time_attribute = {'type': 'datetime', 'object_relation': 'start-time'}
-        telfhash_attribute = {'type': 'telfhash', 'object_relation': 'telfhash'}
-        text_attribute = {'type': 'text', 'object_relation': 'text'}
-        thread_index_attribute = {'type': 'email-thread-index', 'object_relation': 'thread-index'}
-        to_attribute = {'type': 'email-dst', 'object_relation': 'to'}
-        to_display_name_attribute = {'type': 'email-dst-display-name', 'object_relation': 'to-display-name'}
-        user_avatar_attribute = {'type': 'attachment', 'object_relation': 'user-avatar'}
-        user_creator_attribute = {'type': 'text', 'object_relation': 'user-creator'}
-        user_process_attribute = {'type': 'text', 'object_relation': 'user-process'}
-        verified_attribute = {'type': 'text', 'object_relation': 'verified'}
-        vhash_attribute = {'type': 'vhash', 'object_relation': 'vhash'}
-        self.__dst_as_attribute = Mapping(
-            **{'type': 'AS', 'object_relation': 'dst-as'}
-        )
-        self.__icmp_type_attribute = Mapping(
-            **{'type': 'text', 'object_relation': 'icmp-type'}
-        )
-        self.__protocol_attribute = Mapping(
-            **{'type': 'text', 'object_relation': 'protocol'}
-        )
-        self.__src_as_attribute = Mapping(
-            **{'type': 'AS', 'object_relation': 'src-as'}
-        )
-        self.__tcp_flags_attribute = Mapping(
-            **{'type': 'text', 'object_relation': 'tcp-flags'}
-        )
-
-        # STIX TO MISP OBJECTS MAPPING
-        self.__android_app_object_mapping = Mapping(
-            name = self.name_attribute,
-            x_misp_appid = {'type': 'text', 'object_relation': 'appid'},
-            x_misp_certificate = {'type': 'sha1', 'object_relation': 'certificate'},
-            x_misp_domain = self.domain_attribute,
-            x_misp_sha256 = self.sha256_attribute
-        )
-        self.__annotation_object_mapping = Mapping(
-            content = text_attribute,
-            x_misp_attachment = attachment_attribute,
-            x_misp_creation_date = {'type': 'datetime', 'object_relation': 'creation-date'},
-            x_misp_format = format_attribute,
-            x_misp_modification_data = {'type': 'datetime', 'object_relation': 'modification-date'},
-            x_misp_ref = {'type': 'link', 'object_relation': 'ref'},
-            x_misp_type = self.type_attribute
-        )
-        self.__asn_object_mapping = Mapping(
-            number = self.asn_attribute,
-            name = self.description_attribute,
-            x_misp_country = {'type': 'text', 'object_relation': 'country'},
-            x_misp_export = {'type': 'text', 'object_relation': 'export'},
-            x_misp_first_seen = first_seen_attribute,
-            x_misp_import = {'type': 'text', 'object_relation': 'import'},
-            x_misp_last_seen = last_seen_attribute,
-            x_misp_mp_export = {'type': 'text', 'object_relation': 'mp-export'},
-            x_misp_mp_import = {'type': 'text', 'object_relation': 'mp-import'},
-            x_misp_subnet_announced = {'type': 'ip-src', 'object_relation': 'subnet-announced'}
-        )
-        self.__attack_pattern_object_mapping = Mapping(
-            description = self.summary_attribute,
-            name = self.name_attribute,
-            x_misp_prerequisites = {'type': 'text', 'object_relation': 'prerequisites'},
-            x_misp_related_weakness = {'type': 'weakness', 'object_relation': 'related-weakness'},
-            x_misp_solutions = {'type': 'text', 'object_relation': 'solutions'}
-        )
-        self.__course_of_action_object_mapping = Mapping(
-            name = self.name_attribute,
-            description = self.description_attribute,
-            x_misp_cost = {'type': 'text', 'object_relation': 'cost'},
-            x_misp_efficacy = {'type': 'text', 'object_relation': 'efficacy'},
-            x_misp_impact = {'type': 'text', 'object_relation': 'impact'},
-            x_misp_objective = {'type': 'text', 'object_relation': 'objective'},
-            x_misp_stage = {'type': 'text', 'object_relation': 'stage'},
-            x_misp_type = self.type_attribute
-        )
-        self.__cpe_asset_object_mapping = Mapping(
-            cpe = self.cpe_attribute,
-            languages = self.language_attribute,
-            name = {'type': 'text', 'object_relation': 'product'},
-            vendor = self.vendor_attribute,
-            version = self.version_attribute,
-            x_misp_description = self.description_attribute,
-            x_misp_other = {'type': 'text', 'object_relation': 'other'},
-            x_misp_part = {'type': 'text', 'object_relation': 'part'},
-            x_misp_product = {'type': 'text', 'object_relation': 'product'},
-            x_misp_sw_edition = {'type': 'text', 'object_relation': 'sw_edition'},
-            x_misp_target_hw = {'type': 'text', 'object_relation': 'target_hw'},
-            x_misp_target_sw = {'type': 'text', 'object_relation': 'target_sw'},
-            x_misp_update = {'type': 'text', 'object_relation': 'update'},
-        )
-        self.__credential_object_mapping = Mapping(
-            user_id = self.username_attribute,
-            credential = self.password_attribute,
-            x_misp_password = self.password_attribute,
-            x_misp_format = format_attribute,
-            x_misp_notification = {'type': 'text', 'object_relation': 'notification'},
-            x_misp_origin = {'type': 'text', 'object_relation': 'origin'},
-            x_misp_text = text_attribute,
-            x_misp_type = self.type_attribute
-        )
-        self.__domain_ip_object_mapping = Mapping(
-            value = self.domain_attribute,
-            x_misp_first_seen = first_seen_attribute,
-            x_misp_hostname = hostname_attribute,
-            x_misp_last_seen = last_seen_attribute,
-            x_misp_port = port_attribute,
-            x_misp_registration_date = {'type': 'datetime', 'object_relation': 'registration-date'},
-            x_misp_text = text_attribute
-        )
-        self.__email_indicator_object_mapping = Mapping(
-            **{
-                'additional_header_fields.reply_to': self.reply_to_attribute,
-                'additional_header_fields.x_mailer': self.x_mailer_attribute,
-                'bcc_refs': {
-                    'display_name': bcc_display_name_attribute,
-                    'value': bcc_attribute
-                },
-                'body': self.email_body_attribute,
-                'cc_refs': {
-                    'display_name': cc_display_name_attribute,
-                    'value': cc_attribute
-                },
-                'date': self.send_date_attribute,
-                'from_ref.display_name': from_display_name_attribute,
-                'from_ref.value': from_attribute,
-                'message_id': self.message_id_attribute,
-                'subject': self.email_subject_attribute,
-                'to_refs': {
-                    'display_name': to_display_name_attribute,
-                    'value': to_attribute
-                },
-                'x_misp_attachment': email_attachment_attribute,
-                'x_misp_from_domain': from_domain_attribute,
-                'x_misp_ip_src': ip_source_attribute,
-                'x_misp_message_id': self.message_id_attribute,
-                'x_misp_mime_boundary': mime_boundary_attribute,
-                'x_misp_received_header_hostname': received_hostname_attribute,
-                'x_misp_received_header_ip': received_ip_attribute,
-                'x_misp_reply_to_display_name': reply_to_display_name_attribute,
-                'x_misp_return_path': return_path_attribute,
-                'x_misp_screenshot': screenshot_attribute,
-                'x_misp_thread_index': thread_index_attribute,
-                'x_misp_user_agent': self.user_agent_attribute
-            }
-        )
-        self.__email_object_mapping = Mapping(
-            body = self.email_body_attribute,
-            date = self.send_date_attribute,
-            message_id = self.message_id_attribute,
-            subject = self.email_subject_attribute,
-            x_misp_attachment = email_attachment_attribute,
-            x_misp_from_domain = from_domain_attribute,
-            x_misp_ip_src = ip_source_attribute,
-            x_misp_message_id = self.message_id_attribute,
-            x_misp_mime_boundary = mime_boundary_attribute,
-            x_misp_received_header_hostname = received_hostname_attribute,
-            x_misp_received_header_ip = received_ip_attribute,
-            x_misp_reply_to_display_name = reply_to_display_name_attribute,
-            x_misp_return_path = return_path_attribute,
-            x_misp_screenshot = screenshot_attribute,
-            x_misp_thread_index = thread_index_attribute,
-            x_misp_user_agent = self.user_agent_attribute
-        )
-        self.__employee_object_mapping = Mapping(
-            name = {'type': 'full-name', 'object_relation': 'full-name'},
-            description = {'type': 'text', 'object_relation': 'text'},
-            roles = employee_type_attribute,
-            x_misp_business_unit = {'type': 'target-org', 'object_relation': 'business_unit'},
-            x_misp_employee_type = employee_type_attribute,
-            x_misp_first_name = {'type': 'first-name', 'object_relation': 'first-name'},
-            x_misp_last_name = {'type': 'last-name', 'object_relation': 'last-name'},
-            x_misp_primary_asset = {'type': 'target-machine', 'object_relation': 'primary-asset'},
-            x_misp_userid = {'type': 'target-user', 'object_relation': 'userid'}
-        )
-        self.__facebook_account_object_mapping = Mapping(
-            user_id = account_id_attribute,
-            account_login = account_name_attribute,
-            x_misp_archive = archive_attribute,
-            x_misp_attachment = attachment_attribute,
-            x_misp_description = self.description_attribute,
-            x_misp_link = link_attribute,
-            x_misp_url = self.url_attribute,
-            x_misp_user_avatar = user_avatar_attribute
-        )
-        self.__file_hashes_mapping = Mapping(
-            **{
-                'AUTHENTIHASH': authentihash_attribute,
-                'IMPHASH': self.imphash_attribute,
-                'MD5': self.md5_attribute,
-                'SHA1': self.sha1_attribute,
-                'SHA-1': self.sha1_attribute,
-                'SHA224': sha224_attribute,
-                'SHA256': self.sha256_attribute,
-                'SHA-256': self.sha256_attribute,
-                'SHA3224': sha3_224_attribute,
-                'SHA3-256': self.sha3_256_attribute,
-                'SHA3384': sha3_384_attribute,
-                'SHA3-512': self.sha3_512_attribute,
-                'SHA384': sha384_attribute,
-                'SHA512': self.sha512_attribute,
-                'SHA-512': self.sha512_attribute,
-                'ssdeep': self.ssdeep_attribute,
-                'SSDEEP': self.ssdeep_attribute,
-                'TELFHASH': telfhash_attribute,
-                'TLSH': self.tlsh_attribute,
-                'VHASH': vhash_attribute
-            }
-        )
-        self.__file_indicator_object_mapping = Mapping(
-            **{
-                'hashes.AUTHENTIHASH': authentihash_attribute,
-                'hashes.IMPHASH': self.imphash_attribute,
-                'hashes.MD5': self.md5_attribute,
-                'hashes.SHA1': self.sha1_attribute,
-                'hashes.SHA224': sha224_attribute,
-                'hashes.SHA256': self.sha256_attribute,
-                'hashes.SHA3224': sha3_224_attribute,
-                'hashes.SHA3256': self.sha3_256_attribute,
-                'hashes.SHA3384': sha3_384_attribute,
-                'hashes.SHA3512': self.sha3_512_attribute,
-                'hashes.SHA384': sha384_attribute,
-                'hashes.SHA512': self.sha512_attribute,
-                'hashes.SSDEEP': self.ssdeep_attribute,
-                'hashes.TELFHASH': telfhash_attribute,
-                'hashes.TLSH': self.tlsh_attribute,
-                'hashes.VHASH': vhash_attribute,
-                'mime_type': self.mime_type_attribute,
-                'name': self.filename_attribute,
-                'name_enc': self.file_encoding_attribute,
-                'parent_directory_ref.path': self.path_attribute,
-                'size': self.size_in_bytes_attribute,
-                'x_misp_certificate': certificate_attribute,
-                'x_misp_compilation_timestamp': compilation_timestamp_attribute,
-                'x_misp_entropy': self.entropy_attribute,
-                'x_misp_fullpath': fullpath_attribute,
-                'x_misp_path': self.path_attribute,
-                'x_misp_pattern_in_file': pattern_in_file_attribute,
-                'x_misp_state': state_attribute,
-                'x_misp_text': text_attribute
-            }
-        )
-        self.__file_observable_object_mapping = Mapping(
-            accessed = self.access_time_attribute,
-            atime = self.access_time_attribute,
-            created = self.creation_time_attribute,
-            ctime = self.creation_time_attribute,
-            mime_type = self.mime_type_attribute,
-            modified = self.modification_time_attribute,
-            mtime = self.modification_time_attribute,
-            name = self.filename_attribute,
-            name_enc = self.file_encoding_attribute,
-            size = self.size_in_bytes_attribute,
-            x_misp_attachment = attachment_attribute,
-            x_misp_certificate = certificate_attribute,
-            x_misp_compilation_timestamp = compilation_timestamp_attribute,
-            x_misp_entropy = self.entropy_attribute,
-            x_misp_fullpath = fullpath_attribute,
-            x_misp_path = self.path_attribute,
-            x_misp_pattern_in_file = pattern_in_file_attribute,
-            x_misp_state = state_attribute,
-            x_misp_text = text_attribute
-        )
-        self.__github_user_object_mapping = Mapping(
-            user_id = id_attribute,
-            account_login = {'type': 'github-username', 'object_relation': 'username'},
-            display_name = {'type': 'text', 'object_relation': 'user-fullname'},
-            x_misp_avatar_url = {'type': 'link', 'object_relation': 'avatar_url'},
-            x_misp_bio = bio_attribute,
-            x_misp_blog = {'type': 'text', 'object_relation': 'blog'},
-            x_misp_company = {'type': 'text', 'object_relation': 'company'},
-            x_misp_follower = {'type': 'github-username', 'object_relation': 'follower'},
-            x_misp_following = {'type': 'github-username', 'object_relation': 'following'},
-            x_misp_link = link_attribute,
-            x_misp_location = {'type': 'text', 'object_relation': 'location'},
-            x_misp_node_id = {'type': 'text', 'object_relation': 'node_id'},
-            x_misp_organisation = {'type': 'github-organisation', 'object_relation': 'organisation'},
-            x_misp_profile_image = {'type': 'attachment', 'object_relation': 'profile-image'},
-            x_misp_public_gists = {'type': 'text', 'object_relation': 'public_gists'},
-            x_misp_public_repos = {'type': 'text', 'object_relation': 'public_repos'},
-            x_misp_repository = {'type': 'github-repository', 'object_relation': 'repository'},
-            x_misp_twitter_username = {'type': 'text', 'object_relation': 'twitter_username'},
-            x_misp_verified = verified_attribute
-        )
-        self.__gitlab_user_object_mapping = Mapping(
-            user_id = id_attribute,
-            display_name = self.name_attribute,
-            account_login = self.username_attribute,
-            x_misp_avatar_url = {'type': 'link', 'object_relation': 'avatar_url'},
-            x_misp_state = {'type': 'text', 'object_relation': 'state'},
-            x_misp_web_url = {'type': 'link', 'object_relation': 'web_url'}
-        )
-        self.__http_request_extension_mapping = Mapping(
-            request_method = self.method_attribute,
-            request_value = self.uri_attribute
-        )
-        self.__http_request_header_mapping = Mapping(
-            **{
-                'Content-Type': self.content_type_attribute,
-                'Cookie': self.cookie_attribute,
-                'Referer': self.referer_attribute,
-                'User-Agent': self.user_agent_attribute
-            }
-        )
-        self.__http_request_object_mapping = Mapping(
-            x_misp_basicauth_password = basicauth_password_attribute,
-            x_misp_basicauth_user = basicauth_user_attribute,
-            x_misp_header = header_attribute,
-            x_misp_proxy_password = proxy_password_attribute,
-            x_misp_proxy_user = proxy_user_attribute,
-            x_misp_text = text_attribute,
-            x_misp_url = self.url_attribute
-        )
-        http_ext = "extensions.'http-request-ext'"
-        self.__http_request_pattern_object_mapping = Mapping(
-            **{
-                f"{http_ext}.request_method": self.method_attribute,
-                f"{http_ext}.request_header.'Content-Type'": self.content_type_attribute,
-                f"{http_ext}.request_header.'Cookie'": self.cookie_attribute,
-                f"{http_ext}.request_header.'Referer'": self.referer_attribute,
-                f"{http_ext}.request_header.'User-Agent'": self.user_agent_attribute,
-                'x_misp_basicauth_password': basicauth_password_attribute,
-                'x_misp_basicauth_user': basicauth_user_attribute,
-                'x_misp_header': header_attribute,
-                'x_misp_proxy_password': proxy_password_attribute,
-                'x_misp_proxy_user': proxy_user_attribute,
-                'x_misp_text': text_attribute,
-            }
-        )
-        self.__image_indicator_object_mapping = Mapping(
-            **{
-                'name': self.filename_attribute,
-                'content_ref.url': self.url_attribute,
-                'content_ref.x_misp_url': self.url_attribute,
-                'x_misp_archive': archive_attribute,
-                'x_misp_image_text': image_text_attribute,
-                'x_misp_link': link_attribute,
-                'x_misp_username': self.username_attribute
-            }
-        )
-        self.__image_observable_object_mapping = Mapping(
-            name = self.filename_attribute,
-            x_misp_archive = archive_attribute,
-            x_misp_image_text = image_text_attribute,
-            x_misp_link = link_attribute,
-            x_misp_username = self.username_attribute
-        )
-        self.__ip_port_object_mapping = Mapping(
-            dst_port = self.dst_port_attribute,
-            src_port = self.src_port_attribute,
-            start = first_seen_attribute,
-            end = last_seen_attribute,
-            x_misp_AS = {'type': 'AS', 'object_relation': 'AS'},
-            x_misp_country_code = {'type': 'text', 'object_relation': 'country-code'},
-            x_misp_domain = self.domain_attribute,
-            x_misp_hostname = hostname_attribute,
-            x_misp_ip = self.ip_attribute,
-            x_misp_text = text_attribute
-        )
-        self.__legal_entity_contact_information_mapping = Mapping(
-            **{
-                'phone-number': {'type': 'phone-number'},
-                'website': {'type': 'link'}
-            }
-        )
-        self.__legal_entity_object_mapping = Mapping(
-            name = self.name_attribute,
-            description = text_attribute,
-            sectors = {'type': 'text', 'object_relation': 'business'},
-            x_misp_commercial_name = {'type': 'text', 'object_relation': 'commercial-name'},
-            x_misp_legal_form = {'type': 'text', 'object_relation': 'legal-form'},
-            x_misp_registration_number = {'type': 'text', 'object_relation': 'registration-number'}
-        )
-        __lnk_indicator_object_mapping = {
-            'hashes.MD5': self.md5_attribute,
-            'hashes.SHA1': self.sha1_attribute,
-            'hashes.SHA224': sha224_attribute,
-            'hashes.SHA256': self.sha256_attribute,
-            'hashes.SHA384': sha384_attribute,
-            'hashes.SHA512': self.sha512_attribute,
-            'hashes.SSDEEP': self.ssdeep_attribute,
-            'hashes.TLSH': self.tlsh_attribute,
-            'parent_directory_ref.path': self.path_attribute
-=======
->>>>>>> 360a8b49
         }
     )
 
@@ -896,369 +422,6 @@
                 'display_name': __to_display_name_attribute,
                 'value': __to_attribute
             },
-<<<<<<< HEAD
-            x_misp_file_description = {'type': 'text', 'object_relation': 'file-description'},
-            x_misp_file_version = {'type': 'text', 'object_relation': 'file-version'},
-            x_misp_impfuzzy = {'type': 'impfuzzy', 'object_relation': 'impfuzzy'},
-            x_misp_internal_filename = {'type': 'filename', 'object_relation': 'internal-filename'},
-            x_misp_lang_id = {'type': 'text', 'object_relation': 'lang-id'},
-            x_misp_legal_copyright = {'type': 'text', 'object_relation': 'legal-copyright'},
-            x_misp_original_filename = {'type': 'filename', 'object_relation': 'original-filename'},
-            x_misp_pehash = {'type': 'pehash', 'object_relation': 'pehash'},
-            x_misp_product_name = {'type': 'text', 'object_relation': 'product-name'},
-            x_misp_product_version = {'type': 'text', 'object_relation': 'product-version'},
-            x_misp_richpe = {'type': 'md5', 'object_relation': 'richpe'},
-            x_misp_text = text_attribute
-        )
-        self.__pe_section_object_mapping = Mapping(
-            entropy = self.entropy_attribute,
-            name = self.name_attribute,
-            size = self.size_in_bytes_attribute,
-            x_misp_characteristic = {'type': 'text', 'object_relation': 'characteristic'},
-            x_misp_offset = {'type': 'hex', 'object_relation': 'offset'},
-            x_misp_text = text_attribute,
-            x_misp_virtual_address = {'type': 'hex', 'object_relation': 'virtual_address'},
-            x_misp_virtual_size = {'type': 'size-in-bytes', 'object_relation': 'virtual_size'}
-        )
-        self.__process_indicator_object_mapping = Mapping(
-            **{
-                'arguments': self.args_attribute,
-                'command_line': self.command_line_attribute,
-                'created': self.creation_time_attribute,
-                'created_time': self.creation_time_attribute,
-                'cwd': self.current_directory_attribute,
-                'is_hidden': self.hidden_attribute,
-                'name': self.name_attribute,
-                'binary_ref.name': image_attribute,
-                'image_ref.name': image_attribute,
-                'parent_ref.command_line': parent_command_line_attribute,
-                'parent_ref.name': parent_process_name_attribute,
-                'parent_ref.pid': parent_pid_attribute,
-                'parent_ref.binary_ref.name': parent_image_attribute,
-                'parent_ref.image_ref.name': parent_image_attribute,
-                'parent_ref.x_misp_guid': parent_guid_attribute,
-                'parent_ref.x_misp_process_name': parent_process_name_attribute,
-                'parent_ref.x_misp_process_path': parent_process_path_attribute,
-                'pid': self.pid_attribute,
-                'x_misp_args': self.args_attribute,
-                'x_misp_fake_process_name': fake_process_name_attribute,
-                'x_misp_guid': guid_attribute,
-                'x_misp_integrity_level': integrity_level_attribute,
-                'x_misp_name': self.name_attribute,
-                'x_misp_pgid': pgid_attribute,
-                'x_misp_port': port_attribute,
-                'x_misp_process_state': process_state_attribute,
-                'x_misp_start_time': start_time_attribute,
-                'x_misp_user_creator': user_creator_attribute,
-                'x_misp_user_process': user_process_attribute
-            }
-        )
-        self.__process_observable_object_mapping = Mapping(
-            arguments = self.args_attribute,
-            x_misp_args = self.args_attribute,
-            command_line = self.command_line_attribute,
-            created = self.creation_time_attribute,
-            created_time = self.creation_time_attribute,
-            cwd = self.current_directory_attribute,
-            is_hidden = self.hidden_attribute,
-            name = self.name_attribute,
-            x_misp_name = self.name_attribute,
-            pid = self.pid_attribute,
-            x_misp_fake_process_name = fake_process_name_attribute,
-            x_misp_guid = guid_attribute,
-            x_misp_integrity_level = integrity_level_attribute,
-            x_misp_pgid = pgid_attribute,
-            x_misp_port = port_attribute,
-            x_misp_process_state = process_state_attribute,
-            x_misp_start_time = start_time_attribute,
-            x_misp_user_creator = user_creator_attribute,
-            x_misp_user_process = user_process_attribute
-        )
-        self.__reddit_account_object_mapping = Mapping(
-            user_id = account_id_attribute,
-            account_login = account_name_attribute,
-            x_misp_account_avatar = {'type': 'attachment', 'object_relation': 'account-avatar'},
-            x_misp_account_avatar_url = {'type': 'url', 'object_relation': 'account-avatar-url'},
-            x_misp_archive = archive_attribute,
-            x_misp_attachment = attachment_attribute,
-            x_misp_description = self.description_attribute,
-            x_misp_link = link_attribute,
-            x_misp_moderator_of = {'type': '', 'object_relation': 'moderator-of'},
-            x_misp_trophies = {'type': '', 'object_relation': 'trophies'},
-            x_misp_url = self.url_attribute
-        )
-        self.__registry_key_object_mapping = Mapping(
-            key = self.regkey_attribute,
-            modified = self.last_modified_attribute,
-            modified_time = self.last_modified_attribute,
-            x_misp_hive = {'type': 'text', 'object_relation': 'hive'},
-            x_misp_root_keys = {'type': 'text', 'object_relation': 'root-keys'}
-        )
-        self.__script_from_malware_object_mapping = Mapping(
-            name = self.filename_attribute,
-            description = comment_text_attribute,
-            implementation_languages = self.language_attribute,
-            x_misp_script = script_attribute,
-            x_misp_state = state_attribute
-        )
-        self.__script_from_tool_object_mapping = Mapping(
-            name = self.filename_attribute,
-            description = comment_text_attribute,
-            x_misp_language = self.language_attribute,
-            x_misp_script = script_attribute,
-            x_misp_state = state_attribute
-        )
-        self.__sigma_object_mapping = Mapping(
-            pattern = self.sigma_attribute,
-            description = self.comment_attribute,
-            name = self.sigma_rule_name_attribute,
-            x_misp_context = {'type': 'text', 'object_relation': 'context'}
-        )
-        self.__telegram_account_object_mapping = Mapping(
-            user_id = id_attribute,
-            account_login = self.username_attribute,
-            x_misp_first_name = {'type': 'text', 'object_relation': 'first_name'},
-            x_misp_last_name = {'type': 'text', 'object_relation': 'last_name'},
-            x_misp_phone = {'type': 'text', 'object_relation': 'phone'},
-            x_misp_verified = {'type': 'text', 'object_relation': 'verified'}
-        )
-        self.__twitter_account_object_mapping = Mapping(
-            user_id = id_attribute,
-            account_login = self.name_attribute,
-            display_name = {'type': 'text', 'object_relation': 'displayed-name'},
-            x_misp_archive = archive_attribute,
-            x_misp_attachment = attachment_attribute,
-            x_misp_bio = bio_attribute,
-            x_misp_description = self.description_attribute,
-            x_misp_embedded_link = {'type': 'url', 'object_relation': 'embedded-link'},
-            x_misp_embedded_safe_link = {'type': 'link', 'object_relation': 'embedded-safe-link'},
-            x_misp_followers = followers_attribute,
-            x_misp_following = following_attribute,
-            x_misp_hashtag = {'type': 'text', 'object_relation': 'hashtag'},
-            x_misp_joined_date = {'type': 'text', 'object_relation': 'joined-date'},
-            x_misp_likes = likes_attribute,
-            x_misp_link = link_attribute,
-            x_misp_listed = {'type': 'text', 'object_relation': 'listed'},
-            x_misp_location = {'type': 'text', 'object_relation': 'location'},
-            x_misp_media = {'type': 'text', 'object_relation': 'media'},
-            x_misp_private = {'type': 'text', 'object_relation': 'private'},
-            x_misp_profile_banner = {'type': 'attachment', 'object_relation': 'profile-banner'},
-            x_misp_profile_banner_url = {'type': 'url', 'object_relation': 'profile-banner-url'},
-            x_misp_profile_image = {'type': 'attachment', 'object_relation': 'profile-image'},
-            x_misp_profile_image_url = {'type': 'url', 'object_relation': 'profile-image-url'},
-            x_misp_tweets = {'type': 'text', 'object_relation': 'tweets'},
-            x_misp_twitter_followers = {'type': 'text', 'object_relation': 'twitter-followers'},
-            x_misp_twitter_following = {'type': 'text', 'object_relation': 'twitter-following'},
-            x_misp_url = self.url_attribute,
-            x_misp_verified = verified_attribute
-        )
-        self.__url_object_mapping = Mapping(
-            value = self.url_attribute,
-            x_misp_credential = {'type': 'text', 'object_relation': 'credential'},
-            x_misp_domain = self.domain_attribute,
-            x_misp_domain_without_tld = {'type': 'text', 'object_relation': 'domain_without_tld'},
-            x_misp_first_seen = first_seen_attribute,
-            x_misp_fragment = {'type': 'text', 'object_relation': 'fragment'},
-            x_misp_host = self.host_attribute,
-            x_misp_ip = self.ip_attribute,
-            x_misp_last_seen = last_seen_attribute,
-            x_misp_port = port_attribute,
-            x_misp_query_string = {'type': 'text', 'object_relation': 'query_string'},
-            x_misp_resource_path = {'type': 'text', 'object_relation': 'resource_path'},
-            x_misp_scheme = {'type': 'text', 'object_relation': 'scheme'},
-            x_misp_subdomain = {'type': 'text', 'object_relation': 'subdomain'},
-            x_misp_text = text_attribute,
-            x_misp_tld = {'type': 'text', 'object_relation': 'tld'}
-        )
-        self.__user_account_object_mapping = Mapping(
-            account_login = self.username_attribute,
-            account_type = self.account_type_attribute,
-            can_escalate_privs = self.can_escalate_privs_attribute,
-            credential = self.password_attribute,
-            x_misp_password = self.password_attribute,
-            display_name = self.display_name_attribute,
-            is_disabled = self.disabled_attribute,
-            is_privileged = self.privileged_attribute,
-            is_service_account = self.is_service_account_attribute,
-            user_id = self.user_id_attribute,
-            x_misp_description = self.description_attribute,
-            x_misp_link = link_attribute,
-            x_misp_user_avatar = user_avatar_attribute,
-            account_created = self.created_attribute,
-            account_expires = self.expires_attribute,
-            account_first_login = self.first_login_attribute,
-            account_last_login = self.last_login_attribute,
-            credential_last_changed = self.password_last_changed_attribute,
-            password_last_changed = self.password_last_changed_attribute
-        )
-        self.__vulnerability_object_mapping = Mapping(
-            description = self.description_attribute,
-            x_misp_created = {'type': 'datetime', 'object_relation': 'created'},
-            x_misp_credit = {'type': 'text', 'object_relation': 'credit'},
-            x_misp_cvss_score = {'type': 'float', 'object_relation': 'cvss-score'},
-            x_misp_modified = {'type': 'datetime', 'object_relation': 'modified'},
-            x_misp_published = {'type': 'datetime', 'object_relation': 'published'},
-            x_misp_state = {'type': 'text', 'object_relation': 'state'},
-            x_misp_summary = self.summary_attribute,
-            x_misp_vulnerable_configuration = {
-                'type': 'cpe',
-                'object_relation': 'vulnerable-configuration'
-            }
-        )
-        self.__x509_indicator_object_mapping = Mapping(
-            **{
-                'hashes.MD5': self.x509_md5_attribute,
-                'hashes.SHA1': self.x509_sha1_attribute,
-                'hashes.SHA256': self.x509_sha256_attribute,
-                'is_self_signed': self.is_self_signed_attribute,
-                'issuer': self.issuer_attribute,
-                'serial_number': self.serial_number_attribute,
-                'signature_algorithm': self.signature_algorithm_attribute,
-                'subject': self.subject_attribute,
-                'subject_public_key_algorithm': self.pubkey_info_algorithm_attribute,
-                'subject_public_key_exponent': self.pubkey_info_exponent_attribute,
-                'subject_public_key_modulus': self.pubkey_info_modulus_attribute,
-                'validity_not_after': self.validity_not_after_attribute,
-                'validity_not_before': self.validity_not_before_attribute,
-                'version': self.version_attribute,
-                'x_misp_is_ca': is_ca_attribute,
-                'x_misp_pem': pem_attribute,
-                'x_misp_pubkey_info_size': pubkey_info_size_attribute,
-                'x_misp_raw_base64': raw_base64_attribute,
-                'x_misp_text': text_attribute
-            }
-        )
-        self.__x509_observable_object_mapping = Mapping(
-            is_self_signed = self.is_self_signed_attribute,
-            issuer = self.issuer_attribute,
-            serial_number = self.serial_number_attribute,
-            signature_algorithm = self.signature_algorithm_attribute,
-            subject = self.subject_attribute,
-            subject_public_key_algorithm = self.pubkey_info_algorithm_attribute,
-            subject_public_key_exponent = self.pubkey_info_exponent_attribute,
-            subject_public_key_modulus = self.pubkey_info_modulus_attribute,
-            validity_not_after = self.validity_not_after_attribute,
-            validity_not_before = self.validity_not_before_attribute,
-            version = self.version_attribute,
-            x_misp_is_ca = is_ca_attribute,
-            x_misp_pem = pem_attribute,
-            x_misp_pubkey_info_size = pubkey_info_size_attribute,
-            x_misp_raw_base64 = raw_base64_attribute,
-            x_misp_text = text_attribute
-        )
-        self.__x509_subject_alternative_name_mapping = Mapping(
-            **{
-                'DNS name': {'type': 'hostname', 'object_relation': 'dns_names'},
-                'email': {'type': 'email-dst', 'object_relation': 'email'},
-                'IP': self.ip_attribute,
-                'RID': {'type': 'text', 'object_relation': 'rid'},
-                'URI': self.uri_attribute
-            }
-        )
-        self.__yara_object_mapping = Mapping(
-            pattern = self.yara_attribute,
-            description = self.comment_attribute,
-            name = self.yara_rule_name_attribute,
-            pattern_version = self.version_attribute,
-            x_misp_context = {'type': 'text', 'object_relation': 'context'}
-        )
-
-    @property
-    def android_app_object_mapping(self) -> dict:
-        return self.__android_app_object_mapping
-
-    @property
-    def annotation_object_mapping(self) -> dict:
-        return self.__annotation_object_mapping
-
-    @property
-    def asn_object_mapping(self) -> dict:
-        return self.__asn_object_mapping
-
-    @property
-    def attack_pattern_object_mapping(self) -> dict:
-        return self.__attack_pattern_object_mapping
-
-    @property
-    def attributes_mapping(self) -> dict:
-        return self.__attributes_mapping
-
-    @property
-    def course_of_action_object_mapping(self) -> dict:
-        return self.__course_of_action_object_mapping
-
-    @property
-    def cpe_asset_object_mapping(self) -> dict:
-        return self.__cpe_asset_object_mapping
-
-    @property
-    def credential_object_mapping(self) -> dict:
-        return self.__credential_object_mapping
-
-    @property
-    def domain_ip_object_mapping(self) -> dict:
-        return self.__domain_ip_object_mapping
-
-    @property
-    def dst_as_attribute(self) -> dict:
-        return self.__dst_as_attribute
-
-    @property
-    def email_indicator_object_mapping(self) -> dict:
-        return self.__email_indicator_object_mapping
-
-    @property
-    def email_object_mapping(self) -> dict:
-        return self.__email_object_mapping
-
-    @property
-    def employee_object_mapping(self) -> dict:
-        return self.__employee_object_mapping
-
-    @property
-    def facebook_account_object_mapping(self) -> dict:
-        return self.__facebook_account_object_mapping
-
-    @property
-    def file_hashes_mapping(self) -> dict:
-        return self.__file_hashes_mapping
-
-    @property
-    def file_indicator_object_mapping(self) -> dict:
-        return self.__file_indicator_object_mapping
-
-    @property
-    def file_observable_object_mapping(self) -> dict:
-        return self.__file_observable_object_mapping
-
-    @property
-    def github_user_object_mapping(self) -> dict:
-        return self.__github_user_object_mapping
-
-    @property
-    def gitlab_user_object_mapping(self) -> dict:
-        return self.__gitlab_user_object_mapping
-
-    @property
-    def host_attribute(self) -> dict:
-        return self.__host_attribute
-
-    @property
-    def hostname_dst_attribute(self) -> dict:
-        return self.__hostname_dst_attribute
-
-    @property
-    def hostname_src_attribute(self) -> dict:
-        return self.__hostname_src_attribute
-
-    @property
-    def http_request_extension_mapping(self) -> dict:
-        return self.__http_request_extension_mapping
-
-    @property
-    def http_request_header_mapping(self) -> dict:
-        return self.__http_request_header_mapping
-=======
             **__email_object_mapping
         }
     )
@@ -2076,7 +1239,6 @@
     @classmethod
     def mutex_object_mapping(cls) -> dict:
         return cls.__mutex_object_mapping
->>>>>>> 360a8b49
 
     @classmethod
     def mutex_pattern_mapping(cls, field) -> Union[dict, None]:
