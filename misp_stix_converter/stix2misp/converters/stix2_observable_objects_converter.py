--- conflicted
+++ resolved
@@ -448,16 +448,10 @@
         observable['misp_object'] = misp_object
         for asset in ('src', 'dst'):
             if hasattr(network_traffic, f'{asset}_ref'):
-<<<<<<< HEAD
-                referenced_object = self._fetch_observable(
-                    getattr(network_traffic, f'{asset}_ref')
-                )
-=======
                 referenced = self._fetch_observable(
                     getattr(network_traffic, f'{asset}_ref')
                 )
                 referenced_observable = referenced['observable']
->>>>>>> 47065b86
                 attributes = self._parse_network_traffic_reference_observable(
                     asset, referenced_observable,
                     f'{network_traffic.id} - {referenced_observable.id}'
