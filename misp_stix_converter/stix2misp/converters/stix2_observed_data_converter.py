--- conflicted
+++ resolved
@@ -61,7 +61,6 @@
     def __init__(self, main: _MAIN_PARSER_TYPING):
         self._set_main_parser(main)
 
-<<<<<<< HEAD
     def _get_observed_data(
             self, object_id: str) -> dict | _OBSERVED_DATA_TYPING:
         return self.main_parser._observed_data[object_id]
@@ -103,10 +102,6 @@
             'uuid': self.main_parser._sanitise_attribute_uuid(object_id),
             **attribute
         }
-=======
-    def _fetch_observable(self, object_ref: str) -> Union[dict, None]:
-        return self.main_parser._observable.get(object_ref)
->>>>>>> 55237be8
 
     # Errors handling
     def _missing_observable_object_error(
@@ -659,24 +654,19 @@
             indicator_refs: Optional[dict] = {}):
         for object_ref in object_refs or observed_data.object_refs:
             observable = self._fetch_observable(object_ref)
-<<<<<<< HEAD
+            if observable is None:
+                self._missing_observable_object_error(
+                    observed_data.id, object_ref
+                )
+                continue
+            if observable['used'].get(self.event_uuid, False):
+                self._handle_misp_object_fields(
+                    observable['misp_object'], observed_data
+                )
+                continue
             misp_object = self._handle_observable_object_ref_parsing(
                 observable, observed_data, 'directory',
                 indicator_ref=indicator_refs.get(object_ref, '')
-=======
-            if observable is None:
-                self._missing_observable_object_error(
-                    observed_data.id, object_ref
-                )
-                continue
-            if observable['used'].get(self.event_uuid, False):
-                self._handle_misp_object_fields(
-                    observable['misp_object'], observed_data
-                )
-                continue
-            misp_object = self._handle_observable_object_refs_parsing(
-                observable, observed_data, 'directory'
->>>>>>> 55237be8
             )
             directory = observable['observable']
             if hasattr(directory, 'contains_refs'):
@@ -1137,30 +1127,19 @@
             observable['used'][self.event_uuid] = True
             observable['misp_object'] = misp_object
             if hasattr(email_message, 'from_ref'):
-<<<<<<< HEAD
                 from_ref = email_message.from_ref
-                observable = self._fetch_observable(from_ref)
-                attributes = self._parse_email_reference_observable(
-                    observable['observable'], 'from',
-                    indicator_ref=indicator_refs.get(from_ref, '')
-                )
-                for attribute in attributes:
-                    misp_object.add_attribute(**attribute)
-                self._handle_misp_object_storage(observable, misp_object)
-=======
-                observable = self._fetch_observable(email_message.from_ref)
-                if observable is None:
+                if (observable := self._fetch_observable(from_ref)) is None:
                     self._missing_observable_object_error(
                         observed_data.id, email_message.from_ref
                     )
                 else:
                     attributes = self._parse_email_reference_observable(
-                        observable['observable'], 'from'
+                        observable['observable'], 'from',
+                        indicator_ref=indicator_refs.get(from_ref, '')
                     )
                     for attribute in attributes:
                         misp_object.add_attribute(**attribute)
                     self._handle_misp_object_storage(observable, misp_object)
->>>>>>> 55237be8
             for feature in ('to', 'cc', 'bcc'):
                 field = f'{feature}_refs'
                 if hasattr(email_message, field):
@@ -1197,19 +1176,13 @@
                             )
                         )
                         continue
-<<<<<<< HEAD
                     body_raw_ref = multipart.body_raw_ref
                     observable = self._fetch_observable(body_raw_ref)
-=======
-                    observable = self._fetch_observable(
-                        multipart.body_raw_ref
-                    )
                     if observable is None:
                         self._missing_observable_object_error(
-                            observed_data.id, multipart.body_raw_ref
+                            observed_data.id, body_raw_ref
                         )
                         continue
->>>>>>> 55237be8
                     if observable['used'].get(self.event_uuid, False):
                         referenced_object = observable['misp_object']
                         self._handle_misp_object_fields(
@@ -1385,30 +1358,19 @@
                     )
                 )
             else:
-                parent = self._fetch_observable(parent_ref)
-<<<<<<< HEAD
-                parent_object = self._handle_observable_object_ref_parsing(
-                    parent, observed_data, 'directory',
-                    indicator_ref=indicator_refs.get(parent_ref, '')
-                )
-                self._handle_misp_object_references(
-                    misp_object, parent_object.uuid,
-                    relationship_type='contained-in'
-                )
-=======
-                if parent is None:
+                if (parent := self._fetch_observable(parent_ref)) is None:
                     self._missing_observable_object_error(
                         observed_data.id, parent_ref
                     )
                 else:
-                    parent_object = self._handle_observable_object_refs_parsing(
-                        parent, observed_data, 'directory'
+                    parent_object = self._handle_observable_object_ref_parsing(
+                        parent, observed_data, 'directory',
+                        indicator_ref=indicator_refs.get(parent_ref, '')
                     )
                     self._handle_misp_object_references(
                         misp_object, parent_object.uuid,
                         relationship_type='contained-in'
                     )
->>>>>>> 55237be8
         if hasattr(observable_object, 'content_ref'):
             content_ref = observable_object.content_ref
             if content_ref not in observed_data.object_refs:
@@ -1418,29 +1380,19 @@
                 )
             else:
                 content = self._fetch_observable(content_ref)
-<<<<<<< HEAD
-                artifact = self._handle_observable_object_ref_parsing(
-                    content, observed_data, 'artifact', False,
-                    indicator_ref=indicator_refs.get(content_ref, '')
-                )
-                self._handle_misp_object_references(
-                    artifact, misp_object.uuid,
-                    relationship_type='content-of'
-                )
-=======
                 if content is None:
                     self._missing_observable_object_error(
                         observed_data.id, content_ref
                     )
                 else:
-                    artifact = self._handle_observable_object_refs_parsing(
-                        content, observed_data, 'artifact', False
+                    artifact = self._handle_observable_object_ref_parsing(
+                        content, observed_data, 'artifact', False,
+                        indicator_ref=indicator_refs.get(content_ref, '')
                     )
                     self._handle_misp_object_references(
                         artifact, misp_object.uuid,
                         relationship_type='content-of'
                     )
->>>>>>> 55237be8
 
     def _parse_file_observable_object_references(
             self, misp_object: MISPObject, file_object: _FILE_TYPING,
@@ -1497,17 +1449,12 @@
             indicator_refs: Optional[dict] = {}):
         for object_ref in object_refs or observed_data.object_refs:
             object_type = object_ref.split('--')[0]
-            observable = self._fetch_observable(object_ref)
-<<<<<<< HEAD
-            misp_object = self._handle_observable_object_ref_parsing(
-=======
-            if observable is None:
+            if (observable := self._fetch_observable(object_ref)) is None:
                 self._missing_observable_object_error(
                     observed_data.id, object_ref
                 )
                 continue
-            misp_object = self._handle_observable_object_refs_parsing(
->>>>>>> 55237be8
+            misp_object = self._handle_observable_object_ref_parsing(
                 observable, observed_data, object_type,
                 (object_type == 'directory'),
                 indicator_ref=indicator_refs.get(object_ref, '')
@@ -1951,14 +1898,11 @@
                 if hasattr(network_traffic, f'{asset}_ref'):
                     reference = getattr(network_traffic, f'{asset}_ref')
                     referenced = self._fetch_observable(reference)
-<<<<<<< HEAD
-=======
                     if referenced is None:
                         self._missing_observable_object_error(
                             observed_data.id, reference
                         )
                         continue
->>>>>>> 55237be8
                     referenced_observable = referenced['observable']
                     attributes = getattr(self, feature)(
                         asset, referenced_observable,
@@ -1985,19 +1929,13 @@
                     )
                     misp_object.add_reference(encapsulated.uuid, 'encapsulates')
             if hasattr(network_traffic, 'encapsulated_by_ref'):
-<<<<<<< HEAD
                 reference = network_traffic.encapsulated_by_ref
                 referenced_observable = self._fetch_observable(reference)
-=======
-                referenced_observable = self._fetch_observable(
-                    network_traffic.encapsulated_by_ref
-                )
                 if referenced_observable is None:
                     self._missing_observable_object_error(
                         observed_data.id, network_traffic.encapsulated_by_ref
                     )
                     continue
->>>>>>> 55237be8
                 name = self._parse_network_traffic_observable_fields(
                     referenced_observable['observable']
                 )
@@ -2063,20 +2001,14 @@
             indicator_refs: Optional[dict] = {}):
         for object_ref in object_refs or observed_data.object_refs:
             object_type = object_ref.split('--')[0]
-            observable = self._fetch_observable(object_ref)
-<<<<<<< HEAD
+            if (observable := self._fetch_observable(object_ref)) is None:
+                self._missing_observable_object_error(
+                    observed_data.id, object_ref
+                )
+                continue
             misp_object = self._handle_observable_object_ref_parsing(
                 observable, observed_data, object_type, False,
                 indicator_ref=indicator_refs.get(object_ref, '')
-=======
-            if observable is None:
-                self._missing_observable_object_error(
-                    observed_data.id, object_ref
-                )
-                continue
-            misp_object = self._handle_observable_object_refs_parsing(
-                observable, observed_data, object_type, False
->>>>>>> 55237be8
             )
             if object_type == 'file':
                 continue
@@ -4005,10 +3937,6 @@
             if any(hasattr(observable, feature) for feature in ref_features):
                 return observable
 
-    def _fetch_observables(self, object_refs: Union[tuple, str]) -> Generator:
-        for object_ref in object_refs:
-            yield self._fetch_observable(object_ref)
-
     @staticmethod
     def _fetch_observables_v20(observed_data: ObservedData_v20):
         observables = tuple(observed_data.objects.values())
@@ -4025,20 +3953,11 @@
         return observed_data.objects
 
     def _fetch_observables_with_id_v21(
-<<<<<<< HEAD
-            self, observed_data: ObservedData_v21) -> dict:
-        return {
-            reference: self._fetch_observable(reference)
-            for reference in observed_data.object_refs
-        }
-=======
             self, observed_data: ObservedData_v21) -> Generator:
         for reference in observed_data.object_refs:
-            observable = self._fetch_observable(reference)
-            if observable is None:
+            if (observable := self._fetch_observable(reference)) is None:
                 self._missing_observable_object_error(
                     observed_data.id, reference
                 )
                 continue
-            yield reference, observable
->>>>>>> 55237be8
+            yield reference, observable