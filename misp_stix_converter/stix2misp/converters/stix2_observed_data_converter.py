#!/usr/bin/env python3
# -*- coding: utf-8 -*-

from ..exceptions import (
    UndefinedObservableError, UndefinedSTIXObjectError,
    UnknownObservableMappingError, UnknownParsingFunctionError)
from .stix2_observable_converter import (
    ExternalSTIX2ObservableConverter, ExternalSTIX2ObservableMapping,
    InternalSTIX2ObservableConverter, InternalSTIX2ObservableMapping,
    STIX2ObservableConverter, _AUTONOMOUS_SYSTEM_TYPING, _EMAIL_ADDRESS_TYPING,
    _EXTENSION_TYPING, _NETWORK_TRAFFIC_TYPING, _PROCESS_TYPING)
from .stix2converter import _MAIN_PARSER_TYPING
from abc import ABCMeta
from collections import defaultdict, deque
from collections.abc import Generator
from datetime import datetime
from pymisp import MISPAttribute, MISPObject
from stix2.v20.observables import (
    WindowsPEBinaryExt as WindowsPEBinaryExt_v20,
    WindowsRegistryValueType as WindowsRegistryValueType_v20)
from stix2.v20.sdo import ObservedData as ObservedData_v20
from stix2.v21.observables import (
    Artifact, AutonomousSystem, Directory, DomainName, File, IPv4Address,
    IPv6Address, MACAddress, Mutex, Process, Software, URL, UserAccount,
    WindowsRegistryKey, X509Certificate,
    WindowsPEBinaryExt as WindowsPEBinaryExt_v21,
    WindowsRegistryValueType as WindowsRegistryValueType_v21)
from stix2.v21.sdo import ObservedData as ObservedData_v21
from typing import Optional, TYPE_CHECKING, Union

if TYPE_CHECKING:
    from ..external_stix2_to_misp import ExternalSTIX2toMISPParser
    from ..internal_stix2_to_misp import InternalSTIX2toMISPParser

_GENERIC_OBSERVABLE_OBJECT_TYPING = Union[
    Artifact, Directory, File, Process, Software, UserAccount,
    WindowsRegistryKey, X509Certificate
]
_GENERIC_OBSERVABLE_TYPING = Union[
    DomainName, IPv4Address, IPv6Address, MACAddress, Mutex, URL
]
_OBSERVABLE_OBJECTS_TYPING = Union[
    Artifact, AutonomousSystem, Directory, File, Process, Software,
    UserAccount, WindowsRegistryKey, X509Certificate
]
_OBSERVED_DATA_TYPING = Union[
    ObservedData_v20, ObservedData_v21
]
_WINDOWS_PE_BINARY_EXT_TYPING = Union[
    WindowsPEBinaryExt_v20, WindowsPEBinaryExt_v21
]
_WINDOWS_REGISTRY_VALUE_TYPING = Union[
    WindowsRegistryValueType_v20, WindowsRegistryValueType_v21
]


class STIX2ObservedDataConverter(STIX2ObservableConverter, metaclass=ABCMeta):
    def __init__(self, main: _MAIN_PARSER_TYPING):
        self._set_main_parser(main)


<<<<<<< HEAD
=======
class ExternalSTIX2ObservedDataConverter(
        STIX2ObservedDataConverter, ExternalSTIX2ObservableConverter):
    def __init__(self, main: 'ExternalSTIX2toMISPParser'):
        super().__init__(main)
        self._mapping = ExternalSTIX2ObservableMapping
        self._observable_relationships: dict

    @property
    def observable_relationships(self):
        if not hasattr(self, '_observable_relationships'):
            self._set_observable_relationships()
        return self._observable_relationships

    def parse(self, observed_data_ref: str):
        observed_data = self.main_parser._get_stix_object(observed_data_ref)
        try:
            if hasattr(observed_data, 'object_refs'):
                self._parse_observable_object_refs(observed_data)
            else:
                self._parse_observable_objects(observed_data)
        except UnknownObservableMappingError as observable_types:
            self.main_parser._observable_mapping_error(
                observed_data.id, observable_types
            )

    def parse_relationships(self):
        for misp_object in self.main_parser.misp_event.objects:
            object_uuid = misp_object.uuid
            if object_uuid in self.observable_relationships:
                for relationship in self.observable_relationships[object_uuid]:
                    referenced_uuid, relationship_type = relationship
                    self._handle_misp_object_references(
                        misp_object, referenced_uuid,
                        relationship_type=relationship_type
                    )

    def _set_observable_relationships(self):
        self._observable_relationships = defaultdict(set)

    ############################################################################
    #                  GENERIC OBSERVED DATA HANDLING METHODS                  #
    ############################################################################

    def _parse_observable_object_refs(self, observed_data: ObservedData_v21):
        observable_types = set(
            reference.split('--')[0] for reference in observed_data.object_refs
        )
        fields = '_'.join(sorted(observable_types))
        mapping = self._mapping.observable_mapping(fields)
        if mapping is None:
            if len(observable_types) == 1:
                raise UnknownObservableMappingError(fields)
            self._parse_multiple_observable_object_refs(observed_data)
        else:
            feature = f'_parse_{mapping}_observable_object_refs'
            try:
                parser = getattr(self, feature)
            except AttributeError:
                raise UnknownParsingFunctionError(feature)
            parser(observed_data)

    def _parse_observable_objects(self, observed_data: _OBSERVED_DATA_TYPING):
        observable_types = set(
            observable['type'] for observable in observed_data.objects.values()
        )
        fields = '_'.join(sorted(observable_types))
        mapping = self._mapping.observable_mapping(fields)
        if mapping is None:
            if len(observable_types) == 1:
                raise UnknownObservableMappingError(fields)
            self._parse_multiple_observable_objects(observed_data)
        else:
            feature = f'_parse_{mapping}_observable_objects'
            try:
                parser = getattr(self, feature)
            except AttributeError:
                raise UnknownParsingFunctionError(feature)
            parser(observed_data)

    ############################################################################
    #               MULTIPLE OBSERVABLE OBJECTS PARSING METHODS.               #
    ############################################################################

    @staticmethod
    def _extract_referenced_ids_from_observable_objects(
            **observable_objects: dict) -> dict:
        referenced_ids = defaultdict(set)
        for identifier, observable_object in observable_objects.items():
            for key, value in observable_object.items():
                if key.endswith('_ref'):
                    referenced_ids[value].add(identifier)
                if key.endswith('_refs'):
                    for reference in value:
                        referenced_ids[reference].add(identifier)
        return referenced_ids

    def _fetch_multiple_observable_ids(
            self, observed_data: _OBSERVED_DATA_TYPING,
            object_id: str) -> Generator:
        yield object_id
        for key, value in observed_data.objects[object_id].items():
            if key.endswith('_ref'):
                yield from self._fetch_multiple_observable_ids(
                    observed_data, value
                )
            if key.endswith('_refs'):
                for reference in value:
                    yield from self._fetch_multiple_observable_ids(
                        observed_data, reference
                    )

    def _parse_multiple_observable_object_refs(
            self, observed_data: ObservedData_v21):
        for object_ref in observed_data.object_refs:
            observable = self._fetch_observable(object_ref)
            if observable['used'].get(self.event_uuid, False):
                self._handle_misp_object_fields(
                    observable['misp_object'], observed_data
                )
                continue
            object_type = object_ref.split('--')[0]
            mapping = self._mapping.observable_mapping(object_type)
            if mapping is None:
                self.main_parser._observable_mapping_error(
                    observed_data.id, object_type
                )
                continue
            feature = f'_parse_{mapping}_observable_object_refs'
            try:
                parser = getattr(self, feature)
            except AttributeError:
                self.main_parser._unknown_parsing_function_error(feature)
                continue
            parser(observed_data, object_ref)

    def _parse_multiple_observable_objects(
            self, observed_data: _OBSERVED_DATA_TYPING):
        observable_objects = {
            object_id: {'used': False} for object_id in observed_data.objects
        }
        referenced_ids = self._extract_referenced_ids_from_observable_objects(
            **observed_data.objects
        )
        for object_id in observable_objects.keys():
            if observable_objects[object_id]['used']:
                continue
            observables = {
                identifier: observable_objects[identifier]
                for identifier in set(
                    self._fetch_multiple_observable_ids(
                        observed_data, object_id
                    )
                )
            }
            if object_id in referenced_ids:
                for reference in referenced_ids[object_id]:
                    observables[reference] = observable_objects[reference]
            observable_types = set(
                observed_data.objects[identifier].type
                for identifier in observables
            )
            object_type = '_'.join(sorted(observable_types))
            mapping = self._mapping.observable_mapping(object_type)
            if mapping is not None:
                feature = f'_parse_{mapping}_observable_objects'
                try:
                    parser = getattr(self, feature)
                except AttributeError:
                    self.main_parser._unknown_parsing_function_error(feature)
                    continue
                parser(observed_data, observables)
                observable_objects.update(observables)
                continue
            if len(observable_types) == 1:
                self.main_parser._observable_mapping_error(
                    observed_data.id, object_type
                )
                continue
            mapping = self._mapping.observable_mapping(
                observed_data.objects[object_id]['type']
            )
            if mapping is None:
                self.main_parser._observable_mapping_error(
                    observed_data.id, object_type
                )
                continue
            feature = f'_parse_{mapping}_observable_objects'
            try:
                parser = getattr(self, feature)
            except AttributeError:
                self.main_parser._unknown_parsing_function_error(feature)
                continue
            parser(observed_data, observable_objects)

    ############################################################################
    #                    OBSERVABLE OBJECTS PARSING METHODS                    #
    ############################################################################

    def _handle_observable_object_refs_parsing(
            self, observable: dict, observed_data: ObservedData_v21,
            *args: tuple) -> MISPObject:
        if observable['used'].get(self.event_uuid, False):
            misp_object = observable['misp_object']
            self._handle_misp_object_fields(misp_object, observed_data)
            return misp_object
        misp_object = self._parse_generic_observable_object_ref(
            observable['observable'], observed_data, *args
        )
        observable['misp_object'] = misp_object
        observable['used'][self.event_uuid] = True
        return misp_object

    def _handle_observable_objects_parsing(
            self, observable_objects: dict, object_id: str,
            observed_data: _OBSERVED_DATA_TYPING, *args: tuple) -> MISPObject:
        observable = observable_objects[object_id]
        if observable['used']:
            return observable['misp_object']
        misp_object = self._parse_generic_observable_object(
            observed_data, object_id, *args
        )
        observable.update({'misp_object': misp_object, 'used': True})
        return misp_object

    def _parse_artifact_observable_object_refs(
            self, observed_data: ObservedData_v21, *object_refs: tuple):
        for object_ref in object_refs or observed_data.object_refs:
            observable = self._fetch_observable(object_ref)
            if observable['used'].get(self.event_uuid, False):
                self._handle_misp_object_fields(
                    observable['misp_object'], observed_data
                )
                continue
            artifact = observable['observable']
            misp_object = self._parse_generic_observable_object_ref(
                artifact, observed_data, 'artifact', False
            )
            observable['misp_object'] = misp_object
            observable['used'][self.event_uuid] = True

    def _parse_artifact_observable_objects(
            self, observed_data: _OBSERVED_DATA_TYPING,
            observable_objects: Optional[dict] = None):
        if observable_objects is not None:
            for object_id, observable in observable_objects.items():
                if observable['used']:
                    continue
                misp_object = self._parse_generic_observable_object(
                    observed_data, object_id, 'artifact', False
                )
                observable.update({'misp_object': misp_object, 'used': True})
            return
        if len(observed_data.objects) == 1:
            return self._parse_generic_single_observable_object(
                observed_data, 'artifact', False
            )
        for identifier in observed_data.objects:
            self._parse_generic_observable_object(
                observed_data, identifier, 'artifact', False
            )

    def _parse_as_observable_object(
            self, observed_data: ObservedData_v20, object_id: str):
        autonomous_system = observed_data.objects[object_id]
        if autonomous_system.get('id') is not None:
            return self._parse_autonomous_system_observable_object_ref(
                autonomous_system, observed_data
            )
        object_id = f'{observed_data.id} - {object_id}'
        AS_value = self._parse_AS_value(autonomous_system.number)
        if hasattr(autonomous_system, 'name'):
            misp_object = self._create_misp_object_from_observable_object(
                'asn', observed_data, object_id
            )
            misp_object.add_attribute(
                'asn', AS_value,
                uuid=self.main_parser._create_v5_uuid(
                    f'{object_id} - asn - {AS_value}'
                )
            )
            description = autonomous_system.name
            misp_object.add_attribute(
                'description', description,
                uuid=self.main_parser._create_v5_uuid(
                    f'{object_id} - description - {description}'
                )
            )
            return self.main_parser._add_misp_object(misp_object, observed_data)
        return self.main_parser._add_misp_attribute(
            {
                'type': 'AS', 'value': AS_value,
                'uuid': self.main_parser._create_v5_uuid(object_id),
                'comment': f'Observed Data ID: {observed_data.id}',
                **self._parse_timeline(observed_data)
            },
            observed_data
        )

    def _parse_as_observable_object_refs(
            self, observed_data: ObservedData_v21, *object_refs: tuple):
        for object_ref in object_refs or observed_data.object_refs:
            observable = self._fetch_observable(object_ref)
            if observable['used'].get(self.event_uuid, False):
                self._handle_misp_object_fields(
                    observable[
                        'misp_object' if 'misp_object' in observable
                        else 'misp_attribute'
                    ],
                    observed_data
                )
                continue
            autonomous_system = observable['observable']
            if not hasattr(autonomous_system, 'name'):
                attribute = self.main_parser._add_misp_attribute(
                    {
                        'type': 'AS',
                        'value': self._parse_AS_value(autonomous_system.number),
                        **self._parse_timeline(observed_data),
                        **self.main_parser._sanitise_attribute_uuid(
                            autonomous_system.id,
                            comment=f'Observed Data ID: {observed_data.id}'
                        )
                    },
                    observed_data
                )
                observable['misp_attribute'] = attribute
                observable['used'][self.event_uuid] = True
                continue
            misp_object = self._parse_autonomous_system_observable_object_ref(
                autonomous_system, observed_data
            )
            observable['misp_object'] = misp_object
            observable['used'][self.event_uuid] = True

    def _parse_as_observable_objects(
            self, observed_data: _OBSERVED_DATA_TYPING,
            observable_objects: Optional[dict] = None):
        if observable_objects is not None:
            for object_id, observable in observable_objects.items():
                if observable['used']:
                    continue
                misp_content = self._parse_as_observable_object(
                    observed_data, object_id
                )
                feature = (
                    'misp_object' if isinstance(misp_content, MISPObject)
                    else 'misp_attribute'
                )
                observable.update({feature: misp_content, 'used': True})
            return
        if len(observed_data.objects) == 1:
            autonomous_system = next(iter(observed_data.objects.values()))
            if autonomous_system.get('id') is not None:
                return self._parse_autonomous_system_observable_object_ref(
                    autonomous_system, observed_data
                )
            AS_value = self._parse_AS_value(autonomous_system.number)
            if hasattr(autonomous_system, 'name'):
                misp_object = self._create_misp_object_from_observable_object(
                    'asn', observed_data
                )
                misp_object.add_attribute(
                    'asn', AS_value,
                    uuid=self.main_parser._create_v5_uuid(
                        f'{observed_data.id} - asn - {AS_value}'
                    )
                )
                description = autonomous_system.name
                misp_object.add_attribute(
                    'description', description,
                    uuid=self.main_parser._create_v5_uuid(
                        f'{observed_data.id} - description - {description}'
                    )
                )
                return self.main_parser._add_misp_object(
                    misp_object, observed_data
                )
            return self.main_parser._add_misp_attribute(
                {
                    'type': 'AS', 'value': AS_value,
                    **self._parse_timeline(observed_data),
                    **self.main_parser._sanitise_attribute_uuid(
                        observed_data.id
                    )
                },
                observed_data
            )
        for object_id in observed_data.objects:
            self._parse_as_observable_object(observed_data, object_id)

    def _parse_autonomous_system_observable_object_ref(
            self, autonomous_system: _AUTONOMOUS_SYSTEM_TYPING,
            observed_data: ObservedData_v21) -> MISPObject:
        misp_object = self._create_misp_object_from_observable_object_ref(
            'asn', autonomous_system, observed_data
        )
        AS_value = self._parse_AS_value(autonomous_system.number)
        misp_object.add_attribute(
            'asn', AS_value,
            uuid=self.main_parser._create_v5_uuid(
                f'{autonomous_system.id} - asn - {AS_value}'
            )
        )
        description = autonomous_system.name
        misp_object.add_attribute(
            'description', description,
            uuid=self.main_parser._create_v5_uuid(
                f'{autonomous_system.id} - description - {description}'
            )
        )
        return self.main_parser._add_misp_object(misp_object, observed_data)

    def _parse_contained_object_refs(
            self, observed_data: ObservedData_v21, misp_object_uuid: str,
            *contains_refs: tuple) -> Generator:
        for contained_ref in contains_refs:
            contained = self._fetch_observable(contained_ref)
            if contained['used'].get(self.event_uuid, False):
                contained_object = contained['misp_object']
                self._handle_misp_object_fields(contained_object, observed_data)
                yield contained_object.uuid
                continue
            if contained_ref not in observed_data.object_refs:
                self.observable_relationships[misp_object_uuid].add(
                    (
                        self.main_parser._sanitise_uuid(contained_ref),
                        'contains'
                    )
                )
                continue
            observable_object = contained['observable']
            contained_object = self._parse_generic_observable_object_ref(
                observable_object, observed_data, observable_object.type,
                (observable_object.type == 'directory')
            )
            contained['misp_object'] = contained_object
            contained['used'][self.event_uuid] = True
            yield contained_object.uuid

    def _parse_contained_objects(
            self, observed_data: _OBSERVED_DATA_TYPING,
            observable_objects: dict, *contained_refs: tuple) -> Generator:
        for contained_ref in contained_refs:
            contained = observable_objects[contained_ref]
            if contained['used']:
                yield contained['misp_object'].uuid
                continue
            observable_object = observed_data.objects[contained_ref]
            misp_object = self._parse_generic_observable_object(
                observed_data, contained_ref, observable_object.type,
                (observable_object.type == 'directory')
            )
            contained.update({'misp_object': misp_object, 'used': True})
            yield misp_object.uuid

    def _parse_directory_observable_object_refs(
            self, observed_data: ObservedData_v21, *object_refs: tuple):
        for object_ref in object_refs or observed_data.object_refs:
            observable = self._fetch_observable(object_ref)
            if observable['used'].get(self.event_uuid, False):
                self._handle_misp_object_fields(
                    observable['misp_object'], observed_data
                )
                continue
            misp_object = self._handle_observable_object_refs_parsing(
                observable, observed_data, 'directory'
            )
            directory = observable['observable']
            if hasattr(directory, 'contains_refs'):
                self._handle_misp_object_references(
                    misp_object,
                    *self._parse_contained_object_refs(
                        observed_data, misp_object.uuid,
                        *directory.contains_refs
                    )
                )

    def _parse_directory_observable_objects(
            self, observed_data: _OBSERVED_DATA_TYPING,
            observable_objects: Optional[dict] = None):
        if len(observed_data.objects) == 1:
            return self._parse_generic_single_observable_object(
                observed_data, 'directory'
            )
        if observable_objects is None:
            observable_objects = {
                object_id: {'used': False}
                for object_id in observed_data.objects
            }
        for object_id in observable_objects.keys():
            misp_object = self._handle_observable_objects_parsing(
                observable_objects, object_id, observed_data, 'directory'
            )
            directory = observed_data.objects[object_id]
            if hasattr(directory, 'contains_refs'):
                self._handle_object_reference(
                    misp_object,
                    *self._parse_contained_objects(
                        observed_data, observable_objects,
                        *directory.contains_refs
                    )
                )

    def _parse_domain_observable_object_refs(
            self, observed_data: ObservedData_v21, *object_refs: tuple):
        for object_ref in object_refs or observed_data.object_refs:
            observable = self._fetch_observable(object_ref)
            if observable['used'].get(self.event_uuid, False):
                self._handle_misp_object_fields(
                    observable['misp_attribute'], observed_data
                )
                continue
            domain = observable['observable']
            attribute = self._parse_generic_observable_object_ref_as_attribute(
                domain, observed_data, 'domain'
            )
            observable['misp_attribute'] = attribute
            observable['used'][self.event_uuid] = True

    def _parse_domain_observable_objects(
            self, observed_data: _OBSERVED_DATA_TYPING,
            observable_objects: Optional[dict] = None):
        if observable_objects is not None:
            for object_id, observable in observable_objects.items():
                if observable['used']:
                    continue
                attribute = self._parse_generic_observable_object_as_attribute(
                    observed_data, object_id, 'domain'
                )
                observable.update({'misp_attribute': attribute, 'used': True})
            return
        if len(observed_data.objects) == 1:
            domain = next(iter(observed_data.objects.values()))
            if domain.get('id') is not None:
                return self._parse_generic_observable_object_ref_as_attribute(
                    domain, observed_data, 'domain'
                )
            return self.main_parser._add_misp_attribute(
                {
                    'type': 'domain', 'value': domain.value,
                    **self._parse_timeline(observed_data),
                    **self.main_parser._sanitise_attribute_uuid(
                        observed_data.id
                    )
                },
                observed_data
            )
        for identifier in observed_data.objects:
            self._parse_generic_observable_object_as_attribute(
                observed_data, identifier, 'domain'
            )

    def _parse_email_address_observable_object(
            self, observed_data: ObservedData_v20,
            identifier: str) -> Generator:
        attribute = {
            'comment': f'Observed Data ID: {observed_data.id}',
            **self._parse_timeline(observed_data)
        }
        email_address = observed_data.objects[identifier]
        object_id = f'{observed_data.id} - {identifier}'
        if hasattr(email_address, 'display_name'):
            yield self.main_parser._add_misp_attribute(
                {
                    'type': 'email-dst', 'value': email_address.value,
                    'uuid': self.main_parser._create_v5_uuid(
                        f'{object_id} - email-dst - {email_address.value}'
                    ),
                    **attribute
                },
                observed_data
            )
            attr_type = 'email-dst-display-name'
            display_name = email_address.display_name
            yield self.main_parser._add_misp_attribute(
                {
                    'type': attr_type, 'value': display_name, **attribute,
                    'uuid': self.main_parser._create_v5_uuid(
                        f'{object_id} - {attr_type} - {display_name}'
                    )
                },
                observed_data
            )
        else:
            yield self.main_parser._add_misp_attribute(
                {
                    'type': 'email-dst', 'value': email_address.value,
                    'uuid': self.main_parser._create_v5_uuid(object_id),
                    **attribute
                },
                observed_data
            )

    def _parse_email_address_observable_object_ref(
            self, email_address: _EMAIL_ADDRESS_TYPING,
            observed_data: _OBSERVED_DATA_TYPING) -> Generator:
        if hasattr(email_address, 'display_name'):
            attribute = {
                'comment': f'Observed Data ID: {observed_data.id}',
                **self._parse_timeline(observed_data)
            }
            address = email_address.value
            yield self.main_parser._add_misp_attribute(
                {
                    'type': 'email-dst', 'value': address, **attribute,
                    'uuid': self.main_parser._create_v5_uuid(
                        f'{email_address.id} - email-dst - {address}'
                    )
                },
                observed_data
            )
            attr_type = 'email-dst-display-name'
            display_name = email_address.display_name
            yield self.main_parser._add_misp_attribute(
                {
                    'type': attr_type, 'value': display_name, **attribute,
                    'uuid': self.main_parser._create_v5_uuid(
                        f'{email_address.id} - {attr_type} - {display_name}'
                    )
                },
                observed_data
            )
        else:
            yield self.main_parser._add_misp_attribute(
                {
                    'type': 'email-dst', 'value': email_address.value,
                    **self._parse_timeline(observed_data),
                    **self.main_parser._sanitise_attribute_uuid(
                        email_address.id,
                        comment=f'Observed Data ID: {observed_data.id}'
                    )
                },
                observed_data
            )

    def _parse_email_address_observable_object_refs(
            self, observed_data: ObservedData_v21, *object_refs: tuple):
        for object_ref in object_refs or observed_data.object_refs:
            observable = self._fetch_observable(object_ref)
            if observable['used'].get(self.event_uuid, False):
                for attribute in observable['misp_attribute']:
                    self._handle_misp_object_fields(attribute, observed_data)
                continue
            email_address = observable['observable']
            observable['misp_attribute'] = tuple(
                self._parse_email_address_observable_object_ref(
                    email_address, observed_data
                )
            )
            observable['used'][self.event_uuid] = True

    def _parse_email_address_observable_objects(
            self, observed_data: _OBSERVED_DATA_TYPING,
            observable_objects: Optional[dict] = None):
        if observable_objects is not None:
            for object_id, observable in observable_objects.items():
                if observable['used']:
                    continue
                attributes = tuple(
                    self._parse_email_address_observable_object(
                        observed_data, object_id
                    )
                )
                observable.update(
                    {
                        'used': True,
                        'misp_attribute': (
                            attributes[0] if len(attributes) == 1
                            else attributes
                        )
                    }
                )
            return
        if len(observed_data.objects) == 1:
            email_address = next(iter(observed_data.objects.values()))
            if email_address.get('id') is not None:
                return self._parse_email_address_observable_object_ref(
                    email_address, observed_data
                )
            address = email_address.value
            if hasattr(email_address, 'display_name'):
                attribute = {
                    'comment': f'Observed Data ID: {observed_data.id}',
                    **self._parse_timeline(observed_data)
                }
                self.main_parser._add_misp_attribute(
                    {
                        'type': 'email-dst', 'value': address, **attribute,
                        'uuid': self.main_parser._create_v5_uuid(
                            f'{observed_data.id} - email-dst - {address}'
                        )
                    },
                    observed_data
                )
                attr_type = 'email-dst-display-name'
                display_name = email_address.display_name
                self.main_parser._add_misp_attribute(
                    {
                        'type': attr_type, 'value': display_name, **attribute,
                        'uuid': self.main_parser._create_v5_uuid(
                            f'{observed_data.id} - {attr_type} - {display_name}'
                        )
                    },
                    observed_data
                )
            else:
                self.main_parser._add_misp_attribute(
                    {
                        'type': 'email-dst', 'value': address,
                        **self._parse_timeline(observed_data),
                        **self.main_parser._sanitise_attribute_uuid(
                            observed_data.id
                        )
                    },
                    observed_data
                )
        else:
            for identifier in observed_data.objects:
                deque(
                    self._parse_email_address_observable_object(
                        observed_data, identifier
                    ),
                    maxlen=0
                )

    def _parse_file_observable_object_refs(
            self, observed_data: ObservedData_v21, *object_refs: tuple):
        for object_ref in object_refs or observed_data.object_refs:
            object_type = object_ref.split('--')[0]
            observable = self._fetch_observable(object_ref)
            misp_object = self._handle_observable_object_refs_parsing(
                observable, observed_data, object_type,
                (object_type == 'directory')
            )
            if object_type == 'artifact':
                continue
            observable_object = observable['observable']
            if hasattr(observable_object, 'contains_refs'):
                self._handle_misp_object_references(
                    misp_object,
                    *self._parse_contained_object_refs(
                        observed_data, misp_object.uuid,
                        *observable_object.contains_refs
                    )
                )
            if object_type == 'directory':
                continue
            if hasattr(observable_object, 'extensions'):
                extensions = observable_object.extensions
                if extensions.get('archive-ext'):
                    archive_ext = extensions['archive-ext']
                    if hasattr(archive_ext, 'comment'):
                        misp_object.from_dict(
                            comment=' - '.join(
                                (archive_ext.comment, misp_object.comment)
                            )
                        )
                    self._handle_misp_object_references(
                        misp_object,
                        *self._parse_contained_object_refs(
                            observed_data, misp_object.uuid,
                            *archive_ext.contains_refs
                        )
                    )
                if extensions.get('windows-pebinary-ext'):
                    windows_pe_ext = extensions['windows-pebinary-ext']
                    pe_object_uuid = self._parse_file_pe_extension_observable(
                        windows_pe_ext, observed_data,
                        f'{observable_object.id} - windows-pebinary-ext'
                    )
                    misp_object.add_reference(pe_object_uuid, 'includes')
            if hasattr(observable_object, 'parent_directory_ref'):
                parent_ref = observable_object.parent_directory_ref
                if parent_ref not in observed_data.object_refs:
                    self.observable_relationships[misp_object.uuid].add(
                        (
                            self.main_parser._sanitise_uuid(parent_ref),
                            'contained-in'
                        )
                    )
                else:
                    parent = self._fetch_observable(parent_ref)
                    parent_object = self._handle_observable_object_refs_parsing(
                        parent, observed_data, 'directory'
                    )
                    self._handle_misp_object_references(
                        misp_object, parent_object.uuid,
                        relationship_type='contained-in'
                    )
            if hasattr(observable_object, 'content_ref'):
                content_ref = observable_object.content_ref
                if content_ref not in observed_data.object_refs:
                    content_uuid = self.main_parser._sanitise_uuid(content_ref)
                    self.observable_relationships[content_uuid].add(
                        (misp_object.uuid, 'content-of')
                    )
                else:
                    content = self._fetch_observable(content_ref)
                    artifact = self._handle_observable_object_refs_parsing(
                        content, observed_data, 'artifact', False
                    )
                    self._handle_misp_object_references(
                        artifact, misp_object.uuid,
                        relationship_type='content-of'
                    )

    def _parse_file_observable_objects(
            self, observed_data: _OBSERVED_DATA_TYPING,
            observable_objects: Optional[dict] = None):
        if len(observed_data.objects) == 1:
            return self._parse_generic_single_observable_object(
                observed_data, 'file', False
            )
        if observable_objects is None:
            observable_objects = {
                object_id: {'used': False}
                for object_id in observed_data.objects
            }
        for object_id, observable in observable_objects.items():
            observable_object = observed_data.objects[object_id]
            object_type = observable_object.type
            if object_type == 'artifact':
                if not observable['used']:
                    misp_object = self._parse_generic_observable_object(
                        observed_data, object_id, object_type, False
                    )
                    observable.update(
                        {'misp_object': misp_object, 'used': True}
                    )
                continue
            misp_object = self._handle_observable_objects_parsing(
                observable_objects, object_id, observed_data,
                object_type, (object_type == 'directory')
            )
            if hasattr(observable_object, 'contains_refs'):
                self._handle_misp_object_references(
                    misp_object,
                    *self._parse_contained_objects(
                        observed_data, observable_objects,
                        *observable_object.contains_refs
                    )
                )
            if object_type == 'directory':
                continue
            if hasattr(observable_object, 'extensions'):
                extensions = observable_object.extensions
                if extensions.get('archive-ext'):
                    archive_ext = extensions['archive-ext']
                    if hasattr(archive_ext, 'comment'):
                        misp_object.from_dict(
                            comment=' - '.join(
                                (archive_ext.comment, misp_object.comment)
                            )
                        )
                    self._handle_misp_object_references(
                        misp_object,
                        *self._parse_contained_objects(
                            observed_data, observable_objects,
                            *archive_ext.contains_refs
                        )
                    )
                if extensions.get('windows-pebinary-ext'):
                    windows_pe_ext = extensions['windows-pebinary-ext']
                    pe_object_uuid = self._parse_file_pe_extension_observable(
                        windows_pe_ext, observed_data,
                        f'{observable_object.id} - windows-pebinary-ext'
                        f' - {object_id}'
                    )
                    misp_object.add_reference(pe_object_uuid, 'includes')
            if hasattr(observable_object, 'parent_directory_ref'):
                parent_ref = observable_object.parent_directory_ref
                parent_object = self._handle_observable_objects_parsing(
                    observable_objects, parent_ref, observed_data, 'directory'
                )
                self._handle_misp_object_references(
                    misp_object, parent_object.uuid,
                    relationship_type='contained-in'
                )
            if hasattr(observable_object, 'content_ref'):
                content_ref = observable_object.content_ref
                artifact = self._handle_observable_objects_parsing(
                    observable_objects, content_ref, observed_data,
                    'artifact', False
                )
                self._handle_misp_object_references(
                    artifact, misp_object.uuid, relationship_type='content-of'
                )

    def _parse_file_pe_extension_observable(
            self, pe_extension: _WINDOWS_PE_BINARY_EXT_TYPING,
            observed_data: _OBSERVED_DATA_TYPING, object_id: str) -> str:
        pe_object = self._create_misp_object_from_observable_object(
            'pe', observed_data, object_id
        )
        attributes = self._parse_pe_extension_observable(
            pe_extension, object_id
        )
        for attribute in attributes:
            pe_object.add_attribute(**attribute)
        misp_object = self.main_parser._add_misp_object(
            pe_object, observed_data
        )
        if hasattr(pe_extension, 'sections'):
            for section_id, section in enumerate(pe_extension.sections):
                section_reference = f'{object_id} - section - {section_id}'
                section_object = self._create_misp_object_from_observable_object(
                    'pe-section', observed_data, section_reference
                )
                attributes = self._parse_pe_section_observable(
                    section, section_reference
                )
                for attribute in attributes:
                    section_object.add_attribute(**attribute)
                self.main_parser._add_misp_object(section_object, observed_data)
                misp_object.add_reference(section_object.uuid, 'includes')
        return misp_object.uuid

    def _parse_generic_observable_object(
            self, observed_data: _OBSERVED_DATA_TYPING, object_id: str,
            name: str, generic: Optional[bool] = True) -> MISPObject:
        observable_object = observed_data.objects[object_id]
        if observable_object.get('id') is not None:
            return self._parse_generic_observable_object_ref(
                observable_object, observed_data, name, generic
            )
        object_id = f'{observed_data.id} - {object_id}'
        misp_object = self._create_misp_object_from_observable_object(
            name, observed_data, object_id
        )
        _name = name.replace('-', '_')
        attributes = (
            self._parse_generic_observable(observable_object, _name, object_id)
            if generic else getattr(self, f'_parse_{_name}_observable')(
                observable_object, object_id
            )
        )
        for attribute in attributes:
            misp_object.add_attribute(**attribute)
        return self.main_parser._add_misp_object(misp_object, observed_data)

    def _parse_generic_observable_object_as_attribute(
            self, observed_data: _OBSERVED_DATA_TYPING, identifier: str,
            attribute_type: str, feature: Optional[str] = 'value'
            ) -> MISPAttribute:
        observable_object = observed_data.objects[identifier]
        if hasattr(observable_object, 'id'):
            return self._parse_generic_observable_object_ref_as_attribute(
                observable_object, observed_data, attribute_type, feature
            )
        return self.main_parser._add_misp_attribute(
            {
                'type': attribute_type,
                'value': getattr(observable_object, feature),
                'comment': f'Observed Data ID: {observed_data.id}',
                'uuid': self.main_parser._create_v5_uuid(
                    f'{observed_data.id} - {identifier}'
                ),
                **self._parse_timeline(observed_data)
            },
            observed_data
        )

    def _parse_generic_observable_object_ref(
            self, observable_object: _GENERIC_OBSERVABLE_OBJECT_TYPING,
            observed_data: ObservedData_v21, name: str,
            generic: Optional[bool] = True) -> MISPObject:
        misp_object = self._create_misp_object_from_observable_object_ref(
            name, observable_object, observed_data
        )
        _name = name.replace('-', '_')
        attributes = (
            self._parse_generic_observable(observable_object, _name)
            if generic else getattr(self, f'_parse_{_name}_observable')(
                observable_object
            )
        )
        for attribute in attributes:
            misp_object.add_attribute(**attribute)
        return self.main_parser._add_misp_object(misp_object, observed_data)

    def _parse_generic_observable_object_ref_as_attribute(
            self, observable_object: _GENERIC_OBSERVABLE_TYPING,
            observed_data: _OBSERVED_DATA_TYPING, attribute_type: str,
            feature: Optional[str] = 'value') -> MISPAttribute:
        return self.main_parser._add_misp_attribute(
            {
                'type': attribute_type,
                'value': getattr(observable_object, feature),
                **self._parse_timeline(observed_data),
                **self.main_parser._sanitise_attribute_uuid(
                    observable_object.id,
                    comment=f'Observed Data ID: {observed_data.id}'
                ),
            },
            observed_data
        )

    def _parse_generic_single_observable_object(
            self, observed_data: _OBSERVED_DATA_TYPING, name: str,
            generic: Optional[bool] = True) -> MISPObject:
        observable_object = next(iter(observed_data.objects.values()))
        if observable_object.get('id') is not None:
            return self._parse_generic_observable_object_ref(
                observable_object, observed_data, name, generic
            )
        misp_object = self._create_misp_object_from_observable_object(
            name, observed_data
        )
        _name = name.replace('-', '_')
        object_id = observed_data.id
        attributes = (
            self._parse_generic_observable(observable_object, _name, object_id)
            if generic else getattr(self, f'_parse_{_name}_observable')(
                observable_object, object_id
            )
        )
        for attribute in attributes:
            misp_object.add_attribute(**attribute)
        return self.main_parser._add_misp_object(misp_object, observed_data)

    def _parse_ip_address_observable_object_refs(
            self, observed_data: ObservedData_v21, *object_refs: tuple):
        for object_ref in object_refs or observed_data.object_refs:
            observable = self._fetch_observable(object_ref)
            if observable['used'].get(self.event_uuid, False):
                self._handle_misp_object_fields(
                    observable['misp_attribute'], observed_data
                )
                continue
            attribute = self._parse_generic_observable_object_ref_as_attribute(
                observable['observable'], observed_data, 'ip-dst'
            )
            observable['misp_attributes'] = attribute
            observable['used'][self.event_uuid] = True

    def _parse_ip_address_observable_objects(
            self, observed_data: _OBSERVED_DATA_TYPING,
            observable_objects: Optional[dict] = None):
        if observable_objects is not None:
            for object_id, observable in observable_objects.items():
                if observable['used']:
                    continue
                attribute = self._parse_generic_observable_object_as_attribute(
                    observed_data, object_id, 'ip-dst'
                )
                observable.update({'misp_attribute': attribute, 'used': True})
            return
        if len(observed_data.objects) == 1:
            ip_address = next(iter(observed_data.objects.values()))
            if ip_address.get('id') is not None:
                return self._parse_generic_observable_object_ref_as_attribute(
                    ip_address, observed_data, 'ip-dst'
                )
            return self.main_parser._add_misp_attribute(
                {
                    'type': 'ip-dst', 'value': ip_address.value,
                    **self._parse_timeline(observed_data),
                    **self.main_parser._sanitise_attribute_uuid(
                        observed_data.id
                    )
                },
                observed_data
            )
        for identifier in observed_data.objects:
            self._parse_generic_observable_object_as_attribute(
                observed_data, identifier, 'ip-dst'
            )

    def _parse_mac_address_observable_object_refs(
            self, observed_data: ObservedData_v21, *object_refs: tuple):
        for object_ref in object_refs or observed_data.object_refs:
            observable = self._fetch_observable(object_ref)
            if observable['used'].get(self.event_uuid, False):
                self._handle_misp_object_fields(
                    observable['misp_attribute'], observed_data
                )
                continue
            attribute = self._parse_generic_observable_object_ref_as_attribute(
                observable['observable'], observed_data, 'mac-address'
            )
            observable['misp_attribute'] = attribute
            observable['used'][self.event_uuid] = True

    def _parse_mac_address_observable_objects(
            self, observed_data: _OBSERVED_DATA_TYPING,
            observable_objects: Optional[dict] = None):
        if observable_objects is not None:
            for object_id, observable in observable_objects.items():
                if observable['used']:
                    continue
                attribute = self._parse_generic_observable_object_as_attribute(
                    observed_data, object_id, 'mac-address'
                )
                observable.update({'misp_attribute': attribute, 'used': True})
            return
        if len(observed_data.objects) == 1:
            mac_address = next(iter(observed_data.objects.values()))
            if mac_address.get('id') is not None:
                return self._parse_generic_observable_object_ref_as_attribute(
                    mac_address, observed_data, 'mac-address'
                )
            return self.main_parser._add_misp_attribute(
                {
                    'type': 'mac-address', 'value': mac_address.value,
                    **self._parse_timeline(observed_data),
                    **self.main_parser._sanitise_attribute_uuid(
                        observed_data.id
                    )
                },
                observed_data
            )
        for identifier in observed_data.objects:
            self._parse_generic_observable_object_as_attribute(
                observed_data, identifier, 'mac-address'
            )

    def _parse_mutex_observable_object_refs(
            self, observed_data: ObservedData_v21, *object_refs: tuple):
        for object_ref in object_refs or observed_data.object_refs:
            observable = self._fetch_observable(object_ref)
            if observable['used'].get(self.event_uuid, False):
                self._handle_misp_object_fields(
                    observable['misp_attribute'], observed_data
                )
                continue
            attribute = self._parse_generic_observable_object_ref_as_attribute(
                observable['observable'], observed_data, 'mutex', feature='name'
            )
            observable['misp_attribute'] = attribute
            observable['used'][self.event_uuid] = True

    def _parse_mutex_observable_objects(
            self, observed_data: _OBSERVED_DATA_TYPING,
            observable_objects: Optional[dict] = None):
        if observable_objects is not None:
            for object_id, observable in observable_objects.items():
                if observable['used']:
                    continue
                attribute = self._parse_generic_observable_object_as_attribute(
                    observed_data, object_id, 'mutex', feature='name'
                )
                observable.update({'misp_attribute': attribute, 'used': True})
            return
        if len(observed_data.objects) == 1:
            mutex = next(iter(observed_data.objects.values()))
            if mutex.get('id') is not None:
                return self._parse_generic_observable_object_ref_as_attribute(
                    mutex, observed_data, 'mutex', feature='name'
                )
            return self.main_parser._add_misp_attribute(
                {
                    'type': 'mutex', 'value': mutex.name,
                    **self._parse_timeline(observed_data),
                    **self.main_parser._sanitise_attribute_uuid(
                        observed_data.id
                    )
                },
                observed_data
            )
        for identifier in observed_data.objects:
            self._parse_generic_observable_object_as_attribute(
                observed_data, identifier, 'mutex', feature='name'
            )

    def _parse_process_observable_object_refs(
            self, observed_data: ObservedData_v21, *object_refs: tuple):
        for object_ref in object_refs or observed_data.object_refs:
            object_type = object_ref.split('--')[0]
            observable = self._fetch_observable(object_ref)
            misp_object = self._handle_observable_object_refs_parsing(
                observable, observed_data, object_type, False
            )
            if object_type == 'file':
                continue
            process = observable['observable']
            if hasattr(process, 'parent_ref'):
                self._parse_process_reference_observable_object_ref(
                    observed_data, misp_object, process.parent_ref, 'child-of'
                )
            if hasattr(process, 'child_refs'):
                for child_ref in process.child_refs:
                    self._parse_process_reference_observable_object_ref(
                        observed_data, misp_object, child_ref, 'parent-of'
                    )
            if hasattr(process, 'image_ref'):
                self._parse_process_reference_observable_object_ref(
                    observed_data, misp_object, process.image_ref,
                    'executes', name='file'
                )

    def _parse_process_observable_objects(
            self, observed_data: _OBSERVED_DATA_TYPING,
            observable_objects: Optional[dict] = None):
        if len(observed_data.objects) == 1:
            return self._parse_generic_single_observable_object(
                observed_data, 'process'
            )
        if observable_objects is None:
            observable_objects = {
                object_id: {'used': False}
                for object_id in observed_data.objects
            }
        for object_id, observable in observable_objects.items():
            observable_object = observed_data.objects[object_id]
            object_type = observable_object.type
            if object_type == 'file':
                if not observable['used']:
                    misp_object = self._parse_generic_observable_object(
                        observed_data, object_id, object_type, False
                    )
                    observable.update(
                        {'misp_object': misp_object, 'used': True}
                    )
                continue
            misp_object = self._handle_observable_objects_parsing(
                observable_objects, object_id, observed_data, 'process', False
            )
            if hasattr(observable_object, 'parent_ref'):
                self._parse_process_reference_observable_object(
                    observed_data, misp_object,
                    observable_objects[observable_object.parent_ref],
                    observable_object.parent_ref, 'child-of'
                )
            if hasattr(observable_object, 'child_refs'):
                for child_ref in observable_object.child_refs:
                    self._parse_process_reference_observable_object(
                        observed_data, misp_object,
                        observable_objects[child_ref],
                        child_ref, 'parent-of'
                    )
            for feature in ('binary', 'image'):
                if hasattr(observable_object, f'{feature}_ref'):
                    reference = getattr(observable_object, f'{feature}_ref')
                    self._parse_process_reference_observable_object(
                        observed_data, misp_object,
                        observable_objects[reference],
                        reference, 'executes', name='file'
                    )

    def _parse_process_reference_observable_object(
            self, observed_data: _OBSERVED_DATA_TYPING, misp_object: MISPObject,
            observable: dict, reference: str, relationship_type: str,
            name: Optional[str] = 'process'):
        if observable['used']:
            self._handle_misp_object_references(
                misp_object, observable['misp_object'].uuid,
                relationship_type=relationship_type
            )
            return
        referenced_object = self._parse_generic_observable_object(
            observed_data, reference, name, False
        )
        self._handle_misp_object_references(
            misp_object, referenced_object.uuid,
            relationship_type=relationship_type
        )
        observable.update({'used': True, 'misp_object': referenced_object})

    def _parse_process_reference_observable_object_ref(
            self, observed_data: _OBSERVED_DATA_TYPING, misp_object: MISPObject,
            reference: str, relationship_type: str,
            name: Optional[str] = 'process'):
        observable = self._fetch_observable(reference)
        if observable['used'].get(self.event_uuid, False):
            self._handle_misp_object_fields(misp_object, observed_data)
            self._handle_misp_object_references(
                misp_object, observable['misp_object'].uuid,
                relationship_type=relationship_type
            )
            return
        if reference in observed_data.object_refs:
            referenced_object = self._parse_generic_observable_object_ref(
                observable['observable'], observed_data, name, False
            )
            observable['misp_object'] = referenced_object
            observable['used'][self.event_uuid] = True
            self._handle_misp_object_references(
                misp_object, referenced_object.uuid,
                relationship_type=relationship_type
            )
        else:
            self.observable_relationships[misp_object.uuid].add(
                (
                    self.main_parser._sanitise_uuid(reference),
                    relationship_type
                )
            )

    def _parse_registry_key_observable_object(
            self, observed_data: _OBSERVED_DATA_TYPING,
            identifier: str) -> MISPObject:
        registry_key = observed_data.objects[identifier]
        if hasattr(registry_key, 'id'):
            return self._parse_registry_key_observable_object_ref(
                registry_key, observed_data
            )
        object_id = f'{observed_data.id} - {identifier}'
        regkey_object = self._create_misp_object_from_observable_object(
            'registry-key', observed_data, object_id
        )
        attributes = self._parse_registry_key_observable(
            registry_key, object_id
        )
        for attribute in attributes:
            regkey_object.add_attribute(**attribute)
        misp_object = self.main_parser._add_misp_object(
            regkey_object, observed_data
        )
        if len(registry_key.get('values', [])) > 1:
            for index, value in enumerate(registry_key['values']):
                value_uuid = self._parse_registry_key_value_observable(
                    value, observed_data, f'{object_id} - values - {index}'
                )
                self._handle_misp_object_references(
                    misp_object, value_uuid
                )
        return misp_object

    def _parse_registry_key_observable_object_ref(
            self, registry_key: WindowsRegistryKey,
            observed_data: ObservedData_v21) -> MISPObject:
        regkey_object = self._create_misp_object_from_observable_object_ref(
            'registry-key', registry_key, observed_data,
        )
        for attribute in self._parse_registry_key_observable(registry_key):
            regkey_object.add_attribute(**attribute)
        misp_object = self.main_parser._add_misp_object(
            regkey_object, observed_data
        )
        if len(registry_key.get('values', [])) > 1:
            for index, registry_value in enumerate(registry_key['values']):
                value_uuid = self._parse_registry_key_value_observable(
                    registry_value, observed_data,
                    f'{registry_key.id} - values - {index}'
                )
                self._handle_misp_object_references(
                    misp_object, value_uuid
                )
        return misp_object

    def _parse_registry_key_observable_object_refs(
            self, observed_data: ObservedData_v21, *object_refs: tuple):
        for object_ref in object_refs or observed_data.object_refs:
            observable = self._fetch_observable(object_ref)
            if observable['used'].get(self.event_uuid, False):
                self._handle_misp_object_fields(
                    observable['misp_object'], observed_data
                )
                continue
            observable_object = observable['observable']
            if observable_object.type == 'user-account':
                misp_object = self._parse_generic_observable_object_ref(
                    observable_object, observed_data, 'user-account', False
                )
                observable['misp_object'] = misp_object
                observable['used'][self.event_uuid] = True
                continue
            misp_object = self._parse_registry_key_observable_object_ref(
                observable_object, observed_data
            )
            observable['misp_object'] = misp_object
            observable['used'][self.event_uuid] = True
            if hasattr(observable_object, 'creator_user_ref'):
                creator_observable = self._fetch_observable(
                    observable_object.creator_user_ref
                )
                if creator_observable['used'].get(self.event_uuid, False):
                    creator_object = creator_observable['misp_object']
                    self._handle_misp_object_fields(
                        creator_object, observed_data
                    )
                    self._handle_misp_object_references(
                        creator_object, misp_object.uuid,
                        relationship_type='creates'
                    )
                    continue
                creator_object = self._parse_generic_observable_object_ref(
                    creator_observable['observable'], observed_data,
                    'user-account', False
                )
                self._handle_misp_object_references(
                    creator_object, misp_object.uuid,
                    relationship_type='creates'
                )
                creator_observable['misp_object'] = creator_object
                creator_observable['used'][self.event_uuid] = True

    def _parse_registry_key_observable_objects(
            self, observed_data: _OBSERVED_DATA_TYPING,
            observable_objects: Optional[dict] = None):
        if len(observed_data.objects) == 1:
            registry_key = next(iter(observed_data.objects.values()))
            if hasattr(registry_key, 'id'):
                return self._parse_registry_key_observable_object_ref(
                    registry_key, observed_data
                )
            regkey_object = self._create_misp_object_from_observable_object(
                'registry-key', observed_data
            )
            attributes = self._parse_registry_key_observable(
                registry_key, observed_data.id
            )
            for attribute in attributes:
                regkey_object.add_attribute(**attribute)
            misp_object = self.main_parser._add_misp_object(
                regkey_object, observed_data
            )
            if len(registry_key.get('values', [])) > 1:
                for index, registry_value in enumerate(registry_key['values']):
                    value_uuid = self._parse_registry_key_value_observable(
                        registry_value, observed_data,
                        f'{observed_data.id} - values - {index}'
                    )
                    self._handle_misp_object_references(
                        misp_object, value_uuid
                    )
            return misp_object
        if observable_objects is None:
            observable_objects = {
                object_id: {'used': False}
                for object_id in observed_data.objects
            }
        for object_id, observable in observable_objects.items():
            observable_object = observed_data.objects[object_id]
            if observable_object.type == 'user-account':
                if observable['used']:
                    continue
                misp_object = (
                    self._parse_generic_observable_object_ref(
                        observable_object, observed_data, 'user-account', False
                    ) if observable['used'] else
                    self._parse_generic_observable_object(
                        observed_data, object_id, 'user-account', False
                    )
                )
                observable.update({'misp_object': misp_object, 'used': True})
                continue
            misp_object = self._parse_registry_key_observable_object(
                observed_data, object_id
            )
            if hasattr(observable_object, 'creator_user_ref'):
                creator_observable = observable_objects[
                    observable_object.creator_user_ref
                ]
                if creator_observable['used']:
                    self._handle_misp_object_references(
                        creator_observable['misp_object'], misp_object.uuid,
                        relationship_type='creates'
                    )
                    continue
                creator_object = self._parse_generic_observable_object(
                    observed_data, observable_object.creator_user_ref,
                    'user-account', False
                )
                self._handle_misp_object_references(
                    creator_object, misp_object.uuid,
                    relationship_type='creates'
                )
                creator_observable.update(
                    {'misp_object': creator_object, 'used': True}
                )

    def _parse_registry_key_value_observable(
            self, registry_value: _WINDOWS_REGISTRY_VALUE_TYPING,
            observed_data: _OBSERVED_DATA_TYPING, object_id: str) -> str:
        misp_object = self._create_misp_object_from_observable_object(
            'registry-key-value', observed_data, object_id
        )
        mapping = self._mapping.registry_key_values_mapping
        for field, attribute in mapping().items():
            if hasattr(registry_value, field):
                misp_object.add_attribute(
                    **self._populate_object_attribute(
                        attribute, object_id, getattr(registry_value, field)
                    )
                )
        misp_object = self.main_parser._add_misp_object(
            misp_object, observed_data
        )
        return misp_object.uuid

    def _parse_software_observable_object_refs(
            self, observed_data: ObservedData_v21, *object_refs: tuple):
        for object_ref in object_refs or observed_data.object_refs:
            observable = self._fetch_observable(object_ref)
            if observable['used'].get(self.event_uuid, False):
                self._handle_misp_object_fields(
                    observable['misp_object'], observed_data
                )
                continue
            misp_object = self._parse_generic_observable_object_ref(
                observable['observable'], observed_data, 'software'
            )
            observable['misp_object'] = misp_object
            observable['used'][self.event_uuid] = True

    def _parse_software_observable_objects(
            self, observed_data: _OBSERVED_DATA_TYPING,
            observable_objects: Optional[dict] = None):
        if observable_objects is not None:
            for object_id, observable in observable_objects.items():
                if observable['used']:
                    continue
                misp_object = self._parse_generic_observable_object(
                    observed_data, object_id, 'software'
                )
                observable.update({'misp_object': misp_object, 'used': True})
            return
        if len(observed_data.objects) == 1:
            return self._parse_generic_single_observable_object(
                observed_data, 'software'
            )
        for identifier in observed_data.objects:
            self._parse_generic_observable_object(
                observed_data, identifier, 'software'
            )

    def _parse_url_observable_object_refs(
            self, observed_data: ObservedData_v21, *object_refs: tuple):
        for object_ref in object_refs or observed_data.object_refs:
            observable = self._fetch_observable(object_ref)
            if observable['used'].get(self.event_uuid, False):
                self._handle_misp_object_fields(
                    observable['misp_attribute'], observed_data
                )
                continue
            attribute = self._parse_generic_observable_object_ref_as_attribute(
                observable['observable'], observed_data, 'url'
            )
            observable['misp_attribute'] = attribute
            observable['used'][self.event_uuid] = True

    def _parse_url_observable_objects(
            self, observed_data: _OBSERVED_DATA_TYPING,
            observable_objects: Optional[dict] = None):
        if observable_objects is not None:
            for object_id, observable in observable_objects.items():
                if observable['used']:
                    continue
                attribute = self._parse_generic_observable_object_as_attribute(
                    observed_data, object_id, 'url'
                )
                observable.update({'misp_attribute': attribute, 'used': True})
            return
        if len(observed_data.objects) == 1:
            url = next(iter(observed_data.objects.values()))
            if url.get('id') is not None:
                return self._parse_generic_observable_object_ref_as_attribute(
                    url, observed_data, 'url'
                )
            return self.main_parser._add_misp_attribute(
                {
                    'type': 'url', 'value': url.value,
                    **self._parse_timeline(observed_data),
                    **self.main_parser._sanitise_attribute_uuid(
                        observed_data.id
                    )
                },
                observed_data
            )
        for identifier in observed_data.objects:
            self._parse_generic_observable_object_as_attribute(
                observed_data, identifier, 'url'
            )

    def _parse_user_account_observable_object_refs(
            self, observed_data: ObservedData_v21, *object_refs: tuple):
        for object_ref in object_refs or observed_data.object_refs:
            observable = self._fetch_observable(object_ref)
            if observable['used'].get(self.event_uuid, False):
                self._handle_misp_object_fields(
                    observable['misp_object'], observed_data
                )
                continue
            misp_object = self._parse_generic_observable_object_ref(
                observable['observable'], observed_data, 'user-account', False
            )
            observable['misp_object'] = misp_object
            observable['used'][self.event_uuid] = True

    def _parse_user_account_observable_objects(
            self, observed_data: _OBSERVED_DATA_TYPING,
            observable_objects: Optional[dict] = None):
        if observable_objects is not None:
            for object_id, observable in observable_objects.items():
                if observable['used']:
                    continue
                misp_object = self._parse_generic_observable_object(
                    observed_data, object_id, 'user-account', False
                )
                observable.update({'misp_object': misp_object, 'used': True})
            return
        if len(observed_data.objects) == 1:
            return self._parse_generic_single_observable_object(
                observed_data, 'user-account', False
            )
        for identifier in observed_data.objects:
            self._parse_generic_observable_object(
                observed_data, identifier, 'user-account', False
            )

    def _parse_x509_observable_object_refs(
            self, observed_data: ObservedData_v21, *object_refs: tuple):
        for object_ref in object_refs or observed_data.object_refs:
            observable = self._fetch_observable(object_ref)
            if observable['used'].get(self.event_uuid, False):
                self._handle_misp_object_fields(
                    observable['misp_object'], observed_data
                )
                continue
            misp_object = self._parse_generic_observable_object_ref(
                observable['observable'], observed_data, 'x509', False
            )
            observable['misp_object'] = misp_object
            observable['used'][self.event_uuid] = True

    def _parse_x509_observable_objects(
            self, observed_data: _OBSERVED_DATA_TYPING,
            observable_objects: Optional[dict] = None):
        if observable_objects is not None:
            for object_id, observable in observable_objects.items():
                if observable['used']:
                    continue
                misp_object = self._parse_generic_observable_object(
                    observed_data, object_id, 'x509', False
                )
                observable.update({'misp_object': misp_object, 'used': True})
            return
        if len(observed_data.objects) == 1:
            return self._parse_generic_single_observable_object(
                observed_data, 'x509', False
            )
        for identifier in observed_data.objects:
            self._parse_generic_observable_object(
                observed_data, identifier, 'x509', False
            )

    ############################################################################
    #                             UTILITY METHODS.                             #
    ############################################################################

    def _create_misp_object_from_observable_object(
            self, name: str, observed_data: _OBSERVED_DATA_TYPING,
            object_id: Optional[str] = None) -> MISPObject:
        if object_id is None:
            return self._create_misp_object(name, observed_data)
        misp_object = self._create_misp_object(name)
        misp_object.from_dict(
            uuid=self.main_parser._create_v5_uuid(object_id),
            comment=f'Observed Data ID: {observed_data.id}',
            **self._parse_timeline(observed_data)
        )
        return misp_object

    def _create_misp_object_from_observable_object_ref(
            self, name: str, observable: _OBSERVABLE_OBJECTS_TYPING,
            observed_data: _OBSERVED_DATA_TYPING) -> MISPObject:
        misp_object = self._create_misp_object(name)
        misp_object.from_dict(
            comment=f'Observed Data ID: {observed_data.id}',
            **self._parse_timeline(observed_data)
        )
        self.main_parser._sanitise_object_uuid(misp_object, observable.id)
        self.main_parser._check_sighting_replacements(
            self.main_parser._sanitise_uuid(observed_data.id), misp_object.uuid
        )
        return misp_object

    def _fetch_observables(self, object_refs: Union[tuple, str]) -> Generator:
        for object_ref in object_refs:
            yield self.main_parser._observable[object_ref]

    def _handle_misp_object_fields(
            self, misp_object: MISPAttribute | MISPObject,
            observed_data: ObservedData_v21):
        time_fields = self._parse_timeline(observed_data)
        for field in ('timestamp', 'last_seen'):
            if time_fields.get(field) is None:
                continue
            if time_fields[field] > misp_object.get(field, datetime.max):
                setattr(misp_object, field, time_fields[field])
        if time_fields.get('first_seen') is not None:
            field = 'first_seen'
            if time_fields[field] < misp_object.get(field, datetime.min):
                misp_object.first_seen = time_fields[field]
        comment = f'Observed Data ID: {observed_data.id}'
        if misp_object.get('comment') is None:
            misp_object.comment = comment
        elif comment not in misp_object.comment:
            misp_object.comment = f'{misp_object.comment} - {comment}'

    @staticmethod
    def _handle_misp_object_references(
            misp_object: MISPObject, *object_ids: tuple,
            relationship_type: str = 'contains'):
        for object_id in object_ids:
            if not any(reference.referenced_uuid == object_id and
                   reference.relationship_type == relationship_type
                   for reference in misp_object.references):
                misp_object.add_reference(object_id, relationship_type)


>>>>>>> 63a8e05c
class InternalSTIX2ObservedDataConverter(
        STIX2ObservedDataConverter, InternalSTIX2ObservableConverter):
    def __init__(self, main: 'InternalSTIX2toMISPParser'):
        super().__init__(main)
        self._mapping = InternalSTIX2ObservableMapping

    def parse(self, observed_data_ref: str):
        observed_data = self.main_parser._get_stix_object(observed_data_ref)
        try:
            feature = self._handle_mapping_from_labels(
                observed_data.labels, observed_data.id
            )
        except UndefinedSTIXObjectError as error:
            raise UndefinedObservableError(error)
        version = getattr(observed_data, 'spec_version', '2.0')
        to_call = f"{feature}_observable_v{version.replace('.', '')}"
        try:
            parser = getattr(self, to_call)
        except AttributeError:
            raise UnknownParsingFunctionError(to_call)
        try:
            parser(observed_data)
        except UnknownObservableMappingError as observable_types:
            self.main_parser._observable_mapping_error(
                observed_data.id, observable_types
            )

    ############################################################################
    #                        ATTRIBUTES PARSING METHODS                        #
    ############################################################################

    def _attribute_from_address_observable_v20(
            self, observed_data: ObservedData_v20):
        attribute = self._create_attribute_dict(observed_data)
        for observable_object in observed_data.objects.values():
            if '-addr' in observable_object.type:
                attribute['value'] = observable_object.value
                break
        self.main_parser._add_misp_attribute(attribute, observed_data)

    def _attribute_from_address_observable_v21(
            self, observed_data: ObservedData_v21):
        attribute = self._create_attribute_dict(observed_data)
        for reference in observed_data.object_refs:
            if '-addr' in reference:
                observable = self._fetch_observable(reference)
                attribute['value'] = observable.value
                break
        self.main_parser._add_misp_attribute(attribute, observed_data)

    def _attribute_from_AS_observable_v20(
            self, observed_data: ObservedData_v20):
        attribute = self._create_attribute_dict(observed_data)
        observable = observed_data.objects['0']
        attribute['value'] = self._parse_AS_value(observable.number)
        self.main_parser._add_misp_attribute(attribute, observed_data)

    def _attribute_from_AS_observable_v21(
            self, observed_data: ObservedData_v21):
        attribute = self._create_attribute_dict(observed_data)
        observable = self._fetch_observable(observed_data.object_refs)
        attribute['value'] = self._parse_AS_value(observable.number)
        self.main_parser._add_misp_attribute(attribute, observed_data)

    @staticmethod
    def _attribute_from_attachment_observable(observables: tuple) -> dict:
        attribute = {}
        for observable in observables:
            if observable.type == 'file':
                attribute['value'] = observable.name
            else:
                attribute['data'] = observable.payload_bin
        return attribute

    def _attribute_from_attachment_observable_v20(
            self, observed_data: ObservedData_v20):
        self.main_parser._add_misp_attribute(
            dict(
                self._create_attribute_dict(observed_data),
                **self._attribute_from_attachment_observable(
                    tuple(observed_data.objects.values())
                )
            ),
            observed_data
        )

    def _attribute_from_attachment_observable_v21(
            self, observed_data: ObservedData_v21):
        attribute = self._create_attribute_dict(observed_data)
        observables = tuple(self._fetch_observables(observed_data.object_refs))
        if len(observables) > 1:
            attribute.update(
                self._attribute_from_attachment_observable(observables)
            )
        else:
            attribute['value'] = observables.name
        self.main_parser._add_misp_attribute(attribute, observed_data)

    def _attribute_from_domain_ip_observable_v20(
            self, observed_data: ObservedData_v20):
        attribute = self._create_attribute_dict(observed_data)
        domain, address = observed_data.objects.values()
        attribute['value'] = f'{domain.value}|{address.value}'
        self.main_parser._add_misp_attribute(attribute, observed_data)

    def _attribute_from_domain_ip_observable_v21(
            self, observed_data: ObservedData_v21):
        attribute = self._create_attribute_dict(observed_data)
        domain, address = self._fetch_observables(observed_data.object_refs)
        attribute['value'] = f'{domain.value}|{address.value}'
        self.main_parser._add_misp_attribute(attribute, observed_data)

    def _attribute_from_email_attachment_observable_v20(
            self, observed_data: ObservedData_v20):
        attribute = self._create_attribute_dict(observed_data)
        attribute['value'] = observed_data.objects['1'].name
        self.main_parser._add_misp_attribute(attribute, observed_data)

    def _attribute_from_email_attachment_observable_v21(
            self, observed_data: ObservedData_v21):
        attribute = self._create_attribute_dict(observed_data)
        observable = self._fetch_observable(observed_data.object_refs[1])
        attribute['value'] = observable.name
        self.main_parser._add_misp_attribute(attribute, observed_data)

    def _attribute_from_email_body_observable_v20(
            self, observed_data: ObservedData_v20):
        attribute = self._create_attribute_dict(observed_data)
        attribute['value'] = observed_data.objects['0'].body
        self.main_parser._add_misp_attribute(attribute, observed_data)

    def _attribute_from_email_body_observable_v21(
            self, observed_data: ObservedData_v21):
        attribute = self._create_attribute_dict(observed_data)
        observable = self._fetch_observable(observed_data.object_refs[0])
        attribute['value'] = observable.body
        self.main_parser._add_misp_attribute(attribute, observed_data)

    def _attribute_from_email_header_observable_v20(
            self, observed_data: ObservedData_v20):
        attribute = self._create_attribute_dict(observed_data)
        attribute['value'] = observed_data.objects['0'].received_lines[0]
        self.main_parser._add_misp_attribute(attribute, observed_data)

    def _attribute_from_email_header_observable_v21(
            self, observed_data: ObservedData_v21):
        attribute = self._create_attribute_dict(observed_data)
        observable = self._fetch_observable(observed_data.object_refs[0])
        attribute['value'] = observable.received_lines[0]
        self.main_parser._add_misp_attribute(attribute, observed_data)

    def _attribute_from_email_message_id_observable_v21(
            self, observed_data: ObservedData_v21):
        attribute = self._create_attribute_dict(observed_data)
        observable = self._fetch_observable(observed_data.object_refs[0])
        attribute['value'] = observable.message_id
        self.main_parser._add_misp_attribute(attribute, observed_data)

    def _attribute_from_email_reply_to_observable_v20(
            self, observed_data: ObservedData_v20):
        attribute = self._create_attribute_dict(observed_data)
        email_message = observed_data.objects['0']
        attribute['value'] = email_message.additional_header_fields['Reply-To']
        self.main_parser._add_misp_attribute(attribute, observed_data)

    def _attribute_from_email_reply_to_observable_v21(
            self, observed_data: ObservedData_v21):
        attribute = self._create_attribute_dict(observed_data)
        observable = self._fetch_observable(observed_data.object_refs[0])
        attribute['value'] = observable.additional_header_fields['Reply-To']
        self.main_parser._add_misp_attribute(attribute, observed_data)

    def _attribute_from_email_subject_observable_v20(
            self, observed_data: ObservedData_v20):
        attribute = self._create_attribute_dict(observed_data)
        attribute['value'] = observed_data.objects['0'].subject
        self.main_parser._add_misp_attribute(attribute, observed_data)

    def _attribute_from_email_subject_observable_v21(
            self, observed_data: ObservedData_v21):
        attribute = self._create_attribute_dict(observed_data)
        observable = self._fetch_observable(observed_data.object_refs[0])
        attribute['value'] = observable.subject
        self.main_parser._add_misp_attribute(attribute, observed_data)

    def _attribute_from_email_x_mailer_observable_v20(
            self, observed_data: ObservedData_v20):
        attribute = self._create_attribute_dict(observed_data)
        email_message = observed_data.objects['0']
        attribute['value'] = email_message.additional_header_fields['X-Mailer']
        self.main_parser._add_misp_attribute(attribute, observed_data)

    def _attribute_from_email_x_mailer_observable_v21(
            self, observed_data: ObservedData_v21):
        attribute = self._create_attribute_dict(observed_data)
        observable = self._fetch_observable(observed_data.object_refs[0])
        attribute['value'] = observable.additional_header_fields['X-Mailer']
        self.main_parser._add_misp_attribute(attribute, observed_data)

    def _attribute_from_filename_hash_observable_v20(
            self, observed_data: ObservedData_v20):
        attribute = self._create_attribute_dict(observed_data)
        observable = observed_data.objects['0']
        hash_value = list(observable.hashes.values())[0]
        attribute['value'] = f'{observable.name}|{hash_value}'
        self.main_parser._add_misp_attribute(attribute, observed_data)

    def _attribute_from_filename_hash_observable_v21(
            self, observed_data: ObservedData_v21):
        attribute = self._create_attribute_dict(observed_data)
        observable = self._fetch_observable(observed_data.object_refs[0])
        hash_value = list(observable.hashes.values())[0]
        attribute['value'] = f'{observable.name}|{hash_value}'
        self.main_parser._add_misp_attribute(attribute, observed_data)

    def _attribute_from_first_observable_v20(
            self, observed_data: ObservedData_v20):
        attribute = self._create_attribute_dict(observed_data)
        attribute['value'] = observed_data.objects['0'].value
        self.main_parser._add_misp_attribute(attribute, observed_data)

    def _attribute_from_first_observable_v21(
            self, observed_data: ObservedData_v21):
        attribute = self._create_attribute_dict(observed_data)
        observable = self._fetch_observable(observed_data.object_refs[0])
        attribute['value'] = observable.value
        self.main_parser._add_misp_attribute(attribute, observed_data)

    def _attribute_from_github_username_observable_v21(
            self, observed_data: ObservedData_v21):
        attribute = self._create_attribute_dict(observed_data)
        observable = self._fetch_observable(observed_data.object_refs[0])
        attribute['value'] = observable.account_login
        self.main_parser._add_misp_attribute(attribute, observed_data)

    def _attribute_from_hash_observable_v20(
            self, observed_data: ObservedData_v20):
        attribute = self._create_attribute_dict(observed_data)
        attribute['value'] = list(observed_data.objects['0'].hashes.values())[0]
        self.main_parser._add_misp_attribute(attribute, observed_data)

    def _attribute_from_hash_observable_v21(
            self, observed_data: ObservedData_v21):
        attribute = self._create_attribute_dict(observed_data)
        observable = self._fetch_observable(observed_data.object_refs[0])
        attribute['value'] = list(observable.hashes.values())[0]
        self.main_parser._add_misp_attribute(attribute, observed_data)

    def _attribute_from_hostname_port_observable_v20(
            self, observed_data: ObservedData_v20):
        attribute = self._create_attribute_dict(observed_data)
        domain, network = observed_data.objects.values()
        attribute['value'] = f'{domain.value}|{network.dst_port}'
        self.main_parser._add_misp_attribute(attribute, observed_data)

    def _attribute_from_hostname_port_observable_v21(
            self, observed_data: ObservedData_v21):
        attribute = self._create_attribute_dict(observed_data)
        domain, network = self._fetch_observables(observed_data.object_refs)
        attribute['value'] = f'{domain.value}|{network.dst_port}'
        self.main_parser._add_misp_attribute(attribute, observed_data)

    def _attribute_from_ip_port_observable(
            self, network_traffic: _NETWORK_TRAFFIC_TYPING,
            ip_value: str, observed_data: _OBSERVED_DATA_TYPING):
        attribute = self._create_attribute_dict(observed_data)
        for feature in ('src_port', 'dst_port'):
            if hasattr(network_traffic, feature):
                port_value = getattr(network_traffic, feature)
                attribute['value'] = f'{ip_value}|{port_value}'
                self.main_parser._add_misp_attribute(attribute, observed_data)
                break

    def _attribute_from_ip_port_observable_v20(
            self, observed_data: ObservedData_v20):
        self._attribute_from_ip_port_observable(
            observed_data.objects['0'], observed_data.objects['1'].value,
            observed_data
        )

    def _attribute_from_ip_port_observable_v21(
            self, observed_data: ObservedData_v21):
        network, address = self._fetch_observables(
            observed_data.object_refs
        )
        self._attribute_from_ip_port_observable(
            network, address.value, observed_data
        )

    @staticmethod
    def _attribute_from_malware_sample_observable(observables: tuple) -> dict:
        attribute = {}
        for observable in observables:
            if observable.type == 'file':
                attribute['value'] = (
                    f"{observable.name}|{observable.hashes['MD5']}"
                )
            else:
                attribute['data'] = observable.payload_bin
        return attribute

    def _attribute_from_malware_sample_observable_v20(
            self, observed_data: ObservedData_v20):
        self.main_parser._add_misp_attribute(
            dict(
                self._create_attribute_dict(observed_data),
                **self._attribute_from_malware_sample_observable(
                    observed_data.objects.values()
                )
            ),
            observed_data
        )

    def _attribute_from_malware_sample_observable_v21(
            self, observed_data: ObservedData_v21):
        attribute = self._create_attribute_dict(observed_data)
        observables = tuple(self._fetch_observables(observed_data.object_refs))
        if len(observables) > 1:
            attribute.update(
                self._attribute_from_malware_sample_observable(observables)
            )
        else:
            attribute['value'] = (
                f"{observables.name}|{observables.hashes['MD5']}"
            )
        self.main_parser._add_misp_attribute(attribute, observed_data)

    def _attribute_from_name_observable_v20(
            self, observed_data: ObservedData_v20):
        attribute = self._create_attribute_dict(observed_data)
        attribute['value'] = observed_data.objects['0'].name
        self.main_parser._add_misp_attribute(attribute, observed_data)

    def _attribute_from_name_observable_v21(
            self, observed_data: ObservedData_v21):
        attribute = self._create_attribute_dict(observed_data)
        observable = self._fetch_observable(observed_data.object_refs[0])
        attribute['value'] = observable.name
        self.main_parser._add_misp_attribute(attribute, observed_data)

    def _attribute_from_regkey_observable_v20(
            self, observed_data: ObservedData_v20):
        attribute = self._create_attribute_dict(observed_data)
        attribute['value'] = observed_data.objects['0'].key
        self.main_parser._add_misp_attribute(attribute, observed_data)

    def _attribute_from_regkey_observable_v21(
            self, observed_data: ObservedData_v21):
        attribute = self._create_attribute_dict(observed_data)
        observable = self._fetch_observable(observed_data.object_refs[0])
        attribute['value'] = observable.key
        self.main_parser._add_misp_attribute(attribute, observed_data)

    def _attribute_from_regkey_value_observable_v20(
            self, observed_data: ObservedData_v20):
        attribute = self._create_attribute_dict(observed_data)
        observable = observed_data.objects['0']
        attribute['value'] = f"{observable.key}|{observable['values'][0].data}"
        self.main_parser._add_misp_attribute(attribute, observed_data)

    def _attribute_from_regkey_value_observable_v21(
            self, observed_data: ObservedData_v21):
        attribute = self._create_attribute_dict(observed_data)
        observable = self._fetch_observable(observed_data.object_refs[0])
        attribute['value'] = f"{observable.key}|{observable['values'][0].data}"
        self.main_parser._add_misp_attribute(attribute, observed_data)

    ############################################################################
    #                       MISP OBJECTS PARSING METHODS                       #
    ############################################################################

    def _object_from_account_with_attachment_observable(
            self, observed_data: _OBSERVED_DATA_TYPING,
            name: str, version: str):
        misp_object = self._create_misp_object(name, observed_data)
        observable = getattr(self, f'_fetch_observables_{version}')(
            observed_data
        )
        attributes = self._parse_generic_observable_with_data(
            observable, name.replace('-', '_'), observed_data.id
        )
        for attribute in attributes:
            misp_object.add_attribute(**attribute)
        self.main_parser._add_misp_object(misp_object, observed_data)

    def _object_from_android_app_observable_v20(
            self, observed_data: ObservedData_v20):
        self._object_from_generic_observable(
            observed_data, 'android-app', 'v20'
        )

    def _object_from_android_app_observable_v21(
            self, observed_data: ObservedData_v21):
        self._object_from_generic_observable(
            observed_data, 'android-app', 'v21'
        )

    def _object_from_asn_observable(
            self, observed_data: _OBSERVED_DATA_TYPING, version: str):
        misp_object = self._create_misp_object('asn', observed_data)
        observable = getattr(self, f'_fetch_observables_{version}')(
            observed_data
        )
        attributes = self._parse_asn_observable(
            observable, getattr(observable, 'id', observed_data.id)
        )
        for attribute in attributes:
            misp_object.add_attribute(**attribute)
        self.main_parser._add_misp_object(misp_object, observed_data)

    def _object_from_asn_observable_v20(self, observed_data: ObservedData_v20):
        self._object_from_asn_observable(observed_data, 'v20')

    def _object_from_asn_observable_v21(self, observed_data: ObservedData_v21):
        self._object_from_asn_observable(observed_data, 'v21')

    def _object_from_cpe_asset_observable_v20(
            self, observed_data: ObservedData_v20):
        self._object_from_generic_observable(observed_data, 'cpe-asset', 'v20')

    def _object_from_cpe_asset_observable_v21(
            self, observed_data: ObservedData_v21):
        self._object_from_generic_observable(observed_data, 'cpe-asset', 'v21')

    def _object_from_credential_observable_v20(
            self, observed_data: ObservedData_v20):
        self._object_from_generic_observable(
            observed_data, 'credential', 'v20'
        )

    def _object_from_credential_observable_v21(
            self, observed_data: ObservedData_v21):
        self._object_from_generic_observable(
            observed_data, 'credential', 'v21'
        )

    def _object_from_domain_ip_observable_v20(
            self, observed_data: ObservedData_v20):
        misp_object = self._create_misp_object('domain-ip', observed_data)
        mapping = self._mapping.domain_ip_object_mapping
        ip_parsed = set()
        for observable in observed_data.objects.values():
            if observable.type == 'domain-name':
                for field, attribute in mapping().items():
                    if hasattr(observable, field):
                        attributes = self._populate_object_attributes(
                            attribute, getattr(observable, field),
                            observed_data.id
                        )
                        for attribute in attributes:
                            misp_object.add_attribute(**attribute)
                if hasattr(observable, 'resolves_to_refs'):
                    for reference in observable.resolves_to_refs:
                        if reference in ip_parsed:
                            continue
                        value = observed_data.objects[reference].value
                        misp_object.add_attribute(
                            **{
                                'value': value, **self._mapping.ip_attribute(),
                                'uuid': self.main_parser._create_v5_uuid(
                                    f'{observed_data.id} - ip - {value}'
                                )
                            }
                        )
                        ip_parsed.add(reference)
        self.main_parser._add_misp_object(misp_object, observed_data)

    def _object_from_domain_ip_observable_v21(
            self, observed_data: ObservedData_v21):
        misp_object = self._create_misp_object('domain-ip', observed_data)
        ip_parsed = set()
        for object_ref in observed_data.object_refs:
            if object_ref.startswith('domain-name--'):
                observable = self._fetch_observable(object_ref)
                for attribute in self._parse_domain_ip_observable(observable):
                    misp_object.add_attribute(**attribute)
                if hasattr(observable, 'resolves_to_refs'):
                    for reference in observable.resolves_to_refs:
                        if reference in ip_parsed:
                            continue
                        address = self._fetch_observable(reference)
                        misp_object.add_attribute(
                            **{
                                'value': address.value,
                                **self._mapping.ip_attribute(),
                                **self.main_parser._sanitise_attribute_uuid(
                                    address.id
                                )
                            }
                        )
                        ip_parsed.add(reference)
        self.main_parser._add_misp_object(misp_object, observed_data)

    def _object_from_email_observable(
            self, observed_data: _OBSERVED_DATA_TYPING, version: str):
        misp_object = self._create_misp_object('email', observed_data)
        observables = getattr(self, f'_fetch_observables_with_id_{version}')(
            observed_data
        )
        for observable in observables.values():
            if observable.type != 'email-message':
                continue
            if hasattr(observable, 'from_ref'):
                address = observables[observable.from_ref]
                attributes = self._parse_email_reference_observable(
                    address, 'from', getattr(address, 'id', observed_data.id)
                )
                for attribute in attributes:
                    misp_object.add_attribute(**attribute)
            for feature in ('to', 'cc', 'bcc'):
                if hasattr(observable, f'{feature}_refs'):
                    for reference in getattr(observable, f'{feature}_refs'):
                        address = observables[reference]
                        attributes = self._parse_email_reference_observable(
                            address, feature,
                            getattr(address, 'id', observed_data.id)
                        )
                        for attribute in attributes:
                            misp_object.add_attribute(**attribute)
            object_id = getattr(observable, 'id', observed_data.id)
            attributes = self._parse_generic_observable(
                observable, 'email', object_id
            )
            for attribute in attributes:
                misp_object.add_attribute(**attribute)
            if hasattr(observable, 'additional_header_fields'):
                attributes = self._parse_email_additional_header(
                    observable, object_id
                )
                for attribute in attributes:
                    misp_object.add_attribute(**attribute)
            if hasattr(observable, 'body_multipart'):
                for body_part in observable.body_multipart:
                    relation, value = body_part.content_disposition.split(';')
                    feature = (
                        'email_attachment' if relation == 'attachment'
                        else 'attachment'
                    )
                    reference = observables[body_part.body_raw_ref]
                    attributes = self._parse_email_body_observable(
                        reference, feature, value,
                        getattr(reference, 'id', observed_data.id)
                    )
                    for attribute in attributes:
                        misp_object.add_attribute(**attribute)
        self.main_parser._add_misp_object(misp_object, observed_data)

    def _object_from_email_observable_v20(
            self, observed_data: ObservedData_v20):
        self._object_from_email_observable(observed_data, 'v20')

    def _object_from_email_observable_v21(
            self, observed_data: ObservedData_v21):
        self._object_from_email_observable(observed_data, 'v21')

    def _object_from_facebook_account_observable_v20(
            self, observed_data: ObservedData_v20):
        self._object_from_account_with_attachment_observable(
            observed_data, 'facebook-account', 'v20'
        )

    def _object_from_facebook_account_observable_v21(
            self, observed_data: ObservedData_v21):
        self._object_from_account_with_attachment_observable(
            observed_data, 'facebook-account', 'v21'
        )

    def _object_from_file_extension_observable(
            self, extension: _EXTENSION_TYPING,
            observed_data: _OBSERVED_DATA_TYPING, object_id: str) -> str:
        pe_object = self._create_misp_object('pe')
        pe_object.from_dict(
            uuid=self.main_parser._create_v5_uuid(
                f'{observed_data.id} - windows-pebinary-ext'
            ),
            **self._parse_timeline(observed_data)
        )
        attributes = self._parse_pe_extension_observable(
            extension, f'{object_id} - windows-pebinary-ext'
        )
        for attribute in attributes:
            pe_object.add_attribute(**attribute)
        misp_object = self.main_parser._add_misp_object(pe_object, observed_data)
        if hasattr(extension, 'sections'):
            for index, section in enumerate(extension.sections):
                section_object = self._create_misp_object('pe-section')
                section_object.from_dict(
                    uuid=self.main_parser._create_v5_uuid(
                        f'{observed_data.id} - section #{index}'
                    ),
                    **self._parse_timeline(observed_data)
                )
                attributes = self._parse_pe_section_observable(
                    section, f'{object_id} - section #{index}'
                )
                for attribute in attributes:
                    section_object.add_attribute(**attribute)
                self.main_parser._add_misp_object(section_object, observed_data)
                misp_object.add_reference(section_object.uuid, 'includes')
        return misp_object.uuid

    def _object_from_file_observable(
            self, observed_data: _OBSERVED_DATA_TYPING, version: str):
        file_object = self._create_misp_object('file', observed_data)
        observables = getattr(self, f'_fetch_observables_with_id_{version}')(
            observed_data
        )
        for observable in observables.values():
            if observable.type != 'file':
                continue
            object_id = getattr(observable, 'id', observed_data.id)
            attributes = self._parse_file_observable(observable, object_id)
            for attribute in attributes:
                file_object.add_attribute(**attribute)
            if hasattr(observable, 'parent_directory_ref'):
                file_object.add_attribute(
                    **self._parse_file_parent_observable(
                        observables[observable.parent_directory_ref],
                        observed_data.id
                    )
                )
            if hasattr(observable, 'content_ref'):
                artifact = observables[observable.content_ref]
                attribute = {
                    'value': artifact.x_misp_filename,
                    'data': artifact.payload_bin
                }
                if getattr(artifact, 'hashes', {}).get('MD5') is not None:
                    attribute['value'] += f"|{artifact.hashes['MD5']}"
                    attribute.update(self._mapping.malware_sample_attribute())
                else:
                    attribute.update(self._mapping.attachment_attribute())
                if hasattr(artifact, 'id'):
                    attribute.update(
                        self.main_parser._sanitise_attribute_uuid(artifact.id)
                    )
                else:
                    attribute['uuid'] = self.main_parser._create_v5_uuid(
                        f"{observed_data.id} - {attribute['type']}"
                        f" - {attribute['value']}"
                    )
                file_object.add_attribute(**attribute)
            misp_object = self.main_parser._add_misp_object(
                file_object, observed_data
            )
            if getattr(observable, 'extensions', {}).get('windows-pebinary-ext'):
                pe_uuid = self._object_from_file_extension_observable(
                    observable.extensions['windows-pebinary-ext'],
                    observed_data, object_id
                )
                misp_object.add_reference(pe_uuid, 'includes')

    def _object_from_file_observable_v20(self, observed_data: ObservedData_v20):
        self._object_from_file_observable(observed_data, 'v20')

    def _object_from_file_observable_v21(self, observed_data: ObservedData_v21):
        self._object_from_file_observable(observed_data, 'v21')

    def _object_from_generic_observable(
            self, observed_data: _OBSERVED_DATA_TYPING,
            name: str, version: str):
        misp_object = self._create_misp_object(name, observed_data)
        observable = getattr(self, f'_fetch_observables_{version}')(
            observed_data
        )
        attributes = self._parse_generic_observable(
            observable, name.replace('-', '_'),
            getattr(observable, 'id', observed_data.id)
        )
        for attribute in attributes:
            misp_object.add_attribute(**attribute)
        self.main_parser._add_misp_object(misp_object, observed_data)

    def _object_from_github_user_observable_v20(
            self, observed_data: ObservedData_v20):
        self._object_from_account_with_attachment_observable(
            observed_data, 'github-user', 'v20'
        )

    def _object_from_github_user_observable_v21(
            self, observed_data: ObservedData_v21):
        self._object_from_account_with_attachment_observable(
            observed_data, 'github-user', 'v21'
        )

    def _object_from_gitlab_user_observable_v20(
            self, observed_data: ObservedData_v20):
        self._object_from_generic_observable(
            observed_data, 'gitlab-user', 'v20'
        )

    def _object_from_gitlab_user_observable_v21(
            self, observed_data: ObservedData_v21):
        self._object_from_generic_observable(
            observed_data, 'gitlab-user', 'v21'
        )

    def _object_from_http_request_observable(
            self, observed_data: _OBSERVED_DATA_TYPING, version: str):
        misp_object = self._create_misp_object('http-request', observed_data)
        observables = getattr(self, f'_fetch_observables_with_id_{version}')(
            observed_data
        )
        for observable in observables.values():
            if observable.type == 'domain-name':
                attribute = {
                    'value': observable.value, **self._mapping.host_attribute()
                }
                if hasattr(observable, 'id'):
                    attribute.update(
                        self.main_parser._sanitise_attribute_uuid(observable.id)
                    )
                else:
                    attribute['uuid'] = self.main_parser._create_v5_uuid(
                        f'{observed_data.id} - host - {observable.value}'
                    )
                misp_object.add_attribute(**attribute)
                continue
            for feature in ('src', 'dst'):
                if hasattr(observable, f'{feature}_ref'):
                    address = observables[
                        getattr(observable, f'{feature}_ref')
                    ]
                    content = self._parse_network_traffic_reference_observable(
                        feature, address,
                        getattr(address, 'id', observed_data.id)
                    )
                    for attribute in content:
                        misp_object.add_attribute(**attribute)
            object_id = getattr(observable, 'id', observed_data.id)
            attributes = self._parse_generic_observable(
                observable, 'http_request', object_id
            )
            for attribute in attributes:
                misp_object.add_attribute(**attribute)
            if getattr(observable, 'extensions', {}).get('http-request-ext'):
                attributes = self._parse_http_request_extension_observable(
                    observable.extensions['http-request-ext'], object_id
                )
                for attribute in attributes:
                    misp_object.add_attribute(**attribute)
        self.main_parser._add_misp_object(misp_object, observed_data)

    def _object_from_http_request_observable_v20(
            self, observed_data: ObservedData_v20):
        self._object_from_http_request_observable(observed_data, 'v20')

    def _object_from_http_request_observable_v21(
            self, observed_data: ObservedData_v21):
        self._object_from_http_request_observable(observed_data, 'v21')

    def _object_from_image_observable(
            self, observed_data: _OBSERVED_DATA_TYPING, version: str):
        misp_object = self._create_misp_object('image', observed_data)
        observables = getattr(self, f'_fetch_observables_with_id_{version}')(
            observed_data
        )
        for observable in observables.values():
            if observable.type == 'file':
                attributes = self._parse_generic_observable(
                    observable, 'image', observed_data.id
                )
                for attribute in attributes:
                    misp_object.add_attribute(**attribute)
            elif observable.type == 'artifact':
                if hasattr(observable, 'payload_bin'):
                    artifacts = self._parse_image_attachment_observable(
                        observable, observed_data.id
                    )
                    for attribute in artifacts:
                        misp_object.add_attribute(**attribute)
                elif hasattr(observable, 'url'):
                    urls = self._parse_image_url_observable(
                        observable, observed_data.id
                    )
                    for attribute in urls:
                        misp_object.add_attribute(**attribute)
        self.main_parser._add_misp_object(misp_object, observed_data)

    def _object_from_image_observable_v20(
            self, observed_data: ObservedData_v20):
        self._object_from_image_observable(observed_data, 'v20')

    def _object_from_image_observable_v21(
            self, observed_data: ObservedData_v21):
        self._object_from_image_observable(observed_data, 'v21')

    def _object_from_ip_port_observable(
            self, observed_data: _OBSERVED_DATA_TYPING, version: str):
        misp_object = self._create_misp_object('ip-port', observed_data)
        observables = getattr(self, f'_fetch_observables_with_id_{version}')(
            observed_data
        )
        for observable in observables.values():
            if observable.type == 'network-traffic':
                ip_protocols: set = set()
                for feature in ('src', 'dst'):
                    if hasattr(observable, f'{feature}_ref'):
                        ip_attribute = getattr(
                            self._mapping, f'ip_{feature}_attribute'
                        )
                        address = observables[
                            getattr(observable, f'{feature}_ref')
                        ]
                        ip_protocols.add(address.type.split('-')[0])
                        if hasattr(address, 'id'):
                            misp_object.add_attribute(
                                **{
                                    'value': address.value, **ip_attribute(),
                                    **self.main_parser._sanitise_attribute_uuid(
                                        address.id
                                    )
                                }
                            )
                            continue
                        misp_object.add_attribute(
                            **{
                                'value': address.value, **ip_attribute(),
                                'uuid': self.main_parser._create_v5_uuid(
                                    f'{observed_data.id} - ip-{feature}'
                                    f' - {address.value}'
                                )
                            }
                        )
                attributes = self._parse_generic_observable(
                    observable, 'ip_port', observed_data.id
                )
                for attribute in attributes:
                    misp_object.add_attribute(**attribute)
                for protocol in observable.protocols:
                    if protocol not in ip_protocols:
                        misp_object.add_attribute(
                            **{
                                'value': protocol,
                                **self._mapping.protocol_attribute()
                            }
                        )
                self.main_parser._add_misp_object(misp_object, observed_data)

    def _object_from_ip_port_observable_v20(
            self, observed_data: ObservedData_v20):
        self._object_from_ip_port_observable(observed_data, 'v20')

    def _object_from_ip_port_observable_v21(
            self, observed_data: ObservedData_v21):
        self._object_from_ip_port_observable(observed_data, 'v21')

    def _object_from_lnk_observable(
            self, observed_data: _OBSERVED_DATA_TYPING, version: str):
        misp_object = self._create_misp_object('lnk', observed_data)
        observables = getattr(self, f'_fetch_observables_with_id_{version}')(
            observed_data
        )
        for observable in observables.values():
            if observable.type != 'file':
                continue
            attributes = self._parse_lnk_observable(
                observable, observed_data.id
            )
            for attribute in attributes:
                misp_object.add_attribute(**attribute)
            if hasattr(observable, 'parent_directory_ref'):
                misp_object.add_attribute(
                    **self._parse_file_parent_observable(
                        observables[observable.parent_directory_ref],
                        observed_data.id
                    )
                )
            if hasattr(observable, 'content_ref'):
                artifact = observables[observable.content_ref]
                value = f"{artifact.x_misp_filename}|{artifact.hashes['MD5']}"
                attribute = {
                    'data': artifact.payload_bin, 'value': value,
                    **self._mapping.malware_sample_attribute()
                }
                if hasattr(artifact, 'id'):
                    attribute.update(
                        self.main_parser._sanitise_attribute_uuid(artifact.id)
                    )
                else:
                    attribute['uuid'] = self.main_parser._create_v5_uuid(
                        f'{observed_data.id} - malware-sample - {value}'
                    )
                misp_object.add_attribute(**attribute)
        self.main_parser._add_misp_object(misp_object, observed_data)

    def _object_from_lnk_observable_v20(self, observed_data: ObservedData_v20):
        self._object_from_lnk_observable(observed_data, 'v20')

    def _object_from_lnk_observable_v21(self, observed_data: ObservedData_v21):
        self._object_from_lnk_observable(observed_data, 'v21')

    def _object_from_mutex_observable_v20(self, observed_data: ObservedData_v20):
        self._object_from_generic_observable(observed_data, 'mutex', 'v20')

    def _object_from_mutex_observable_v21(self, observed_data: ObservedData_v21):
        self._object_from_generic_observable(observed_data, 'mutex', 'v21')

    def _object_from_netflow_observable(
            self, observed_data: _OBSERVED_DATA_TYPING, version: str):
        misp_object = self._create_misp_object('netflow', observed_data)
        observables = getattr(self, f'_fetch_observables_with_id_{version}')(
            observed_data
        )
        for observable in observables.values():
            if observable.type != 'network-traffic':
                continue
            for feature in ('src', 'dst'):
                if hasattr(observable, f'{feature}_ref'):
                    address = observables[getattr(observable, f'{feature}_ref')]
                    attribute = {
                        'value': address.value,
                        **getattr(self._mapping, f'ip_{feature}_attribute')()
                    }
                    if hasattr(address, 'id'):
                        attribute.update(
                            self.main_parser._sanitise_attribute_uuid(
                                address.id
                            )
                        )
                    else:
                        attribute['uuid'] = self.main_parser._create_v5_uuid(
                            f'{observed_data.id} - ip-{feature}'
                            f' - {address.value}'
                        )
                    misp_object.add_attribute(**attribute)
                    if hasattr(address, 'belongs_to_refs'):
                        autonomous_systems = (
                            observables[reference] for reference
                            in getattr(address, 'belongs_to_refs')
                        )
                        attributes = self._parse_netflow_references(
                            feature, observed_data.id, *autonomous_systems
                        )
                        for attribute in attributes:
                            misp_object.add_attribute(**attribute)
            attributes = self._parse_netflow_observable(
                observable, observed_data.id
            )
            for attribute in attributes:
                misp_object.add_attribute(**attribute)
            self.main_parser._add_misp_object(misp_object, observed_data)

    def _object_from_netflow_observable_v20(
            self, observed_data: ObservedData_v20):
        self._object_from_netflow_observable(observed_data, 'v20')

    def _object_from_netflow_observable_v21(
            self, observed_data: ObservedData_v21):
        self._object_from_netflow_observable(observed_data, 'v21')

    def _object_from_network_connection_observable(
            self, observed_data: _OBSERVED_DATA_TYPING, version: str):
        observables = getattr(self, f'_fetch_observables_with_id_{version}')(
            observed_data
        )
        for observable_id, observable in observables.items():
            if observable.type != 'network-traffic':
                continue
            misp_object = self._object_from_network_traffic_observable(
                'network-connection', observed_data, observables,
                observable_id
            )
            attributes = self._parse_network_connection_observable(
                observable, getattr(observable, 'id', observed_data.id)
            )
            for attribute in attributes:
                misp_object.add_attribute(**attribute)
            self.main_parser._add_misp_object(misp_object, observed_data)

    def _object_from_network_connection_observable_v20(
            self, observed_data: ObservedData_v20):
        self._object_from_network_connection_observable(observed_data, 'v20')

    def _object_from_network_connection_observable_v21(
            self, observed_data: ObservedData_v21):
        self._object_from_network_connection_observable(observed_data, 'v21')

    def _object_from_network_socket_observable(
            self, observed_data: _OBSERVED_DATA_TYPING, version: str):
        observables = getattr(self, f'_fetch_observables_with_id_{version}')(
            observed_data
        )
        for observable_id, observable in observables.items():
            if observable.type != 'network-traffic':
                continue
            misp_object = self._object_from_network_traffic_observable(
                'network-socket', observed_data, observables, observable_id
            )
            attributes = self._parse_network_socket_observable(
                observable, getattr(observable, 'id', observed_data.id)
            )
            for attribute in attributes:
                misp_object.add_attribute(**attribute)
            self.main_parser._add_misp_object(misp_object, observed_data)

    def _object_from_network_socket_observable_v20(
            self, observed_data: ObservedData_v20):
        self._object_from_network_socket_observable(observed_data, 'v20')

    def _object_from_network_socket_observable_v21(
            self, observed_data: ObservedData_v21):
        self._object_from_network_socket_observable(observed_data, 'v21')

    def _object_from_network_traffic_observable(
            self, name: str, observed_data: _OBSERVED_DATA_TYPING,
            observables: dict, observable_id: str) -> MISPObject:
        misp_object = self._create_misp_object(name, observed_data)
        observable = observables[observable_id]
        for asset in ('src', 'dst'):
            if hasattr(observable, f'{asset}_ref'):
                address = observables[getattr(observable, f'{asset}_ref')]
                attributes = self._parse_network_traffic_reference_observable(
                    asset, address, getattr(address, 'id', observed_data.id)
                )
                for attribute in attributes:
                    misp_object.add_attribute(**attribute)
        attributes = self._parse_generic_observable(
            observable, name.replace('-', '_'),
            getattr(observable, 'id', observed_data.id)
        )
        for attribute in attributes:
            misp_object.add_attribute(**attribute)
        return misp_object

    def _object_from_parler_account_observable_v20(
            self, observed_data: ObservedData_v20):
        self._object_from_account_with_attachment_observable(
            observed_data, 'parler-account', 'v20'
        )

    def _object_from_parler_account_observable_v21(
            self, observed_data: ObservedData_v21):
        self._object_from_account_with_attachment_observable(
            observed_data, 'parler-account', 'v21'
        )

    def _object_from_process_observable(
            self, observed_data: _OBSERVED_DATA_TYPING, version: str):
        misp_object = self._create_misp_object('process', observed_data)
        observables = getattr(self, f'_fetch_observables_with_id_{version}')(
            observed_data
        )
        main_process = self._fetch_main_process(observables)
        attributes = self._parse_process_observable(
            main_process, getattr(main_process, 'id', observed_data.id)
        )
        for attribute in attributes:
            misp_object.add_attribute(**attribute)
        if hasattr(main_process, 'binary_ref'):
            image = observables[main_process.binary_ref]
            misp_object.add_attribute(
                **{
                    **self._mapping.image_attribute(),
                    'value': image.name,
                    'uuid': self.main_parser._create_v5_uuid(
                        f'{observed_data.id} - image - {image.name}'
                    )
                }
            )
        elif hasattr(main_process, 'image_ref'):
            image = observables[main_process.image_ref]
            misp_object.add_attribute(
                **{
                    'value': image.name,
                    **self._mapping.image_attribute(),
                    **self.main_parser._sanitise_attribute_uuid(image.id)
                }
            )
        if hasattr(main_process, 'child_refs'):
            for child_ref in main_process.child_refs:
                process = observables[child_ref]
                attribute = {
                    'value': process.pid,
                    **self._mapping.child_pid_attribute()
                }
                if hasattr(process, 'id'):
                    attribute.update(
                        self.main_parser._sanitise_attribute_uuid(process.id)
                    )
                else:
                    attribute['uuid'] = self.main_parser._create_v5_uuid(
                        f'{observed_data.id} - child-pid - {process.pid}'
                    )
                misp_object.add_attribute(**attribute)
        if hasattr(main_process, 'parent_ref'):
            parent_process = observables[main_process.parent_ref]
            object_id = getattr(parent_process, 'id', observed_data.id)
            mapping = self._mapping.parent_process_object_mapping
            for feature, attribute in mapping().items():
                if hasattr(parent_process, feature):
                    misp_object.add_attribute(
                        **{
                            **attribute,
                            'value': getattr(parent_process, feature),
                            'uuid': self.main_parser._create_v5_uuid(
                                f"{object_id} - {attribute['object_relation']}"
                                f" - {getattr(parent_process, feature)}"
                            )
                        }
                    )
                    misp_object.add_attribute(**attribute)
            if hasattr(parent_process, 'binary_ref'):
                image = observables[parent_process.binary_ref]
                misp_object.add_attribute(
                    **{
                        **self._mapping.parent_image_attribute(),
                        'value': image.name,
                        'uuid': self.main_parser._create_v5_uuid(
                            f'{observed_data.id} - parent-image - {image.name}'
                        )
                    }
                )
            elif hasattr(parent_process, 'image_ref'):
                image = observables[parent_process.image_ref]
                misp_object.add_attribute(
                    **{
                        'value': image.name,
                        **self._mapping.parent_image_attribute(),
                        **self.main_parser._sanitise_attribute_uuid(image.id)
                    }
                )
        self.main_parser._add_misp_object(misp_object, observed_data)

    def _object_from_process_observable_v20(
            self, observed_data: ObservedData_v20):
        self._object_from_process_observable(observed_data, 'v20')

    def _object_from_process_observable_v21(
            self, observed_data: ObservedData_v21):
        self._object_from_process_observable(observed_data, 'v21')

    def _object_from_reddit_account_observable_v20(
            self, observed_data: ObservedData_v20):
        self._object_from_account_with_attachment_observable(
            observed_data, 'reddit-account', 'v20'
        )

    def _object_from_reddit_account_observable_v21(
            self, observed_data: ObservedData_v21):
        self._object_from_account_with_attachment_observable(
            observed_data, 'reddit-account', 'v21'
        )

    def _object_from_registry_key_observable(
            self, observed_data: _OBSERVED_DATA_TYPING, version: str):
        misp_object = self._create_misp_object('registry-key', observed_data)
        observable = getattr(self, f'_fetch_observables_{version}')(
            observed_data
        )
        attributes = self._parse_registry_key_observable(
            observable, getattr(observable, 'id', observed_data.id)
        )
        for attribute in attributes:
            misp_object.add_attribute(**attribute)
        self.main_parser._add_misp_object(misp_object, observed_data)

    def _object_from_registry_key_observable_v20(
            self, observed_data: ObservedData_v20):
        self._object_from_registry_key_observable(observed_data, 'v20')

    def _object_from_registry_key_observable_v21(
            self, observed_data: ObservedData_v21):
        self._object_from_registry_key_observable(observed_data, 'v21')

    def _object_from_telegram_account_observable_v20(
            self, observed_data: ObservedData_v20):
        self._object_from_generic_observable(
            observed_data, 'telegram-account', 'v20'
        )

    def _object_from_telegram_account_observable_v21(
            self, observed_data: ObservedData_v21):
        self._object_from_generic_observable(
            observed_data, 'telegram-account', 'v21'
        )

    def _object_from_twitter_account_observable_v20(
            self, observed_data: ObservedData_v20):
        self._object_from_account_with_attachment_observable(
            observed_data, 'twitter-account', 'v20'
        )

    def _object_from_twitter_account_observable_v21(
            self, observed_data: ObservedData_v21):
        self._object_from_account_with_attachment_observable(
            observed_data, 'twitter-account', 'v21'
        )

    def _object_from_url_observable_v20(self, observed_data: ObservedData_v20):
        self._object_from_generic_observable(observed_data, 'url', 'v20')

    def _object_from_url_observable_v21(self, observed_data: ObservedData_v21):
        self._object_from_generic_observable(observed_data, 'url', 'v21')

    def _object_from_user_account_observable(
            self, observed_data: _OBSERVED_DATA_TYPING, version: str):
        misp_object = self._create_misp_object('user-account', observed_data)
        observable = getattr(self, f'_fetch_observables_{version}')(
            observed_data
        )
        object_id = getattr(observable, 'id', observed_data.id)
        attributes = self._parse_generic_observable_with_data(
            observable, 'user_account', object_id
        )
        for attribute in attributes:
            misp_object.add_attribute(**attribute)
        if getattr(observable, 'extensions', {}).get('unix-account-ext'):
            attributes = self._parse_generic_observable(
                observable.extensions['unix-account-ext'],
                'unix_user_account_extension', object_id
            )
            for attribute in attributes:
                misp_object.add_attribute(**attribute)
        self.main_parser._add_misp_object(misp_object, observed_data)

    def _object_from_user_account_observable_v20(
            self, observed_data: ObservedData_v20):
        self._object_from_user_account_observable(observed_data, 'v20')

    def _object_from_user_account_observable_v21(
            self, observed_data: ObservedData_v21):
        self._object_from_user_account_observable(observed_data, 'v21')

    def _object_from_x509_observable(
            self, observed_data: _OBSERVED_DATA_TYPING, version: str):
        misp_object = self._create_misp_object('x509', observed_data)
        observable = getattr(self, f'_fetch_observables_{version}')(
            observed_data
        )
        object_id = getattr(observable, 'id', observed_data.id)
        for attribute in self._parse_x509_observable(observable, object_id):
            misp_object.add_attribute(**attribute)
        if hasattr(observable, 'x509_v3_extensions'):
            extension = observable.x509_v3_extensions
            for values in extension.subject_alternative_name.split(','):
                key, value = values.split('=')
                mapping = self._mapping.x509_subject_alternative_name_mapping(
                    key
                )
                if mapping is not None:
                    misp_object.add_attribute(
                        **{
                            'value': value, **mapping,
                            'uuid': self.main_parser._create_v5_uuid(
                                f"{object_id} - {mapping['object_relation']}"
                                f" - {value}"
                            )
                        }
                    )
        self.main_parser._add_misp_object(misp_object, observed_data)

    def _object_from_x509_observable_v20(self, observed_data: ObservedData_v20):
        self._object_from_x509_observable(observed_data, 'v20')

    def _object_from_x509_observable_v21(self, observed_data: ObservedData_v21):
        self._object_from_x509_observable(observed_data, 'v21')

    ############################################################################
    #                             UTILITY METHODS.                             #
    ############################################################################

    @staticmethod
    def _fetch_main_process(observables: dict) -> _PROCESS_TYPING:
        observable_types = tuple(
            observable.type for observable in observables.values()
        )
        if observable_types.count('process') == 1:
            for observable in observables.values():
                if observable.type == 'process':
                    return observable
        ref_features = ('child_refs', 'parent_ref')
        for observable in observables.values():
            if observable.type != 'process':
                continue
            if any(hasattr(observable, feature) for feature in ref_features):
                return observable

    @staticmethod
    def _fetch_observables_v20(observed_data: ObservedData_v20):
        observables = tuple(observed_data.objects.values())
        return observables[0] if len(observables) == 1 else observables

    def _fetch_observables_v21(self, observed_data: ObservedData_v21):
        return self._fetch_observables(observed_data.object_refs)

    @staticmethod
    def _fetch_observables_with_id_v20(observed_data: ObservedData_v20) -> dict:
        return observed_data.objects

    def _fetch_observables_with_id_v21(
            self, observed_data: ObservedData_v21) -> dict:
        return {
            reference: self.main_parser._observable[reference]
            for reference in observed_data.object_refs
        }

    @staticmethod
    def _handle_external_references(external_references: list) -> dict:
        meta = defaultdict(list)
        for reference in external_references:
            if reference.get('url'):
                meta['refs'].append(reference['url'])
            feature = 'aliases' if reference.get('source_name') == 'cve' else 'external_id'
            if reference.get('external_id'):
                meta[feature].append(reference['external_id'])
        if 'external_id' in meta and len(meta['external_id']) == 1:
            meta['external_id'] = meta.pop('external_id')[0]
        return meta<|MERGE_RESOLUTION|>--- conflicted
+++ resolved
@@ -59,8 +59,6 @@
         self._set_main_parser(main)
 
 
-<<<<<<< HEAD
-=======
 class ExternalSTIX2ObservedDataConverter(
         STIX2ObservedDataConverter, ExternalSTIX2ObservableConverter):
     def __init__(self, main: 'ExternalSTIX2toMISPParser'):
@@ -1763,7 +1761,6 @@
                 misp_object.add_reference(object_id, relationship_type)
 
 
->>>>>>> 63a8e05c
 class InternalSTIX2ObservedDataConverter(
         STIX2ObservedDataConverter, InternalSTIX2ObservableConverter):
     def __init__(self, main: 'InternalSTIX2toMISPParser'):
