--- conflicted
+++ resolved
@@ -16,15 +16,6 @@
 from datetime import datetime
 from pymisp import MISPAttribute, MISPObject
 from stix2.v20.observables import (
-<<<<<<< HEAD
-    WindowsPEBinaryExt as WindowsPEBinaryExt_v20,
-    WindowsRegistryValueType as WindowsRegistryValueType_v20)
-from stix2.v20.sdo import ObservedData as ObservedData_v20
-from stix2.v21.observables import (
-    Artifact, AutonomousSystem, Directory, DomainName, File, IPv4Address,
-    IPv6Address, MACAddress, Mutex, Process, Software, URL, UserAccount,
-    WindowsRegistryKey, X509Certificate,
-=======
     File as File_v20, WindowsPEBinaryExt as WindowsPEBinaryExt_v20,
     WindowsRegistryValueType as WindowsRegistryValueType_v20)
 from stix2.v20.sdo import ObservedData as ObservedData_v20
@@ -32,7 +23,6 @@
     Artifact, AutonomousSystem, Directory, DomainName, File as File_v21,
     IPv4Address, IPv6Address, MACAddress, Mutex, Process, Software, URL,
     UserAccount, WindowsRegistryKey, X509Certificate,
->>>>>>> 47065b86
     WindowsPEBinaryExt as WindowsPEBinaryExt_v21,
     WindowsRegistryValueType as WindowsRegistryValueType_v21)
 from stix2.v21.sdo import ObservedData as ObservedData_v21
@@ -42,27 +32,18 @@
     from ..external_stix2_to_misp import ExternalSTIX2toMISPParser
     from ..internal_stix2_to_misp import InternalSTIX2toMISPParser
 
-<<<<<<< HEAD
-_GENERIC_OBSERVABLE_OBJECT_TYPING = Union[
-    Artifact, Directory, File, Process, Software, UserAccount,
-=======
 _FILE_TYPING = Union[
     File_v20, File_v21
 ]
 _GENERIC_OBSERVABLE_OBJECT_TYPING = Union[
     Artifact, Directory, File_v21, Process, Software, UserAccount,
->>>>>>> 47065b86
     WindowsRegistryKey, X509Certificate
 ]
 _GENERIC_OBSERVABLE_TYPING = Union[
     DomainName, IPv4Address, IPv6Address, MACAddress, Mutex, URL
 ]
 _OBSERVABLE_OBJECTS_TYPING = Union[
-<<<<<<< HEAD
-    Artifact, AutonomousSystem, Directory, File, Process, Software,
-=======
     Artifact, AutonomousSystem, Directory, File_v21, Process, Software,
->>>>>>> 47065b86
     UserAccount, WindowsRegistryKey, X509Certificate
 ]
 _OBSERVED_DATA_TYPING = Union[
@@ -74,8 +55,6 @@
 _WINDOWS_REGISTRY_VALUE_TYPING = Union[
     WindowsRegistryValueType_v20, WindowsRegistryValueType_v21
 ]
-<<<<<<< HEAD
-=======
 
 
 class STIX2ObservedDataConverter(STIX2ObservableConverter, metaclass=ABCMeta):
@@ -1414,7 +1393,6 @@
             },
             observed_data
         )
->>>>>>> 47065b86
 
     def _parse_generic_single_observable_object(
             self, observed_data: _OBSERVED_DATA_TYPING, name: str,
@@ -1943,1410 +1921,6 @@
                 creator_observable['misp_object'] = creator_object
                 creator_observable['used'][self.event_uuid] = True
 
-<<<<<<< HEAD
-    def _fetch_observables(self, object_refs: Union[tuple, str]) -> Generator:
-        for object_ref in object_refs:
-            yield self.main_parser._observable[object_ref]
-
-
-class ExternalSTIX2ObservedDataConverter(
-        STIX2ObservedDataConverter, ExternalSTIX2ObservableConverter):
-    def __init__(self, main: 'ExternalSTIX2toMISPParser'):
-        super().__init__(main)
-        self._mapping = ExternalSTIX2ObservableMapping
-        self._observable_relationships: dict
-
-    @property
-    def observable_relationships(self):
-        if not hasattr(self, '_observable_relationships'):
-            self._set_observable_relationships()
-        return self._observable_relationships
-
-    def parse(self, observed_data_ref: str):
-        observed_data = self.main_parser._get_stix_object(observed_data_ref)
-        try:
-            if hasattr(observed_data, 'object_refs'):
-                self._parse_observable_object_refs(observed_data)
-            else:
-                self._parse_observable_objects(observed_data)
-        except UnknownObservableMappingError as observable_types:
-            self.main_parser._observable_mapping_error(
-                observed_data.id, observable_types
-            )
-
-    def parse_relationships(self):
-        for misp_object in self.main_parser.misp_event.objects:
-            object_uuid = misp_object.uuid
-            if object_uuid in self.observable_relationships:
-                for relationship in self.observable_relationships[object_uuid]:
-                    referenced_uuid, relationship_type = relationship
-                    self._handle_misp_object_references(
-                        misp_object, referenced_uuid,
-                        relationship_type=relationship_type
-                    )
-
-    def _set_observable_relationships(self):
-        self._observable_relationships = defaultdict(set)
-
-    ############################################################################
-    #                  GENERIC OBSERVED DATA HANDLING METHODS                  #
-    ############################################################################
-
-    def _parse_observable_object_refs(self, observed_data: ObservedData_v21):
-        observable_types = set(
-            reference.split('--')[0] for reference in observed_data.object_refs
-        )
-        fields = '_'.join(sorted(observable_types))
-        mapping = self._mapping.observable_mapping(fields)
-        if mapping is None:
-            if len(observable_types) == 1:
-                raise UnknownObservableMappingError(fields)
-            self._parse_multiple_observable_object_refs(observed_data)
-        else:
-            feature = f'_parse_{mapping}_observable_object_refs'
-            try:
-                parser = getattr(self, feature)
-            except AttributeError:
-                raise UnknownParsingFunctionError(feature)
-            parser(observed_data)
-
-    def _parse_observable_objects(self, observed_data: _OBSERVED_DATA_TYPING):
-        observable_types = set(
-            observable['type'] for observable in observed_data.objects.values()
-        )
-        fields = '_'.join(sorted(observable_types))
-        mapping = self._mapping.observable_mapping(fields)
-        if mapping is None:
-            if len(observable_types) == 1:
-                raise UnknownObservableMappingError(fields)
-            self._parse_multiple_observable_objects(observed_data)
-        else:
-            feature = f'_parse_{mapping}_observable_objects'
-            try:
-                parser = getattr(self, feature)
-            except AttributeError:
-                raise UnknownParsingFunctionError(feature)
-            parser(observed_data)
-
-    ############################################################################
-    #               MULTIPLE OBSERVABLE OBJECTS PARSING METHODS.               #
-    ############################################################################
-
-    @staticmethod
-    def _extract_referenced_ids_from_observable_objects(
-            **observable_objects: dict) -> dict:
-        referenced_ids = defaultdict(set)
-        for identifier, observable_object in observable_objects.items():
-            for key, value in observable_object.items():
-                if key.endswith('_ref'):
-                    referenced_ids[value].add(identifier)
-                if key.endswith('_refs'):
-                    for reference in value:
-                        referenced_ids[reference].add(identifier)
-        return referenced_ids
-
-    def _fetch_multiple_observable_ids(
-            self, observed_data: _OBSERVED_DATA_TYPING,
-            object_id: str) -> Generator:
-        yield object_id
-        for key, value in observed_data.objects[object_id].items():
-            if key.endswith('_ref'):
-                yield from self._fetch_multiple_observable_ids(
-                    observed_data, value
-                )
-            if key.endswith('_refs'):
-                for reference in value:
-                    yield from self._fetch_multiple_observable_ids(
-                        observed_data, reference
-                    )
-
-    def _parse_multiple_observable_object_refs(
-            self, observed_data: ObservedData_v21):
-        for object_ref in observed_data.object_refs:
-            observable = self._fetch_observable(object_ref)
-            if observable['used'].get(self.event_uuid, False):
-                self._handle_misp_object_fields(
-                    observable['misp_object'], observed_data
-                )
-                continue
-            object_type = object_ref.split('--')[0]
-            mapping = self._mapping.observable_mapping(object_type)
-            if mapping is None:
-                self.main_parser._observable_mapping_error(
-                    observed_data.id, object_type
-                )
-                continue
-            feature = f'_parse_{mapping}_observable_object_refs'
-            try:
-                parser = getattr(self, feature)
-            except AttributeError:
-                self.main_parser._unknown_parsing_function_error(feature)
-                continue
-            parser(observed_data, object_ref)
-
-    def _parse_multiple_observable_objects(
-            self, observed_data: _OBSERVED_DATA_TYPING):
-        observable_objects = {
-            object_id: {'used': False} for object_id in observed_data.objects
-        }
-        referenced_ids = self._extract_referenced_ids_from_observable_objects(
-            **observed_data.objects
-        )
-        for object_id in observable_objects.keys():
-            if observable_objects[object_id]['used']:
-                continue
-            observables = {
-                identifier: observable_objects[identifier]
-                for identifier in set(
-                    self._fetch_multiple_observable_ids(
-                        observed_data, object_id
-                    )
-                )
-            }
-            if object_id in referenced_ids:
-                for reference in referenced_ids[object_id]:
-                    observables[reference] = observable_objects[reference]
-            observable_types = set(
-                observed_data.objects[identifier].type
-                for identifier in observables
-            )
-            object_type = '_'.join(sorted(observable_types))
-            mapping = self._mapping.observable_mapping(object_type)
-            if mapping is not None:
-                feature = f'_parse_{mapping}_observable_objects'
-                try:
-                    parser = getattr(self, feature)
-                except AttributeError:
-                    self.main_parser._unknown_parsing_function_error(feature)
-                    continue
-                parser(observed_data, observables)
-                observable_objects.update(observables)
-                continue
-            if len(observable_types) == 1:
-                self.main_parser._observable_mapping_error(
-                    observed_data.id, object_type
-                )
-                continue
-            mapping = self._mapping.observable_mapping(
-                observed_data.objects[object_id]['type']
-            )
-            if mapping is None:
-                self.main_parser._observable_mapping_error(
-                    observed_data.id, object_type
-                )
-                continue
-            feature = f'_parse_{mapping}_observable_objects'
-            try:
-                parser = getattr(self, feature)
-            except AttributeError:
-                self.main_parser._unknown_parsing_function_error(feature)
-                continue
-            parser(observed_data, observable_objects)
-
-    ############################################################################
-    #                    OBSERVABLE OBJECTS PARSING METHODS                    #
-    ############################################################################
-
-    def _handle_observable_object_refs_parsing(
-            self, observable: dict, observed_data: ObservedData_v21,
-            *args: tuple) -> MISPObject:
-        if observable['used'].get(self.event_uuid, False):
-            misp_object = observable['misp_object']
-            self._handle_misp_object_fields(misp_object, observed_data)
-            return misp_object
-        misp_object = self._parse_generic_observable_object_ref(
-            observable['observable'], observed_data, *args
-        )
-        observable['misp_object'] = misp_object
-        observable['used'][self.event_uuid] = True
-        return misp_object
-
-    def _handle_observable_objects_parsing(
-            self, observable_objects: dict, object_id: str,
-            observed_data: _OBSERVED_DATA_TYPING, *args: tuple) -> MISPObject:
-        observable = observable_objects[object_id]
-        if observable['used']:
-            return observable['misp_object']
-        misp_object = self._parse_generic_observable_object(
-            observed_data, object_id, *args
-        )
-        observable.update({'misp_object': misp_object, 'used': True})
-        return misp_object
-
-    def _parse_artifact_observable_object_refs(
-            self, observed_data: ObservedData_v21, *object_refs: tuple):
-        for object_ref in object_refs or observed_data.object_refs:
-            observable = self._fetch_observable(object_ref)
-            if observable['used'].get(self.event_uuid, False):
-                self._handle_misp_object_fields(
-                    observable['misp_object'], observed_data
-                )
-                continue
-            artifact = observable['observable']
-            misp_object = self._parse_generic_observable_object_ref(
-                artifact, observed_data, 'artifact', False
-            )
-            observable['misp_object'] = misp_object
-            observable['used'][self.event_uuid] = True
-
-    def _parse_artifact_observable_objects(
-            self, observed_data: _OBSERVED_DATA_TYPING,
-            observable_objects: Optional[dict] = None):
-        if observable_objects is not None:
-            for object_id, observable in observable_objects.items():
-                if observable['used']:
-                    continue
-                misp_object = self._parse_generic_observable_object(
-                    observed_data, object_id, 'artifact', False
-                )
-                observable.update({'misp_object': misp_object, 'used': True})
-            return
-        if len(observed_data.objects) == 1:
-            return self._parse_generic_single_observable_object(
-                observed_data, 'artifact', False
-            )
-        for identifier in observed_data.objects:
-            self._parse_generic_observable_object(
-                observed_data, identifier, 'artifact', False
-            )
-
-    def _parse_as_observable_object(
-            self, observed_data: ObservedData_v20, object_id: str):
-        autonomous_system = observed_data.objects[object_id]
-        if autonomous_system.get('id') is not None:
-            return self._parse_autonomous_system_observable_object_ref(
-                autonomous_system, observed_data
-            )
-        object_id = f'{observed_data.id} - {object_id}'
-        AS_value = self._parse_AS_value(autonomous_system.number)
-        if hasattr(autonomous_system, 'name'):
-            misp_object = self._create_misp_object_from_observable_object(
-                'asn', observed_data, object_id
-            )
-            misp_object.add_attribute(
-                'asn', AS_value,
-                uuid=self.main_parser._create_v5_uuid(
-                    f'{object_id} - asn - {AS_value}'
-                )
-            )
-            description = autonomous_system.name
-            misp_object.add_attribute(
-                'description', description,
-                uuid=self.main_parser._create_v5_uuid(
-                    f'{object_id} - description - {description}'
-                )
-            )
-            return self.main_parser._add_misp_object(misp_object, observed_data)
-        return self.main_parser._add_misp_attribute(
-            {
-                'type': 'AS', 'value': AS_value,
-                'uuid': self.main_parser._create_v5_uuid(object_id),
-                'comment': f'Observed Data ID: {observed_data.id}',
-                **self._parse_timeline(observed_data)
-            },
-            observed_data
-        )
-
-    def _parse_as_observable_object_refs(
-            self, observed_data: ObservedData_v21, *object_refs: tuple):
-        for object_ref in object_refs or observed_data.object_refs:
-            observable = self._fetch_observable(object_ref)
-            if observable['used'].get(self.event_uuid, False):
-                self._handle_misp_object_fields(
-                    observable[
-                        'misp_object' if 'misp_object' in observable
-                        else 'misp_attribute'
-                    ],
-                    observed_data
-                )
-                continue
-            autonomous_system = observable['observable']
-            if not hasattr(autonomous_system, 'name'):
-                attribute = self.main_parser._add_misp_attribute(
-                    {
-                        'type': 'AS',
-                        'value': self._parse_AS_value(autonomous_system.number),
-                        **self._parse_timeline(observed_data),
-                        **self.main_parser._sanitise_attribute_uuid(
-                            autonomous_system.id,
-                            comment=f'Observed Data ID: {observed_data.id}'
-                        )
-                    },
-                    observed_data
-                )
-                observable['misp_attribute'] = attribute
-                observable['used'][self.event_uuid] = True
-                continue
-            misp_object = self._parse_autonomous_system_observable_object_ref(
-                autonomous_system, observed_data
-            )
-            observable['misp_object'] = misp_object
-            observable['used'][self.event_uuid] = True
-
-    def _parse_as_observable_objects(
-            self, observed_data: _OBSERVED_DATA_TYPING,
-            observable_objects: Optional[dict] = None):
-        if observable_objects is not None:
-            for object_id, observable in observable_objects.items():
-                if observable['used']:
-                    continue
-                misp_content = self._parse_as_observable_object(
-                    observed_data, object_id
-                )
-                feature = (
-                    'misp_object' if isinstance(misp_content, MISPObject)
-                    else 'misp_attribute'
-                )
-                observable.update({feature: misp_content, 'used': True})
-            return
-        if len(observed_data.objects) == 1:
-            autonomous_system = next(iter(observed_data.objects.values()))
-            if autonomous_system.get('id') is not None:
-                return self._parse_autonomous_system_observable_object_ref(
-                    autonomous_system, observed_data
-                )
-            AS_value = self._parse_AS_value(autonomous_system.number)
-            if hasattr(autonomous_system, 'name'):
-                misp_object = self._create_misp_object_from_observable_object(
-                    'asn', observed_data
-                )
-                misp_object.add_attribute(
-                    'asn', AS_value,
-                    uuid=self.main_parser._create_v5_uuid(
-                        f'{observed_data.id} - asn - {AS_value}'
-                    )
-                )
-                description = autonomous_system.name
-                misp_object.add_attribute(
-                    'description', description,
-                    uuid=self.main_parser._create_v5_uuid(
-                        f'{observed_data.id} - description - {description}'
-                    )
-                )
-                return self.main_parser._add_misp_object(
-                    misp_object, observed_data
-                )
-            return self.main_parser._add_misp_attribute(
-                {
-                    'type': 'AS', 'value': AS_value,
-                    **self._parse_timeline(observed_data),
-                    **self.main_parser._sanitise_attribute_uuid(
-                        observed_data.id
-                    )
-                },
-                observed_data
-            )
-        for object_id in observed_data.objects:
-            self._parse_as_observable_object(observed_data, object_id)
-
-    def _parse_autonomous_system_observable_object_ref(
-            self, autonomous_system: _AUTONOMOUS_SYSTEM_TYPING,
-            observed_data: ObservedData_v21) -> MISPObject:
-        misp_object = self._create_misp_object_from_observable_object_ref(
-            'asn', autonomous_system, observed_data
-        )
-        AS_value = self._parse_AS_value(autonomous_system.number)
-        misp_object.add_attribute(
-            'asn', AS_value,
-            uuid=self.main_parser._create_v5_uuid(
-                f'{autonomous_system.id} - asn - {AS_value}'
-            )
-        )
-        description = autonomous_system.name
-        misp_object.add_attribute(
-            'description', description,
-            uuid=self.main_parser._create_v5_uuid(
-                f'{autonomous_system.id} - description - {description}'
-            )
-        )
-        return self.main_parser._add_misp_object(misp_object, observed_data)
-
-    def _parse_contained_object_refs(
-            self, observed_data: ObservedData_v21, misp_object_uuid: str,
-            *contains_refs: tuple) -> Generator:
-        for contained_ref in contains_refs:
-            contained = self._fetch_observable(contained_ref)
-            if contained['used'].get(self.event_uuid, False):
-                contained_object = contained['misp_object']
-                self._handle_misp_object_fields(contained_object, observed_data)
-                yield contained_object.uuid
-                continue
-            if contained_ref not in observed_data.object_refs:
-                self.observable_relationships[misp_object_uuid].add(
-                    (
-                        self.main_parser._sanitise_uuid(contained_ref),
-                        'contains'
-                    )
-                )
-                continue
-            observable_object = contained['observable']
-            contained_object = self._parse_generic_observable_object_ref(
-                observable_object, observed_data, observable_object.type,
-                (observable_object.type == 'directory')
-            )
-            contained['misp_object'] = contained_object
-            contained['used'][self.event_uuid] = True
-            yield contained_object.uuid
-
-    def _parse_contained_objects(
-            self, observed_data: _OBSERVED_DATA_TYPING,
-            observable_objects: dict, *contained_refs: tuple) -> Generator:
-        for contained_ref in contained_refs:
-            contained = observable_objects[contained_ref]
-            if contained['used']:
-                yield contained['misp_object'].uuid
-                continue
-            observable_object = observed_data.objects[contained_ref]
-            misp_object = self._parse_generic_observable_object(
-                observed_data, contained_ref, observable_object.type,
-                (observable_object.type == 'directory')
-            )
-            contained.update({'misp_object': misp_object, 'used': True})
-            yield misp_object.uuid
-
-    def _parse_directory_observable_object_refs(
-            self, observed_data: ObservedData_v21, *object_refs: tuple):
-        for object_ref in object_refs or observed_data.object_refs:
-            observable = self._fetch_observable(object_ref)
-            if observable['used'].get(self.event_uuid, False):
-                self._handle_misp_object_fields(
-                    observable['misp_object'], observed_data
-                )
-                continue
-            misp_object = self._handle_observable_object_refs_parsing(
-                observable, observed_data, 'directory'
-            )
-            directory = observable['observable']
-            if hasattr(directory, 'contains_refs'):
-                self._handle_misp_object_references(
-                    misp_object,
-                    *self._parse_contained_object_refs(
-                        observed_data, misp_object.uuid,
-                        *directory.contains_refs
-                    )
-                )
-
-    def _parse_directory_observable_objects(
-            self, observed_data: _OBSERVED_DATA_TYPING,
-            observable_objects: Optional[dict] = None):
-        if len(observed_data.objects) == 1:
-            return self._parse_generic_single_observable_object(
-                observed_data, 'directory'
-            )
-        if observable_objects is None:
-            observable_objects = {
-                object_id: {'used': False}
-                for object_id in observed_data.objects
-            }
-        for object_id in observable_objects.keys():
-            misp_object = self._handle_observable_objects_parsing(
-                observable_objects, object_id, observed_data, 'directory'
-            )
-            directory = observed_data.objects[object_id]
-            if hasattr(directory, 'contains_refs'):
-                self._handle_misp_object_references(
-                    misp_object,
-                    *self._parse_contained_objects(
-                        observed_data, observable_objects,
-                        *directory.contains_refs
-                    )
-                )
-
-    def _parse_domain_observable_object_refs(
-            self, observed_data: ObservedData_v21, *object_refs: tuple):
-        for object_ref in object_refs or observed_data.object_refs:
-            observable = self._fetch_observable(object_ref)
-            if observable['used'].get(self.event_uuid, False):
-                self._handle_misp_object_fields(
-                    observable['misp_attribute'], observed_data
-                )
-                continue
-            domain = observable['observable']
-            attribute = self._parse_generic_observable_object_ref_as_attribute(
-                domain, observed_data, 'domain'
-            )
-            observable['misp_attribute'] = attribute
-            observable['used'][self.event_uuid] = True
-
-    def _parse_domain_observable_objects(
-            self, observed_data: _OBSERVED_DATA_TYPING,
-            observable_objects: Optional[dict] = None):
-        if observable_objects is not None:
-            for object_id, observable in observable_objects.items():
-                if observable['used']:
-                    continue
-                attribute = self._parse_generic_observable_object_as_attribute(
-                    observed_data, object_id, 'domain'
-                )
-                observable.update({'misp_attribute': attribute, 'used': True})
-            return
-        if len(observed_data.objects) == 1:
-            domain = next(iter(observed_data.objects.values()))
-            if domain.get('id') is not None:
-                return self._parse_generic_observable_object_ref_as_attribute(
-                    domain, observed_data, 'domain'
-                )
-            return self.main_parser._add_misp_attribute(
-                {
-                    'type': 'domain', 'value': domain.value,
-                    **self._parse_timeline(observed_data),
-                    **self.main_parser._sanitise_attribute_uuid(
-                        observed_data.id
-                    )
-                },
-                observed_data
-            )
-        for identifier in observed_data.objects:
-            self._parse_generic_observable_object_as_attribute(
-                observed_data, identifier, 'domain'
-            )
-
-    def _parse_email_address_observable_object(
-            self, observed_data: ObservedData_v20,
-            identifier: str) -> Generator:
-        attribute = {
-            'comment': f'Observed Data ID: {observed_data.id}',
-            **self._parse_timeline(observed_data)
-        }
-        email_address = observed_data.objects[identifier]
-        object_id = f'{observed_data.id} - {identifier}'
-        if hasattr(email_address, 'display_name'):
-            yield self.main_parser._add_misp_attribute(
-                {
-                    'type': 'email-dst', 'value': email_address.value,
-                    'uuid': self.main_parser._create_v5_uuid(
-                        f'{object_id} - email-dst - {email_address.value}'
-                    ),
-                    **attribute
-                },
-                observed_data
-            )
-            attr_type = 'email-dst-display-name'
-            display_name = email_address.display_name
-            yield self.main_parser._add_misp_attribute(
-                {
-                    'type': attr_type, 'value': display_name, **attribute,
-                    'uuid': self.main_parser._create_v5_uuid(
-                        f'{object_id} - {attr_type} - {display_name}'
-                    )
-                },
-                observed_data
-            )
-        else:
-            yield self.main_parser._add_misp_attribute(
-                {
-                    'type': 'email-dst', 'value': email_address.value,
-                    'uuid': self.main_parser._create_v5_uuid(object_id),
-                    **attribute
-                },
-                observed_data
-            )
-
-    def _parse_email_address_observable_object_ref(
-            self, email_address: _EMAIL_ADDRESS_TYPING,
-            observed_data: _OBSERVED_DATA_TYPING) -> Generator:
-        if hasattr(email_address, 'display_name'):
-            attribute = {
-                'comment': f'Observed Data ID: {observed_data.id}',
-                **self._parse_timeline(observed_data)
-            }
-            address = email_address.value
-            yield self.main_parser._add_misp_attribute(
-                {
-                    'type': 'email-dst', 'value': address, **attribute,
-                    'uuid': self.main_parser._create_v5_uuid(
-                        f'{email_address.id} - email-dst - {address}'
-                    )
-                },
-                observed_data
-            )
-            attr_type = 'email-dst-display-name'
-            display_name = email_address.display_name
-            yield self.main_parser._add_misp_attribute(
-                {
-                    'type': attr_type, 'value': display_name, **attribute,
-                    'uuid': self.main_parser._create_v5_uuid(
-                        f'{email_address.id} - {attr_type} - {display_name}'
-                    )
-                },
-                observed_data
-            )
-        else:
-            yield self.main_parser._add_misp_attribute(
-                {
-                    'type': 'email-dst', 'value': email_address.value,
-                    **self._parse_timeline(observed_data),
-                    **self.main_parser._sanitise_attribute_uuid(
-                        email_address.id,
-                        comment=f'Observed Data ID: {observed_data.id}'
-                    )
-                },
-                observed_data
-            )
-
-    def _parse_email_address_observable_object_refs(
-            self, observed_data: ObservedData_v21, *object_refs: tuple):
-        for object_ref in object_refs or observed_data.object_refs:
-            observable = self._fetch_observable(object_ref)
-            if observable['used'].get(self.event_uuid, False):
-                for attribute in observable['misp_attribute']:
-                    self._handle_misp_object_fields(attribute, observed_data)
-                continue
-            email_address = observable['observable']
-            observable['misp_attribute'] = tuple(
-                self._parse_email_address_observable_object_ref(
-                    email_address, observed_data
-                )
-            )
-            observable['used'][self.event_uuid] = True
-
-    def _parse_email_address_observable_objects(
-            self, observed_data: _OBSERVED_DATA_TYPING,
-            observable_objects: Optional[dict] = None):
-        if observable_objects is not None:
-            for object_id, observable in observable_objects.items():
-                if observable['used']:
-                    continue
-                attributes = tuple(
-                    self._parse_email_address_observable_object(
-                        observed_data, object_id
-                    )
-                )
-                observable.update(
-                    {
-                        'used': True,
-                        'misp_attribute': (
-                            attributes[0] if len(attributes) == 1
-                            else attributes
-                        )
-                    }
-                )
-            return
-        if len(observed_data.objects) == 1:
-            email_address = next(iter(observed_data.objects.values()))
-            if email_address.get('id') is not None:
-                return self._parse_email_address_observable_object_ref(
-                    email_address, observed_data
-                )
-            address = email_address.value
-            if hasattr(email_address, 'display_name'):
-                attribute = {
-                    'comment': f'Observed Data ID: {observed_data.id}',
-                    **self._parse_timeline(observed_data)
-                }
-                self.main_parser._add_misp_attribute(
-                    {
-                        'type': 'email-dst', 'value': address, **attribute,
-                        'uuid': self.main_parser._create_v5_uuid(
-                            f'{observed_data.id} - email-dst - {address}'
-                        )
-                    },
-                    observed_data
-                )
-                attr_type = 'email-dst-display-name'
-                display_name = email_address.display_name
-                self.main_parser._add_misp_attribute(
-                    {
-                        'type': attr_type, 'value': display_name, **attribute,
-                        'uuid': self.main_parser._create_v5_uuid(
-                            f'{observed_data.id} - {attr_type} - {display_name}'
-                        )
-                    },
-                    observed_data
-                )
-            else:
-                self.main_parser._add_misp_attribute(
-                    {
-                        'type': 'email-dst', 'value': address,
-                        **self._parse_timeline(observed_data),
-                        **self.main_parser._sanitise_attribute_uuid(
-                            observed_data.id
-                        )
-                    },
-                    observed_data
-                )
-        else:
-            for identifier in observed_data.objects:
-                deque(
-                    self._parse_email_address_observable_object(
-                        observed_data, identifier
-                    ),
-                    maxlen=0
-                )
-
-    def _parse_file_observable_object_refs(
-            self, observed_data: ObservedData_v21, *object_refs: tuple):
-        for object_ref in object_refs or observed_data.object_refs:
-            object_type = object_ref.split('--')[0]
-            observable = self._fetch_observable(object_ref)
-            misp_object = self._handle_observable_object_refs_parsing(
-                observable, observed_data, object_type,
-                (object_type == 'directory')
-            )
-            if object_type == 'artifact':
-                continue
-            observable_object = observable['observable']
-            if hasattr(observable_object, 'contains_refs'):
-                self._handle_misp_object_references(
-                    misp_object,
-                    *self._parse_contained_object_refs(
-                        observed_data, misp_object.uuid,
-                        *observable_object.contains_refs
-                    )
-                )
-            if object_type == 'directory':
-                continue
-            if hasattr(observable_object, 'extensions'):
-                extensions = observable_object.extensions
-                if extensions.get('archive-ext'):
-                    archive_ext = extensions['archive-ext']
-                    if hasattr(archive_ext, 'comment'):
-                        misp_object.from_dict(
-                            comment=' - '.join(
-                                (archive_ext.comment, misp_object.comment)
-                            )
-                        )
-                    self._handle_misp_object_references(
-                        misp_object,
-                        *self._parse_contained_object_refs(
-                            observed_data, misp_object.uuid,
-                            *archive_ext.contains_refs
-                        )
-                    )
-                if extensions.get('windows-pebinary-ext'):
-                    windows_pe_ext = extensions['windows-pebinary-ext']
-                    pe_object_uuid = self._parse_file_pe_extension_observable(
-                        windows_pe_ext, observed_data,
-                        f'{observable_object.id} - windows-pebinary-ext'
-                    )
-                    misp_object.add_reference(pe_object_uuid, 'includes')
-            if hasattr(observable_object, 'parent_directory_ref'):
-                parent_ref = observable_object.parent_directory_ref
-                if parent_ref not in observed_data.object_refs:
-                    self.observable_relationships[misp_object.uuid].add(
-                        (
-                            self.main_parser._sanitise_uuid(parent_ref),
-                            'contained-in'
-                        )
-                    )
-                else:
-                    parent = self._fetch_observable(parent_ref)
-                    parent_object = self._handle_observable_object_refs_parsing(
-                        parent, observed_data, 'directory'
-                    )
-                    self._handle_misp_object_references(
-                        misp_object, parent_object.uuid,
-                        relationship_type='contained-in'
-                    )
-            if hasattr(observable_object, 'content_ref'):
-                content_ref = observable_object.content_ref
-                if content_ref not in observed_data.object_refs:
-                    content_uuid = self.main_parser._sanitise_uuid(content_ref)
-                    self.observable_relationships[content_uuid].add(
-                        (misp_object.uuid, 'content-of')
-                    )
-                else:
-                    content = self._fetch_observable(content_ref)
-                    artifact = self._handle_observable_object_refs_parsing(
-                        content, observed_data, 'artifact', False
-                    )
-                    self._handle_misp_object_references(
-                        artifact, misp_object.uuid,
-                        relationship_type='content-of'
-                    )
-
-    def _parse_file_observable_objects(
-            self, observed_data: _OBSERVED_DATA_TYPING,
-            observable_objects: Optional[dict] = None):
-        if len(observed_data.objects) == 1:
-            misp_object = self._parse_generic_single_observable_object(
-                observed_data, 'file', False
-            )
-            observable = observed_data.objects['0']
-            if getattr(observable, 'extensions', {}).get(
-                    'windows-pebinary-ext'):
-                object_id = getattr(observable, 'id', observed_data.id)
-                pe_object_uuid = self._parse_file_pe_extension_observable(
-                    observable.extensions['windows-pebinary-ext'],
-                    observed_data, f'{object_id} - windows-pebinary-ext'
-                )
-                misp_object.add_reference(pe_object_uuid, 'includes')
-            return misp_object
-        if observable_objects is None:
-            observable_objects = {
-                object_id: {'used': False}
-                for object_id in observed_data.objects
-            }
-        for object_id, observable in observable_objects.items():
-            observable_object = observed_data.objects[object_id]
-            object_type = observable_object.type
-            if object_type == 'artifact':
-                if not observable['used']:
-                    misp_object = self._parse_generic_observable_object(
-                        observed_data, object_id, object_type, False
-                    )
-                    observable.update(
-                        {'misp_object': misp_object, 'used': True}
-                    )
-                continue
-            misp_object = self._handle_observable_objects_parsing(
-                observable_objects, object_id, observed_data,
-                object_type, (object_type == 'directory')
-            )
-            if hasattr(observable_object, 'contains_refs'):
-                self._handle_misp_object_references(
-                    misp_object,
-                    *self._parse_contained_objects(
-                        observed_data, observable_objects,
-                        *observable_object.contains_refs
-                    )
-                )
-            if object_type == 'directory':
-                continue
-            if hasattr(observable_object, 'extensions'):
-                extensions = observable_object.extensions
-                if extensions.get('archive-ext'):
-                    archive_ext = extensions['archive-ext']
-                    if hasattr(archive_ext, 'comment'):
-                        misp_object.from_dict(
-                            comment=' - '.join(
-                                (archive_ext.comment, misp_object.comment)
-                            )
-                        )
-                    self._handle_misp_object_references(
-                        misp_object,
-                        *self._parse_contained_objects(
-                            observed_data, observable_objects,
-                            *archive_ext.contains_refs
-                        )
-                    )
-                if extensions.get('windows-pebinary-ext'):
-                    pe_object_uuid = self._parse_file_pe_extension_observable(
-                        extensions['windows-pebinary-ext'], observed_data,
-                        f'{observed_data.id} - '
-                        f'{object_id} - windows-pebinary-ext'
-                    )
-                    misp_object.add_reference(pe_object_uuid, 'includes')
-            if hasattr(observable_object, 'parent_directory_ref'):
-                parent_ref = observable_object.parent_directory_ref
-                parent_object = self._handle_observable_objects_parsing(
-                    observable_objects, parent_ref, observed_data, 'directory'
-                )
-                self._handle_misp_object_references(
-                    misp_object, parent_object.uuid,
-                    relationship_type='contained-in'
-                )
-            if hasattr(observable_object, 'content_ref'):
-                content_ref = observable_object.content_ref
-                artifact = self._handle_observable_objects_parsing(
-                    observable_objects, content_ref, observed_data,
-                    'artifact', False
-                )
-                self._handle_misp_object_references(
-                    artifact, misp_object.uuid, relationship_type='content-of'
-                )
-
-    def _parse_file_pe_extension_observable(
-            self, pe_extension: _WINDOWS_PE_BINARY_EXT_TYPING,
-            observed_data: _OBSERVED_DATA_TYPING, object_id: str) -> str:
-        pe_object = self._create_misp_object_from_observable_object(
-            'pe', observed_data, object_id
-        )
-        attributes = self._parse_pe_extension_observable(
-            pe_extension, object_id
-        )
-        for attribute in attributes:
-            pe_object.add_attribute(**attribute)
-        misp_object = self.main_parser._add_misp_object(
-            pe_object, observed_data
-        )
-        if hasattr(pe_extension, 'sections'):
-            for section_id, section in enumerate(pe_extension.sections):
-                section_reference = f'{object_id} - section - {section_id}'
-                section_object = self._create_misp_object_from_observable_object(
-                    'pe-section', observed_data, section_reference
-                )
-                attributes = self._parse_pe_section_observable(
-                    section, section_reference
-                )
-                for attribute in attributes:
-                    section_object.add_attribute(**attribute)
-                self.main_parser._add_misp_object(section_object, observed_data)
-                misp_object.add_reference(section_object.uuid, 'includes')
-        return misp_object.uuid
-
-    def _parse_generic_observable_object(
-            self, observed_data: _OBSERVED_DATA_TYPING, object_id: str,
-            name: str, generic: Optional[bool] = True) -> MISPObject:
-        observable_object = observed_data.objects[object_id]
-        if observable_object.get('id') is not None:
-            return self._parse_generic_observable_object_ref(
-                observable_object, observed_data, name, generic
-            )
-        object_id = f'{observed_data.id} - {object_id}'
-        misp_object = self._create_misp_object_from_observable_object(
-            name, observed_data, object_id
-        )
-        _name = name.replace('-', '_')
-        attributes = (
-            self._parse_generic_observable(observable_object, _name, object_id)
-            if generic else getattr(self, f'_parse_{_name}_observable')(
-                observable_object, object_id
-            )
-        )
-        for attribute in attributes:
-            misp_object.add_attribute(**attribute)
-        return self.main_parser._add_misp_object(misp_object, observed_data)
-
-    def _parse_generic_observable_object_as_attribute(
-            self, observed_data: _OBSERVED_DATA_TYPING, identifier: str,
-            attribute_type: str, feature: Optional[str] = 'value'
-            ) -> MISPAttribute:
-        observable_object = observed_data.objects[identifier]
-        if hasattr(observable_object, 'id'):
-            return self._parse_generic_observable_object_ref_as_attribute(
-                observable_object, observed_data, attribute_type, feature
-            )
-        return self.main_parser._add_misp_attribute(
-            {
-                'type': attribute_type,
-                'value': getattr(observable_object, feature),
-                'comment': f'Observed Data ID: {observed_data.id}',
-                'uuid': self.main_parser._create_v5_uuid(
-                    f'{observed_data.id} - {identifier}'
-                ),
-                **self._parse_timeline(observed_data)
-            },
-            observed_data
-        )
-
-    def _parse_generic_observable_object_ref(
-            self, observable_object: _GENERIC_OBSERVABLE_OBJECT_TYPING,
-            observed_data: ObservedData_v21, name: str,
-            generic: Optional[bool] = True) -> MISPObject:
-        misp_object = self._create_misp_object_from_observable_object_ref(
-            name, observable_object, observed_data
-        )
-        _name = name.replace('-', '_')
-        attributes = (
-            self._parse_generic_observable(observable_object, _name)
-            if generic else getattr(self, f'_parse_{_name}_observable')(
-                observable_object
-            )
-        )
-        for attribute in attributes:
-            misp_object.add_attribute(**attribute)
-        return self.main_parser._add_misp_object(misp_object, observed_data)
-
-    def _parse_generic_observable_object_ref_as_attribute(
-            self, observable_object: _GENERIC_OBSERVABLE_TYPING,
-            observed_data: _OBSERVED_DATA_TYPING, attribute_type: str,
-            feature: Optional[str] = 'value') -> MISPAttribute:
-        return self.main_parser._add_misp_attribute(
-            {
-                'type': attribute_type,
-                'value': getattr(observable_object, feature),
-                **self._parse_timeline(observed_data),
-                **self.main_parser._sanitise_attribute_uuid(
-                    observable_object.id,
-                    comment=f'Observed Data ID: {observed_data.id}'
-                ),
-            },
-            observed_data
-        )
-
-    def _parse_generic_single_observable_object(
-            self, observed_data: _OBSERVED_DATA_TYPING, name: str,
-            generic: Optional[bool] = True) -> MISPObject:
-        observable_object = next(iter(observed_data.objects.values()))
-        if observable_object.get('id') is not None:
-            return self._parse_generic_observable_object_ref(
-                observable_object, observed_data, name, generic
-            )
-        misp_object = self._create_misp_object_from_observable_object(
-            name, observed_data
-        )
-        _name = name.replace('-', '_')
-        object_id = observed_data.id
-        attributes = (
-            self._parse_generic_observable(observable_object, _name, object_id)
-            if generic else getattr(self, f'_parse_{_name}_observable')(
-                observable_object, object_id
-            )
-        )
-        for attribute in attributes:
-            misp_object.add_attribute(**attribute)
-        return self.main_parser._add_misp_object(misp_object, observed_data)
-
-    def _parse_ip_address_observable_object_refs(
-            self, observed_data: ObservedData_v21, *object_refs: tuple):
-        for object_ref in object_refs or observed_data.object_refs:
-            observable = self._fetch_observable(object_ref)
-            if observable['used'].get(self.event_uuid, False):
-                self._handle_misp_object_fields(
-                    observable['misp_attribute'], observed_data
-                )
-                continue
-            attribute = self._parse_generic_observable_object_ref_as_attribute(
-                observable['observable'], observed_data, 'ip-dst'
-            )
-            observable['misp_attributes'] = attribute
-            observable['used'][self.event_uuid] = True
-
-    def _parse_ip_address_observable_objects(
-            self, observed_data: _OBSERVED_DATA_TYPING,
-            observable_objects: Optional[dict] = None):
-        if observable_objects is not None:
-            for object_id, observable in observable_objects.items():
-                if observable['used']:
-                    continue
-                attribute = self._parse_generic_observable_object_as_attribute(
-                    observed_data, object_id, 'ip-dst'
-                )
-                observable.update({'misp_attribute': attribute, 'used': True})
-            return
-        if len(observed_data.objects) == 1:
-            ip_address = next(iter(observed_data.objects.values()))
-            if ip_address.get('id') is not None:
-                return self._parse_generic_observable_object_ref_as_attribute(
-                    ip_address, observed_data, 'ip-dst'
-                )
-            return self.main_parser._add_misp_attribute(
-                {
-                    'type': 'ip-dst', 'value': ip_address.value,
-                    **self._parse_timeline(observed_data),
-                    **self.main_parser._sanitise_attribute_uuid(
-                        observed_data.id
-                    )
-                },
-                observed_data
-            )
-        for identifier in observed_data.objects:
-            self._parse_generic_observable_object_as_attribute(
-                observed_data, identifier, 'ip-dst'
-            )
-
-    def _parse_mac_address_observable_object_refs(
-            self, observed_data: ObservedData_v21, *object_refs: tuple):
-        for object_ref in object_refs or observed_data.object_refs:
-            observable = self._fetch_observable(object_ref)
-            if observable['used'].get(self.event_uuid, False):
-                self._handle_misp_object_fields(
-                    observable['misp_attribute'], observed_data
-                )
-                continue
-            attribute = self._parse_generic_observable_object_ref_as_attribute(
-                observable['observable'], observed_data, 'mac-address'
-            )
-            observable['misp_attribute'] = attribute
-            observable['used'][self.event_uuid] = True
-
-    def _parse_mac_address_observable_objects(
-            self, observed_data: _OBSERVED_DATA_TYPING,
-            observable_objects: Optional[dict] = None):
-        if observable_objects is not None:
-            for object_id, observable in observable_objects.items():
-                if observable['used']:
-                    continue
-                attribute = self._parse_generic_observable_object_as_attribute(
-                    observed_data, object_id, 'mac-address'
-                )
-                observable.update({'misp_attribute': attribute, 'used': True})
-            return
-        if len(observed_data.objects) == 1:
-            mac_address = next(iter(observed_data.objects.values()))
-            if mac_address.get('id') is not None:
-                return self._parse_generic_observable_object_ref_as_attribute(
-                    mac_address, observed_data, 'mac-address'
-                )
-            return self.main_parser._add_misp_attribute(
-                {
-                    'type': 'mac-address', 'value': mac_address.value,
-                    **self._parse_timeline(observed_data),
-                    **self.main_parser._sanitise_attribute_uuid(
-                        observed_data.id
-                    )
-                },
-                observed_data
-            )
-        for identifier in observed_data.objects:
-            self._parse_generic_observable_object_as_attribute(
-                observed_data, identifier, 'mac-address'
-            )
-
-    def _parse_mutex_observable_object_refs(
-            self, observed_data: ObservedData_v21, *object_refs: tuple):
-        for object_ref in object_refs or observed_data.object_refs:
-            observable = self._fetch_observable(object_ref)
-            if observable['used'].get(self.event_uuid, False):
-                self._handle_misp_object_fields(
-                    observable['misp_attribute'], observed_data
-                )
-                continue
-            attribute = self._parse_generic_observable_object_ref_as_attribute(
-                observable['observable'], observed_data, 'mutex', feature='name'
-            )
-            observable['misp_attribute'] = attribute
-            observable['used'][self.event_uuid] = True
-
-    def _parse_mutex_observable_objects(
-            self, observed_data: _OBSERVED_DATA_TYPING,
-            observable_objects: Optional[dict] = None):
-        if observable_objects is not None:
-            for object_id, observable in observable_objects.items():
-                if observable['used']:
-                    continue
-                attribute = self._parse_generic_observable_object_as_attribute(
-                    observed_data, object_id, 'mutex', feature='name'
-                )
-                observable.update({'misp_attribute': attribute, 'used': True})
-            return
-        if len(observed_data.objects) == 1:
-            mutex = next(iter(observed_data.objects.values()))
-            if mutex.get('id') is not None:
-                return self._parse_generic_observable_object_ref_as_attribute(
-                    mutex, observed_data, 'mutex', feature='name'
-                )
-            return self.main_parser._add_misp_attribute(
-                {
-                    'type': 'mutex', 'value': mutex.name,
-                    **self._parse_timeline(observed_data),
-                    **self.main_parser._sanitise_attribute_uuid(
-                        observed_data.id
-                    )
-                },
-                observed_data
-            )
-        for identifier in observed_data.objects:
-            self._parse_generic_observable_object_as_attribute(
-                observed_data, identifier, 'mutex', feature='name'
-            )
-
-    def _parse_process_observable_object_refs(
-            self, observed_data: ObservedData_v21, *object_refs: tuple):
-        for object_ref in object_refs or observed_data.object_refs:
-            object_type = object_ref.split('--')[0]
-            observable = self._fetch_observable(object_ref)
-            misp_object = self._handle_observable_object_refs_parsing(
-                observable, observed_data, object_type, False
-            )
-            if object_type == 'file':
-                continue
-            process = observable['observable']
-            if hasattr(process, 'parent_ref'):
-                self._parse_process_reference_observable_object_ref(
-                    observed_data, misp_object, process.parent_ref, 'child-of'
-                )
-            if hasattr(process, 'child_refs'):
-                for child_ref in process.child_refs:
-                    self._parse_process_reference_observable_object_ref(
-                        observed_data, misp_object, child_ref, 'parent-of'
-                    )
-            if hasattr(process, 'image_ref'):
-                self._parse_process_reference_observable_object_ref(
-                    observed_data, misp_object, process.image_ref,
-                    'executes', name='file'
-                )
-
-    def _parse_process_observable_objects(
-            self, observed_data: _OBSERVED_DATA_TYPING,
-            observable_objects: Optional[dict] = None):
-        if len(observed_data.objects) == 1:
-            return self._parse_generic_single_observable_object(
-                observed_data, 'process'
-            )
-        if observable_objects is None:
-            observable_objects = {
-                object_id: {'used': False}
-                for object_id in observed_data.objects
-            }
-        for object_id, observable in observable_objects.items():
-            observable_object = observed_data.objects[object_id]
-            object_type = observable_object.type
-            if object_type == 'file':
-                if not observable['used']:
-                    misp_object = self._parse_generic_observable_object(
-                        observed_data, object_id, object_type, False
-                    )
-                    observable.update(
-                        {'misp_object': misp_object, 'used': True}
-                    )
-                continue
-            misp_object = self._handle_observable_objects_parsing(
-                observable_objects, object_id, observed_data, 'process', False
-            )
-            if hasattr(observable_object, 'parent_ref'):
-                self._parse_process_reference_observable_object(
-                    observed_data, misp_object,
-                    observable_objects[observable_object.parent_ref],
-                    observable_object.parent_ref, 'child-of'
-                )
-            if hasattr(observable_object, 'child_refs'):
-                for child_ref in observable_object.child_refs:
-                    self._parse_process_reference_observable_object(
-                        observed_data, misp_object,
-                        observable_objects[child_ref],
-                        child_ref, 'parent-of'
-                    )
-            for feature in ('binary', 'image'):
-                if hasattr(observable_object, f'{feature}_ref'):
-                    reference = getattr(observable_object, f'{feature}_ref')
-                    self._parse_process_reference_observable_object(
-                        observed_data, misp_object,
-                        observable_objects[reference],
-                        reference, 'executes', name='file'
-                    )
-
-    def _parse_process_reference_observable_object(
-            self, observed_data: _OBSERVED_DATA_TYPING, misp_object: MISPObject,
-            observable: dict, reference: str, relationship_type: str,
-            name: Optional[str] = 'process'):
-        if observable['used']:
-            self._handle_misp_object_references(
-                misp_object, observable['misp_object'].uuid,
-                relationship_type=relationship_type
-            )
-            return
-        referenced_object = self._parse_generic_observable_object(
-            observed_data, reference, name, False
-        )
-        self._handle_misp_object_references(
-            misp_object, referenced_object.uuid,
-            relationship_type=relationship_type
-        )
-        observable.update({'used': True, 'misp_object': referenced_object})
-
-    def _parse_process_reference_observable_object_ref(
-            self, observed_data: _OBSERVED_DATA_TYPING, misp_object: MISPObject,
-            reference: str, relationship_type: str,
-            name: Optional[str] = 'process'):
-        observable = self._fetch_observable(reference)
-        if observable['used'].get(self.event_uuid, False):
-            self._handle_misp_object_fields(misp_object, observed_data)
-            self._handle_misp_object_references(
-                misp_object, observable['misp_object'].uuid,
-                relationship_type=relationship_type
-            )
-            return
-        if reference in observed_data.object_refs:
-            referenced_object = self._parse_generic_observable_object_ref(
-                observable['observable'], observed_data, name, False
-            )
-            observable['misp_object'] = referenced_object
-            observable['used'][self.event_uuid] = True
-            self._handle_misp_object_references(
-                misp_object, referenced_object.uuid,
-                relationship_type=relationship_type
-            )
-        else:
-            self.observable_relationships[misp_object.uuid].add(
-                (
-                    self.main_parser._sanitise_uuid(reference),
-                    relationship_type
-                )
-            )
-
-    def _parse_registry_key_observable_object(
-            self, observed_data: _OBSERVED_DATA_TYPING,
-            identifier: str) -> MISPObject:
-        registry_key = observed_data.objects[identifier]
-        if hasattr(registry_key, 'id'):
-            return self._parse_registry_key_observable_object_ref(
-                registry_key, observed_data
-            )
-        object_id = f'{observed_data.id} - {identifier}'
-        regkey_object = self._create_misp_object_from_observable_object(
-            'registry-key', observed_data, object_id
-        )
-        attributes = self._parse_registry_key_observable(
-            registry_key, object_id
-        )
-        for attribute in attributes:
-            regkey_object.add_attribute(**attribute)
-        misp_object = self.main_parser._add_misp_object(
-            regkey_object, observed_data
-        )
-        if len(registry_key.get('values', [])) > 1:
-            for index, value in enumerate(registry_key['values']):
-                value_uuid = self._parse_registry_key_value_observable(
-                    value, observed_data, f'{object_id} - values - {index}'
-                )
-                self._handle_misp_object_references(
-                    misp_object, value_uuid
-                )
-        return misp_object
-
-    def _parse_registry_key_observable_object_ref(
-            self, registry_key: WindowsRegistryKey,
-            observed_data: ObservedData_v21) -> MISPObject:
-        regkey_object = self._create_misp_object_from_observable_object_ref(
-            'registry-key', registry_key, observed_data,
-        )
-        for attribute in self._parse_registry_key_observable(registry_key):
-            regkey_object.add_attribute(**attribute)
-        misp_object = self.main_parser._add_misp_object(
-            regkey_object, observed_data
-        )
-        if len(registry_key.get('values', [])) > 1:
-            for index, registry_value in enumerate(registry_key['values']):
-                value_uuid = self._parse_registry_key_value_observable(
-                    registry_value, observed_data,
-                    f'{registry_key.id} - values - {index}'
-                )
-                self._handle_misp_object_references(
-                    misp_object, value_uuid
-                )
-        return misp_object
-
-    def _parse_registry_key_observable_object_refs(
-            self, observed_data: ObservedData_v21, *object_refs: tuple):
-        for object_ref in object_refs or observed_data.object_refs:
-            observable = self._fetch_observable(object_ref)
-            if observable['used'].get(self.event_uuid, False):
-                self._handle_misp_object_fields(
-                    observable['misp_object'], observed_data
-                )
-                continue
-            observable_object = observable['observable']
-            if observable_object.type == 'user-account':
-                misp_object = self._parse_generic_observable_object_ref(
-                    observable_object, observed_data, 'user-account', False
-                )
-                observable['misp_object'] = misp_object
-                observable['used'][self.event_uuid] = True
-                continue
-            misp_object = self._parse_registry_key_observable_object_ref(
-                observable_object, observed_data
-            )
-            observable['misp_object'] = misp_object
-            observable['used'][self.event_uuid] = True
-            if hasattr(observable_object, 'creator_user_ref'):
-                creator_observable = self._fetch_observable(
-                    observable_object.creator_user_ref
-                )
-                if creator_observable['used'].get(self.event_uuid, False):
-                    creator_object = creator_observable['misp_object']
-                    self._handle_misp_object_fields(
-                        creator_object, observed_data
-                    )
-                    self._handle_misp_object_references(
-                        creator_object, misp_object.uuid,
-                        relationship_type='creates'
-                    )
-                    continue
-                creator_object = self._parse_generic_observable_object_ref(
-                    creator_observable['observable'], observed_data,
-                    'user-account', False
-                )
-                self._handle_misp_object_references(
-                    creator_object, misp_object.uuid,
-                    relationship_type='creates'
-                )
-                creator_observable['misp_object'] = creator_object
-                creator_observable['used'][self.event_uuid] = True
-
-=======
->>>>>>> 47065b86
     def _parse_registry_key_observable_objects(
             self, observed_data: _OBSERVED_DATA_TYPING,
             observable_objects: Optional[dict] = None):
@@ -3657,10 +2231,7 @@
                    reference.relationship_type == relationship_type
                    for reference in misp_object.references):
                 misp_object.add_reference(object_id, relationship_type)
-<<<<<<< HEAD
-
-=======
->>>>>>> 47065b86
+
 
 class InternalSTIX2ObservedDataConverter(
         STIX2ObservedDataConverter, InternalSTIX2ObservableConverter):
