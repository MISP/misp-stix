#!/usr/bin/env python3
# -*- coding: utf-8 -*-

from ..exceptions import (
    ObjectRefLoadingError, ObjectTypeLoadingError, UndefinedSTIXObjectError)
from abc import ABCMeta
from collections import defaultdict
from datetime import datetime
from pymisp import AbstractMISP, MISPGalaxyCluster, MISPObject
from stix2.v20.sdo import (
    AttackPattern as AttackPattern_v20, Malware as Malware_v20)
from stix2.v21.sdo import (
    AttackPattern as AttackPattern_v21, Malware as Malware_v21)
from typing import Iterator, Optional, Tuple, TYPE_CHECKING, Union

if TYPE_CHECKING:
    from ..external_stix2_to_misp import ExternalSTIX2toMISPParser
    from ..internal_stix2_to_misp import InternalSTIX2toMISPParser

_MISP_OBJECTS_PATH = AbstractMISP().misp_objects_path

_GALAXY_OBJECTS_TYPING = Union[
    AttackPattern_v20, AttackPattern_v21,
    Malware_v20, Malware_v21
]
_MAIN_PARSER_TYPING = Union[
    'ExternalSTIX2toMISPParser', 'InternalSTIX2toMISPParser'
]
_SDO_TYPING = Union[
    AttackPattern_v20, AttackPattern_v21,
    Malware_v20, Malware_v21
]


class STIX2Converter(metaclass=ABCMeta):
    def _set_main_parser(self, main: _MAIN_PARSER_TYPING):
        self.__main_parser = main

    @property
    def event_uuid(self) -> str:
        return self.main_parser.misp_event.uuid

    @property
    def main_parser(self) -> _MAIN_PARSER_TYPING:
        return self.__main_parser

    ############################################################################
    #                  MISP DATA STRUCTURES CREATION METHODS.                  #
    ############################################################################

    def _create_attribute_dict(self, stix_object: _SDO_TYPING) -> dict:
        attribute = self._parse_timeline(stix_object)
        attribute.update(
            self.main_parser._sanitise_attribute_uuid(
                stix_object.id, comment=stix_object.get('description')
            )
        )
        return attribute

    def _create_misp_object(
            self, name: str,
            stix_object: Optional[_SDO_TYPING] = None) -> MISPObject:
        misp_object = MISPObject(
            name, force_timestamps=True,
            misp_objects_path_custom=_MISP_OBJECTS_PATH
        )
        if stix_object is not None:
            self.main_parser._sanitise_object_uuid(
                misp_object, stix_object['id']
            )
            misp_object.from_dict(**self._parse_timeline(stix_object))
        return misp_object

    ############################################################################
    #                     STIX OBJECTS CONVERSION METHODS.                     #
    ############################################################################

    def _generic_parser(
            self, stix_object, feature: Optional[str] = None) -> Iterator[dict]:
        if feature is None:
            feature = stix_object.type.replace('-', '_')
        mapping = getattr(self._mapping, f'{feature}_object_mapping')
        for field, attribute in mapping().items():
            if hasattr(stix_object, field):
                yield from self._populate_object_attributes(
                    attribute, getattr(stix_object, field), stix_object.id
                )

    def _populate_object_attribute(self, mapping: dict, object_id: str,
                                   value: Union[dict, str]) -> dict:
        reference = f"{object_id} - {mapping['object_relation']}"
        if isinstance(value, dict):
            attribute_value = value['value']
            return {
                **value, **mapping,
                'uuid': self.main_parser._create_v5_uuid(
                    f'{reference} - {attribute_value}'
                )
            }
        return {
            'value': value, **mapping,
            'uuid': self.main_parser._create_v5_uuid(
                f'{reference} - {value}'
            )
        }

    def _populate_object_attributes(
            self, mapping: dict, values: Union[list, str],
            object_id: str) -> Iterator[dict]:
        reference = f"{object_id} - {mapping['object_relation']}"
        if isinstance(values, list):
            for value in values:
                yield {
                    'value': value, **mapping,
                    'uuid': self.main_parser._create_v5_uuid(
                        f'{reference} - {value}'
                    )
                }
        else:
            yield {
                'value': values, **mapping,
                'uuid': self.main_parser._create_v5_uuid(
                    f'{reference} - {values}'
                )
            }

    def _populate_object_attributes_with_data(
            self, mapping: dict, values: Union[dict, list, str],
            object_id: str) -> Iterator[dict]:
        if isinstance(values, list):
            for value in values:
                yield self._populate_object_attribute(mapping, object_id, value)
        else:
            yield self._populate_object_attribute(mapping, object_id, values)

    ############################################################################
    #                             UTILITY METHODS.                             #
    ############################################################################

    @staticmethod
    def _handle_kill_chain_phases(kill_chain_phases: list) -> list:
        kill_chains = []
        for kill_chain in kill_chain_phases:
            kill_chains.append(
                f'{kill_chain.kill_chain_name}:{kill_chain.phase_name}'
            )
        return kill_chains

    @staticmethod
    def _handle_labels(meta: dict, labels: list):
        meta_labels = [
            label for label in labels if not label.startswith('misp:galaxy-')
        ]
        if meta_labels:
            meta['labels'] = meta_labels

    @staticmethod
    def _parse_AS_value(number: Union[int, str]) -> str:
        if isinstance(number, int) or not number.startswith('AS'):
            return f'AS{number}'
        return number

    def _parse_timeline(self, stix_object: _SDO_TYPING) -> dict:
        misp_object = {
            'timestamp': stix_object.modified
        }
        object_type = stix_object.type
        if self._mapping.timeline_mapping(object_type) is not None:
            first, last = self._mapping.timeline_mapping(object_type)
            if not self._skip_first_seen_last_seen(stix_object):
                if hasattr(stix_object, first) and getattr(stix_object, first):
                    misp_object['first_seen'] = getattr(stix_object, first)
                if hasattr(stix_object, last) and getattr(stix_object, last):
                    misp_object['last_seen'] = getattr(stix_object, last)
        return misp_object

    @staticmethod
    def _skip_first_seen_last_seen(sdo: _SDO_TYPING) -> bool:
        if sdo.type != 'indicator':
            return sdo.modified == sdo.first_observed == sdo.last_observed
        if sdo.valid_from != sdo.modified:
            return False
        if not hasattr(sdo, 'valid_until'):
            return True
        return sdo.valid_until == sdo.modified

    @staticmethod
    def _timestamp_from_date(date: datetime) -> int:
        return int(date.timestamp())
        # I keep it just in case
        # try:
        #     return int(date.timestamp())
        # except AttributeError:
        #     return int(
        #         time.mktime(
        #             time.strptime(date.split('+')[0], "%Y-%m-%dT%H:%M:%S.%fZ")
        #         )
        #     )


class ExternalSTIX2Converter(STIX2Converter, metaclass=ABCMeta):

    def parse(self, stix_object_ref: str):
        stix_object = self.main_parser._get_stix_object(stix_object_ref)
        self._parse_galaxy(stix_object)

    ############################################################################
    #                         GALAXIES PARSING METHODS                         #
    ############################################################################

    def _create_cluster_args(
            self, stix_object: _GALAXY_OBJECTS_TYPING, galaxy_type: str,
            description: Optional[str] = None,
            cluster_value: Optional[str] = None) -> dict:
        value = cluster_value or stix_object.name
        cluster_args = {
            'value': value, **self.main_parser.cluster_distribution,
            'uuid': self.main_parser._create_v5_uuid(
                f'{self.main_parser._extract_uuid(stix_object.id)} -'
                f' {self.main_parser.organisation_uuid}'
            )
        }
        if galaxy_type is None:
            version = getattr(stix_object, 'spec_version', '2.0')
            mapping = self._mapping.galaxy_name_mapping(stix_object.type)
            name = f"STIX {version} {mapping['name']}"
            cluster_args.update(
                {
                    'version': ''.join(version.split('.')),
                    'collection_uuid': self.main_parser._create_v5_uuid(name)
                }
            )
            galaxy_type = f'stix-{version}-{stix_object.type}'
        cluster_args['type'] = galaxy_type
        if description is not None:
            cluster_args['description'] = description
            return cluster_args
        if hasattr(stix_object, 'description'):
            cluster_args['description'] = stix_object.description
            return cluster_args
        cluster_args['description'] = value.capitalize()
        return cluster_args

    def _create_galaxy_args(self, stix_object: _GALAXY_OBJECTS_TYPING,
                            galaxy_type: Optional[str] = None):
        if galaxy_type is None:
            galaxy_type = stix_object.type
        mapping = self._mapping.galaxy_name_mapping(galaxy_type)
        name = mapping['name']
        galaxy_args = {
            'description': mapping['description'], 'namespace': 'stix'
        }
        if galaxy_type not in ('country', 'region', 'sector'):
            version = getattr(stix_object, 'spec_version', '2.0')
            name = f"STIX {version} {name}"
            galaxy_args.update(
                {
                    'uuid': self.main_parser._create_v5_uuid(name),
                    'version': ''.join(version.split('.')),
                    'icon': mapping['icon']
                }
            )
            galaxy_type = f'stix-{version}-{galaxy_type}'
        galaxy_args.update({'type': galaxy_type, 'name': name})
        self.main_parser._galaxies[galaxy_type] = galaxy_args

    def _handle_meta_fields(self, stix_object: _GALAXY_OBJECTS_TYPING) -> dict:
        mapping = f"{stix_object.type.replace('-', '_')}_meta_mapping"
        meta = {}
        if hasattr(self._mapping, mapping):
            for feature, field in getattr(self._mapping, mapping)().items():
                if hasattr(stix_object, feature):
                    meta[field] = getattr(stix_object, feature)
        return meta

    def _parse_galaxy(self, stix_object: _GALAXY_OBJECTS_TYPING,
                      object_type: Optional[str] = None):
        clusters = self.main_parser._clusters
        if stix_object.id in clusters:
            clusters[stix_object.id]['used'][self.event_uuid] = False
        else:
            feature = f'_parse_galaxy_{self.main_parser.galaxy_feature}'
            clusters[stix_object.id] = getattr(self, feature)(
                stix_object, object_type
            )

    def _parse_galaxy_as_container(self, stix_object: _GALAXY_OBJECTS_TYPING,
                                   object_type: Union[str, None]) -> dict:
        galaxy_type = object_type or stix_object.type
        if galaxy_type not in self.main_parser._galaxies:
            self._create_galaxy_args(stix_object, galaxy_type)
        return {
            'cluster': self._create_cluster(
                stix_object, galaxy_type=object_type
            ),
            'used': {self.event_uuid: False}
        }

    def _parse_galaxy_as_tag_names(self, stix_object: _GALAXY_OBJECTS_TYPING,
                                   object_type: Union[str, None]) -> dict:
        name = stix_object.name
        tag_names = self.main_parser._check_existing_galaxy_name(name)
        if tag_names is None:
            tag_names = [
                f'misp-galaxy:{object_type or stix_object.type}="{name}"'
            ]
        return {
            'tag_names': tag_names,
            'used': {self.event_uuid: False}
        }

    ############################################################################
    #                             UTILITY METHODS.                             #
    ############################################################################

    @staticmethod
    def _handle_external_references(external_references: list) -> dict:
        meta = defaultdict(list)
        for reference in external_references:
            if reference.get('url'):
                meta['refs'].append(reference['url'])
            if reference.get('external_id'):
                meta['external_id'].append(reference['external_id'])
        if 'external_id' in meta and len(meta['external_id']) == 1:
            meta['external_id'] = meta.pop('external_id')[0]
        return meta

    def _handle_import_case(self, stix_object: _SDO_TYPING, attributes: list,
                            name: str, *force_object: Tuple[str]):
        if self._handle_object_forcing(attributes, force_object):
            self._handle_object_case(stix_object, attributes, name)
        else:
            self.main_parser._add_misp_attribute(
                dict(
                    self._create_attribute_dict(stix_object), **attributes[0]
                ),
                stix_object
            )

    @staticmethod
    def _handle_object_forcing(attributes: list, force_object: tuple) -> bool:
        if len(attributes) > 1:
            return True
        return attributes[0]['object_relation'] in force_object

    def _handle_object_case(self, stix_object: _SDO_TYPING, attributes: list,
                            name: str) -> MISPObject:
        misp_object = self._create_misp_object(name, stix_object)
<<<<<<< HEAD
        tags = tuple(
            self.main_parser._handle_tags_from_stix_fields(stix_object)
        )
        if tags:
            for attribute in attributes:
                misp_attribute = misp_object.add_attribute(**attribute)
                for tag in tags:
                    misp_attribute.add_tag(tag)
            return self.main_parser.misp_event.add_object(misp_object)
=======
>>>>>>> 527a4094
        for attribute in attributes:
            misp_object.add_attribute(**attribute)
        return self.main_parser._add_misp_object(misp_object, stix_object)


class InternalSTIX2Converter(STIX2Converter, metaclass=ABCMeta):

    def _create_attribute_dict(self, stix_object: _SDO_TYPING) -> dict:
        attribute = {}
        tags = []
        for label in stix_object.labels:
            if label.startswith('misp:'):
                feature, value = label.split('=')
                attribute[feature.split(':')[-1]] = value.strip('"')
            else:
                tags.append({'name': label})
        if tags:
            attribute['Tag'] = tags
        attribute.update(super()._create_attribute_dict(stix_object))
        return attribute

    ############################################################################
    #                         GALAXIES PARSING METHODS                         #
    ############################################################################

    def _create_cluster_args(
            self, stix_object: _GALAXY_OBJECTS_TYPING, galaxy_type: str,
            description: Optional[str] = None,
            cluster_value: Optional[str] = None) -> dict:
        value = cluster_value or stix_object.name
        cluster_args = {
            'uuid': self.main_parser._sanitise_uuid(stix_object.id),
            'value': value, 'type': galaxy_type
        }
        if description is not None:
            cluster_args['description'] = description
            return cluster_args
        if hasattr(stix_object, 'description'):
            cluster_args['description'] = stix_object.description
            return cluster_args
        cluster_args['description'] = value.capitalize()
        return cluster_args

    def _create_galaxy_args(self, galaxy_type: str, galaxy_name: str):
        self.main_parser._galaxies[galaxy_type] = (
            self.main_parser.galaxy_definitions[galaxy_type]
            if galaxy_type in self.main_parser.galaxy_definitions
            else {'type': galaxy_type, 'name': galaxy_name}
        )

    def _extract_custom_fields(self, stix_object: _GALAXY_OBJECTS_TYPING):
        for key, value in stix_object.items():
            if key.startswith('x_misp_'):
                separator = (
                    '-' if key in self._mapping.dash_meta_fields() else '_'
                )
                yield separator.join(key.split('_')[2:]), value

    @staticmethod
    def _handle_cluster_value(cluster_args: dict, external_id: str):
        cluster_value = cluster_args['value']
        if external_id not in cluster_value:
            cluster_args['value'] = f'{cluster_value} - {external_id}'

    @staticmethod
    def _handle_cluster_value_with_synonyms(cluster_args: dict, meta: dict):
        cluster_value = cluster_args['value']
        external_id = meta['external_id']
        if external_id not in cluster_value:
            cluster_args['value'] = f'{cluster_value} - {external_id}'
            if meta.get('synonyms') is None:
                meta['synonyms'] = [cluster_value]
            elif cluster_value not in meta['synonyms']:
                meta['synonyms'].append(cluster_value)

    def _handle_meta_fields(self, stix_object: _GALAXY_OBJECTS_TYPING) -> dict:
        mapping = f"{stix_object.type.replace('-', '_')}_meta_mapping"
        if hasattr(self._mapping, mapping):
            meta = {}
            for feature, field in getattr(self._mapping, mapping)().items():
                if hasattr(stix_object, feature):
                    meta[field] = getattr(stix_object, feature)
            meta.update(dict(self._extract_custom_fields(stix_object)))
            return meta
        return dict(self._extract_custom_fields(stix_object))

    def _parse_galaxy(self, stix_object: _GALAXY_OBJECTS_TYPING):
        clusters = self.main_parser._clusters
        if stix_object.id in clusters:
            clusters[stix_object.id]['used'][self.event_uuid] = False
        else:
            feature = f'_parse_galaxy_{self.main_parser.galaxy_feature}'
            clusters[stix_object.id] = getattr(self, feature)(stix_object)

    def _parse_galaxy_as_container(
            self, stix_object: _GALAXY_OBJECTS_TYPING) -> dict:
        galaxy_type, galaxy_name = self._extract_galaxy_labels(
            stix_object.labels
        )
        cluster = self._parse_galaxy_cluster(stix_object, galaxy_type)
        if galaxy_type not in self.main_parser._galaxies:
            self._create_galaxy_args(galaxy_type, galaxy_name)
        return {
            'cluster': cluster,
            'used': {self.event_uuid: False}
        }

    def _parse_galaxy_as_tag_names(
            self, stix_object: _GALAXY_OBJECTS_TYPING) -> dict:
        galaxy_type = stix_object.labels[1].split('=')[1].strip('"')
        return {
            'tag_names': [
                f'misp-galaxy:{galaxy_type}="{stix_object.name}"'
            ],
            'used': {self.event_uuid: False}
        }

    def _parse_galaxy_cluster(
            self, stix_object: _GALAXY_OBJECTS_TYPING, galaxy_type: str,
            description: Optional[str] = None) -> Tuple[MISPGalaxyCluster, str]:
        if ' | ' in getattr(stix_object, 'description', ''):
            _, description = stix_object.description.split(' | ')
        return self._create_cluster(
            stix_object, description=description, galaxy_type=galaxy_type
        )

    ############################################################################
    #                             UTILITY METHODS.                             #
    ############################################################################

    @staticmethod
    def _extract_galaxy_labels(labels: list) -> dict:
        for label in labels[:2]:
            if 'galaxy-type' in label:
                galaxy_type = label.split('=')[1].strip('"')
            elif 'galaxy-name' in label:
                galaxy_name = label.split('=')[1].strip('"')
        return galaxy_type, galaxy_name

    @staticmethod
    def _handle_external_references(external_references: list) -> dict:
        meta = defaultdict(list)
        for reference in external_references:
            if reference.get('url'):
                meta['refs'].append(reference['url'])
            feature = (
                'aliases' if reference.get('source_name') == 'cve'
                else 'external_id'
            )
            if reference.get('external_id'):
                meta[feature].append(reference['external_id'])
        if 'external_id' in meta and len(meta['external_id']) == 1:
            meta['external_id'] = meta.pop('external_id')[0]
        return meta

    def _handle_mapping_from_labels(self, labels: list, object_id: str) -> str:
        parsed_labels = {
            key: value.strip('"') for key, value
            in (label.split('=') for label in labels if '=' in label)
        }
        if 'misp:galaxy-type' in parsed_labels:
            return f'_parse_galaxy'
        if 'misp:name' in parsed_labels:
            to_call = self._mapping.objects_mapping(parsed_labels['misp:name'])
            if to_call is not None:
                return to_call
        elif 'misp:type' in parsed_labels:
            to_call = self._mapping.attributes_mapping(
                parsed_labels['misp:type']
            )
            if to_call is not None:
                return to_call
        raise UndefinedSTIXObjectError(object_id)<|MERGE_RESOLUTION|>--- conflicted
+++ resolved
@@ -346,18 +346,6 @@
     def _handle_object_case(self, stix_object: _SDO_TYPING, attributes: list,
                             name: str) -> MISPObject:
         misp_object = self._create_misp_object(name, stix_object)
-<<<<<<< HEAD
-        tags = tuple(
-            self.main_parser._handle_tags_from_stix_fields(stix_object)
-        )
-        if tags:
-            for attribute in attributes:
-                misp_attribute = misp_object.add_attribute(**attribute)
-                for tag in tags:
-                    misp_attribute.add_tag(tag)
-            return self.main_parser.misp_event.add_object(misp_object)
-=======
->>>>>>> 527a4094
         for attribute in attributes:
             misp_object.add_attribute(**attribute)
         return self.main_parser._add_misp_object(misp_object, stix_object)
