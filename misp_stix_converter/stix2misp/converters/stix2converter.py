--- conflicted
+++ resolved
@@ -302,15 +302,11 @@
 
     def _handle_meta_fields(self, stix_object: _GALAXY_OBJECTS_TYPING) -> dict:
         mapping = f"{stix_object.type.replace('-', '_')}_meta_mapping"
-<<<<<<< HEAD
-        meta = dict(self._handle_datetime_meta_fields(stix_object))
-=======
         meta = {
             field: stix_object[field].strftime('%Y-%m-%dT%H:%M:%S.%fZ')
             for field in ('created', 'modified')
             if stix_object.get(field) is not None
         }
->>>>>>> 70719f89
         if hasattr(self._mapping, mapping):
             for feature, field in getattr(self._mapping, mapping)().items():
                 if hasattr(stix_object, feature):
