#!/usr/bin/env python3
# -*- coding: utf-8 -*-

from .exceptions import (
    AttributeFromPatternParsingError, UndefinedSTIXObjectError,
    UndefinedIndicatorError, UndefinedObservableError,
    UnknownObservableMappingError, UnknownParsingFunctionError,
    UnknownStixObjectTypeError)
from .importparser import _INDICATOR_TYPING
from .internal_stix2_mapping import InternalSTIX2toMISPMapping
from .converters import (
    InternalSTIX2AttackPatternConverter, InternalSTIX2CampaignConverter,
    InternalSTIX2CourseOfActionConverter, InternalSTIX2IndicatorConverter,
    InternalSTIX2IntrusionSetConverter, InternalSTIX2LocationConverter,
    InternalSTIX2MalwareAnalysisConverter, InternalSTIX2MalwareConverter,
    InternalSTIX2ThreatActorConverter, InternalSTIX2ToolConverter,
    InternalSTIX2VulnerabilityConverter, STIX2CustomObjectConverter,
    STIX2NoteConverter)
from .stix2_to_misp import (
    STIX2toMISPParser, _COURSE_OF_ACTION_TYPING, _GALAXY_OBJECTS_TYPING,
    _IDENTITY_TYPING, _NETWORK_TRAFFIC_TYPING, _OBSERVABLE_TYPING,
    _OBSERVED_DATA_TYPING, _SDO_TYPING, _VULNERABILITY_TYPING)
from collections import defaultdict
from copy import deepcopy
from pymisp import MISPGalaxy, MISPGalaxyCluster, MISPObject, MISPSighting
from stix2.v20.observables import (
    Process as Process_v20, WindowsPEBinaryExt as WindowsExtension_v20)
from stix2.v20.sdo import (
    CustomObject as CustomObject_v20, Malware as Malware_v20,
    ObservedData as ObservedData_v20, Tool as Tool_v20)
from stix2.v21.observables import (
    DomainName, Process as Process_v21, WindowsPEBinaryExt as WindowsExtension_v21)
from stix2.v21.sdo import (
    CustomObject as CustomObject_v21, Indicator as Indicator_v21, Location,
    Malware as Malware_v21, ObservedData as ObservedData_v21, Tool as Tool_v21)
from typing import Optional, Union

_attribute_additional_fields = (
    'category',
    'comment',
    'data',
    'to_ids',
    'uuid'
)
_CUSTOM_TYPING = Union[
    CustomObject_v20,
    CustomObject_v21
]
_EXTENSION_TYPING = Union[
    WindowsExtension_v20,
    WindowsExtension_v21
]
_PROCESS_TYPING = Union[
    Process_v20,
    Process_v21
]
_SCRIPT_TYPING = Union[
    Malware_v20, Malware_v21,
    Tool_v20, Tool_v21
]


class InternalSTIX2toMISPParser(STIX2toMISPParser):
    def __init__(self, distribution: Optional[int] = 0,
                 sharing_group_id: Optional[int] = None,
                 galaxies_as_tags: Optional[bool] = False):
        super().__init__(distribution, sharing_group_id, galaxies_as_tags)
        self._mapping = InternalSTIX2toMISPMapping
        # parsers
        self._attack_pattern_parser: InternalSTIX2AttackPatternConverter
        self._campaign_parser: InternalSTIX2CampaignConverter
        self._course_of_action_parser: InternalSTIX2CourseOfActionConverter
        self._custom_object_parser: STIX2CustomObjectConverter
        self._indicator_parser: InternalSTIX2IndicatorConverter
        self._intrusion_set_parser: InternalSTIX2IntrusionSetConverter
        self._location_parser: InternalSTIX2LocationConverter
        self._malware_analysis_parser: InternalSTIX2MalwareAnalysisConverter
        self._malware_parser: InternalSTIX2MalwareConverter
<<<<<<< HEAD
=======
        self._note_parser: STIX2NoteConverter
        self._observed_data_parser: InternalSTIX2ObservedDataConverter
>>>>>>> 951a7bb7
        self._threat_actor_parser: InternalSTIX2ThreatActorConverter
        self._tool_parser: InternalSTIX2ToolConverter
        self._vulnerability_parser: InternalSTIX2VulnerabilityConverter

    @property
    def custom_object_parser(self) -> STIX2CustomObjectConverter:
        return getattr(
            self, '_custom_object_parser', self._set_custom_object_parser()
        )

    @property
    def note_parser(self) -> STIX2NoteConverter:
        return getattr(self, '_note_parser', self._set_note_parser())

    def _set_attack_pattern_parser(self) -> InternalSTIX2AttackPatternConverter:
        self._attack_pattern_parser = InternalSTIX2AttackPatternConverter(self)
        return self._attack_pattern_parser

    def _set_campaign_parser(self) -> InternalSTIX2CampaignConverter:
        self._campaign_parser = InternalSTIX2CampaignConverter(self)
        return self._campaign_parser

    def _set_course_of_action_parser(self) -> InternalSTIX2CourseOfActionConverter:
        self._course_of_action_parser = InternalSTIX2CourseOfActionConverter(self)
        return self._course_of_action_parser

    def _set_custom_object_parser(self) -> STIX2CustomObjectConverter:
        self._custom_object_parser = STIX2CustomObjectConverter(self)
        return self._custom_object_parser

    def _set_indicator_parser(self) -> InternalSTIX2IndicatorConverter:
        self._indicator_parser = InternalSTIX2IndicatorConverter(self)
        return self._indicator_parser

    def _set_intrusion_set_parser(self) -> InternalSTIX2IntrusionSetConverter:
        self._intrusion_set_parser = InternalSTIX2IntrusionSetConverter(self)
        return self._intrusion_set_parser

    def _set_location_parser(self) -> InternalSTIX2LocationConverter:
        self._location_parser = InternalSTIX2LocationConverter(self)
        return self._location_parser

    def _set_malware_analysis_parser(self) -> InternalSTIX2MalwareAnalysisConverter:
        self._malware_analysis_parser = InternalSTIX2MalwareAnalysisConverter(self)
        return self._malware_analysis_parser

    def _set_malware_parser(self) -> InternalSTIX2MalwareConverter:
        self._malware_parser = InternalSTIX2MalwareConverter(self)
        return self._malware_parser

    def _set_note_parser(self) -> STIX2NoteConverter:
        self._note_parser = STIX2NoteConverter(self)
        return self._note_parser

    def _set_threat_actor_parser(self) -> InternalSTIX2ThreatActorConverter:
        self._threat_actor_parser = InternalSTIX2ThreatActorConverter(self)
        return self._threat_actor_parser

    def _set_tool_parser(self) -> InternalSTIX2ToolConverter:
        self._tool_parser = InternalSTIX2ToolConverter(self)
        return self._tool_parser

    def _set_vulnerability_parser(self) -> InternalSTIX2VulnerabilityConverter:
        self._vulnerability_parser = InternalSTIX2VulnerabilityConverter(self)
        return self._vulnerability_parser

    ################################################################################
    #                        STIX OBJECTS LOADING FUNCTIONS                        #
    ################################################################################

    def _load_custom_attribute(self, custom_attribute: _CUSTOM_TYPING):
        self._check_uuid(custom_attribute.id)
        try:
            self._custom_attribute[custom_attribute.id] = custom_attribute
        except AttributeError:
            self._custom_attribute = {custom_attribute.id: custom_attribute}

    def _load_custom_galaxy_cluster(self, custom_galaxy: _CUSTOM_TYPING):
        self._check_uuid(custom_galaxy.id)
        try:
            self._custom_galaxy_cluster[custom_galaxy.id] = custom_galaxy
        except AttributeError:
            self._custom_galaxy_cluster = {custom_galaxy.id: custom_galaxy}

    def _load_custom_object(self, custom_object: _CUSTOM_TYPING):
        self._check_uuid(custom_object.id)
        try:
            self._custom_object[custom_object.id] = custom_object
        except AttributeError:
            self._custom_object = {custom_object.id: custom_object}

    def _load_custom_opinion(self, custom_object: CustomObject_v20):
        sighting = MISPSighting()
        sighting_args = {
            'date_sighting': self._timestamp_from_date(custom_object.modified),
            'type': '1'
        }
        if hasattr(custom_object, 'x_misp_source'):
            sighting_args['source'] = custom_object.x_misp_source
        if hasattr(custom_object, 'x_misp_author'):
            sighting_args['Organisation'] = {
                'uuid': custom_object.x_misp_author_ref.split('--')[1],
                'name': custom_object.x_misp_author
            }
        sighting.from_dict(**sighting_args)
        object_ref = self._sanitise_uuid(custom_object.object_ref)
        try:
            self._sighting['custom_opinion'][object_ref].append(sighting)
        except AttributeError:
            self._sighting = defaultdict(lambda: defaultdict(list))
            self._sighting['custom_opinion'][object_ref].append(sighting)

    def _load_observable_object(self, observable: _OBSERVABLE_TYPING):
        self._check_uuid(observable.id)
        try:
            self._observable[observable.id] = observable
        except AttributeError:
            self._observable = {observable.id: observable}

    ################################################################################
    #                     MAIN STIX OBJECTS PARSING FUNCTIONS.                     #
    ################################################################################

    def _handle_indicator_object_mapping(
            self, labels: list, object_id: str) -> str:
        parsed_labels = {
            key: value.strip('"') for key, value
            in (label.split('=')for label in labels)
        }
        if 'misp:name' in parsed_labels:
            to_call = self._mapping.objects_mapping(parsed_labels['misp:name'])
            if to_call is not None:
                return to_call
        elif 'misp:type' in parsed_labels:
            to_call = self._mapping.indicator_attributes_mapping(
                parsed_labels['misp:type']
            )
            if to_call is not None:
                return to_call
        raise UndefinedIndicatorError(object_id)

    def _handle_object_mapping(self, labels: list, object_id: str) -> str:
        parsed_labels = {
            key: value.strip('"') for key, value
            in (label.split('=') for label in labels)
        }
        if 'misp:galaxy-type' in parsed_labels:
            return '_parse_galaxy'
        if 'misp:name' in parsed_labels:
            to_call = self._mapping.objects_mapping(parsed_labels['misp:name'])
            if to_call is not None:
                return to_call
        elif 'misp:type' in parsed_labels:
            to_call = self._mapping.attributes_mapping(
                parsed_labels['misp:type']
            )
            if to_call is not None:
                return to_call
        raise UndefinedSTIXObjectError(object_id)

    def _handle_object_refs(self, object_refs: list):
        for object_ref in object_refs:
            object_type = object_ref.split('--')[0]
            if object_type in self._mapping.object_type_refs_to_skip():
                continue
            try:
                self._handle_object(object_type, object_ref)
            except UnknownStixObjectTypeError as error:
                self._unknown_stix_object_type_error(error)
            except UnknownParsingFunctionError as error:
                self._unknown_parsing_function_error(error)

    def _handle_observable_object_mapping(
            self, labels: list, object_id: str) -> str:
        parsed_labels = {
            key: value.strip('"') for key, value
            in (label.split('=') for label in labels)
        }
        if 'misp:name' in parsed_labels:
            to_call = self._mapping.objects_mapping(parsed_labels['misp:name'])
            if to_call is not None:
                return to_call
        elif 'misp:type' in parsed_labels:
            to_call = self._mapping.observable_attributes_mapping(
                parsed_labels['misp:type']
            )
            if to_call is not None:
                return to_call
        raise UndefinedObservableError(object_id)

    def _parse_custom_object(self, custom_ref: str):
        self.custom_object_parser.parse(custom_ref)

    def _parse_identity(self, identity_ref: str):
        if identity_ref not in self._creators:
            identity = self._get_stix_object(identity_ref)
            feature = self._handle_object_mapping(identity.labels, identity.id)
            try:
                parser = getattr(self, feature)
            except AttributeError:
                raise UnknownParsingFunctionError(feature)
            try:
                parser(identity)
            except Exception as exception:
                self._identity_error(identity.id, exception)

    def _parse_note(self, note_ref: str):
        self.note_parser.parse(note_ref)

    def _parse_observed_data(self, observed_data_ref: str):
        observed_data = self._get_stix_object(observed_data_ref)
        feature = self._handle_observable_object_mapping(
            observed_data.labels, observed_data.id
        )
        version = getattr(observed_data, 'spec_version', '2.0')
        to_call = f"{feature}_observable_v{version.replace('.', '')}"
        try:
            parser = getattr(self, to_call)
        except AttributeError:
            raise UnknownParsingFunctionError(to_call)
        try:
            parser(observed_data)
        except UnknownObservableMappingError as observable_types:
            self._observable_mapping_error(observed_data.id, observable_types)

    ################################################################################
    #                 STIX Domain Objects (SDOs) PARSING FUNCTIONS                 #
    ################################################################################

    def _create_galaxy_args(self, galaxy_type: str, galaxy_name: str) -> MISPGalaxy:
        misp_galaxy = MISPGalaxy()
        if galaxy_type in self.galaxy_definitions:
            misp_galaxy.from_dict(**self.galaxy_definitions[galaxy_type])
        else:
            misp_galaxy.from_dict(
                **{
                    'type': galaxy_type,
                    'name': galaxy_name
                }
            )
        self._galaxies[galaxy_type] = misp_galaxy

    def _parse_course_of_action_object(
            self, course_of_action: _COURSE_OF_ACTION_TYPING):
        misp_object = self._create_misp_object(
            'course-of-action', course_of_action
        )
        for key, mapping in self._mapping.course_of_action_object_mapping().items():
            if hasattr(course_of_action, key):
                self._populate_object_attributes(
                    misp_object,
                    mapping,
                    getattr(course_of_action, key)
                )
        self._add_misp_object(misp_object, course_of_action)

    def _parse_employee_object(self, identity: _IDENTITY_TYPING):
        misp_object = self._create_misp_object('employee', identity)
        for key, mapping in self._mapping.employee_object_mapping().items():
            if hasattr(identity, key):
                self._populate_object_attributes(
                    misp_object,
                    mapping,
                    getattr(identity, key)
                )
        if hasattr(identity, 'contact_information'):
            object_relation, value = identity.contact_information.split(': ')
            attribute = {
                'type': 'target-email',
                'object_relation': object_relation,
                'value': value
            }
            misp_object.add_attribute(**attribute)
        self._add_misp_object(misp_object, identity)

    def _parse_galaxy(self, stix_object: _GALAXY_OBJECTS_TYPING):
        if stix_object.id in self._clusters:
            self._clusters[stix_object.id]['used'][self.misp_event.uuid] = False
        else:
            feature = f'_parse_galaxy_{self.galaxy_feature}'
            self._clusters[stix_object.id] = getattr(self, feature)(stix_object)

    def _parse_galaxy_as_container(
            self, stix_object: _GALAXY_OBJECTS_TYPING) -> dict:
        galaxy_type, galaxy_name = self._extract_galaxy_labels(
            stix_object.labels
        )
        cluster = self._parse_galaxy_cluster(stix_object, galaxy_type)
        if galaxy_type not in self._galaxies:
            self._create_galaxy_args(galaxy_type, galaxy_name)
        return {
            'cluster': cluster,
            'used': {self.misp_event.uuid: False}
        }

    def _parse_galaxy_as_tag_names(
            self, stix_object: _GALAXY_OBJECTS_TYPING) -> dict:
        galaxy_type = stix_object.labels[1].split('=')[1].strip('"')
        return {
            'tag_names': [
                f'misp-galaxy:{galaxy_type}="{stix_object.name}"'
            ],
            'used': {self.misp_event.uuid: False}
        }

    def _parse_galaxy_cluster(
            self, stix_object: _GALAXY_OBJECTS_TYPING, galaxy_type: str,
            description: Optional[str] = None) -> tuple:
        if ' | ' in getattr(stix_object, 'description', ''):
            _, description = stix_object.description.split(' | ')
        object_type = stix_object.type.replace('-', '_')
        return getattr(self, f'_parse_{object_type}_cluster')(
            stix_object, galaxy_type=galaxy_type, description=description
        )

    def _parse_identity_cluster(
            self, identity: _IDENTITY_TYPING,  galaxy_type: str,
            description: Optional[str] = None) -> MISPGalaxyCluster:
        identity_args = self._create_cluster_args(
            identity, galaxy_type, description=description
        )
        return self._create_misp_galaxy_cluster(identity_args)

    def _parse_identity_object(
            self, identity: _IDENTITY_TYPING, name: str) -> MISPObject:
        misp_object = self._create_misp_object(name, identity)
        feature = name.replace('-', '_')
        for key, mapping in getattr(self._mapping, f'{feature}_object_mapping')().items():
            if hasattr(identity, key):
                self._populate_object_attributes(
                    misp_object,
                    mapping,
                    getattr(identity, key)
                )
        if hasattr(identity, 'contact_information'):
            mapping = getattr(
                self._mapping, f'{feature}_contact_information_mapping'
            )
            contact_information = []
            for contact_info in identity.contact_information.split(' / '):
                if ': ' in contact_info:
                    try:
                        object_relation, value = contact_info.split(': ')
                    except ValueError:
                        contact_information.append(contact_info)
                        continue
                    attribute = mapping(object_relation)
                    if attribute is not None:
                        misp_object.add_attribute(
                            **{
                                'object_relation': object_relation,
                                'value': value, **attribute
                            }
                        )
                        continue
                contact_information.append(contact_info)
            if contact_information:
                misp_object.add_attribute(
                    'contact_information', '; '.join(contact_information)
                )
        return misp_object

    def _parse_legal_entity_object(self, identity: _IDENTITY_TYPING):
        misp_object = self._parse_identity_object(identity, 'legal-entity')
        if hasattr(identity, 'x_misp_logo'):
            attribute = {'type': 'attachment', 'object_relation': 'logo'}
            if isinstance(identity.x_misp_logo, dict):
                attribute.update(identity.x_misp_logo)
            else:
                attribute['value'] = identity.x_misp_logo
            misp_object.add_attribute(**attribute)
        self._add_misp_object(misp_object, identity)

    def _parse_news_agency_object(self, identity: _IDENTITY_TYPING):
        misp_object = self._parse_identity_object(identity, 'news-agency')
        if hasattr(identity, 'x_misp_attachment'):
            attribute = {'type': 'attachment', 'object_relation': 'attachment'}
            if isinstance(identity.x_misp_attachment, dict):
                attribute.update(identity.x_misp_attachment)
            else:
                attribute['value'] = identity.x_misp_attachment
            misp_object.add_attribute(**attribute)
        self._add_misp_object(misp_object, identity)

    def _parse_organization_object(self, identity: _IDENTITY_TYPING):
        misp_object = self._parse_identity_object(identity, 'organization')
        self._add_misp_object(misp_object, identity)

    ################################################################################
    #                     OBSERVABLE OBJECTS PARSING FUNCTIONS                     #
    ################################################################################

    def _attribute_from_address_observable_v20(
            self, observed_data: ObservedData_v20):
        attribute = self._create_attribute_dict(observed_data)
        for observable_object in observed_data.objects.values():
            if '-addr' in observable_object.type:
                attribute['value'] = observable_object.value
                break
        self._add_misp_attribute(attribute, observed_data)

    def _attribute_from_address_observable_v21(
            self, observed_data: ObservedData_v21):
        attribute = self._create_attribute_dict(observed_data)
        for reference in observed_data.object_refs:
            if '-addr' in reference:
                observable = self._fetch_observables(reference)
                attribute['value'] = observable.value
                break
        self._add_misp_attribute(attribute, observed_data)

    def _attribute_from_AS_observable_v20(self, observed_data: ObservedData_v20):
        attribute = self._create_attribute_dict(observed_data)
        observable = observed_data.objects['0']
        attribute['value'] = self._parse_AS_value(observable.number)
        self._add_misp_attribute(attribute, observed_data)

    def _attribute_from_AS_observable_v21(self, observed_data: ObservedData_v21):
        attribute = self._create_attribute_dict(observed_data)
        observable = self._fetch_observables(observed_data.object_refs)
        attribute['value'] = self._parse_AS_value(observable.number)
        self._add_misp_attribute(attribute, observed_data)

    @staticmethod
    def _attribute_from_attachment_observable(observables: tuple) -> dict:
        attribute = {}
        for observable in observables:
            if observable.type == 'file':
                attribute['value'] = observable.name
            else:
                attribute['data'] = observable.payload_bin
        return attribute

    def _attribute_from_attachment_observable_v20(
            self, observed_data: ObservedData_v20):
        self._add_misp_attribute(
            dict(
                self._create_attribute_dict(observed_data),
                **self._attribute_from_attachment_observable(
                    tuple(observed_data.objects.values())
                )
            ),
            observed_data
        )

    def _attribute_from_attachment_observable_v21(
            self, observed_data: ObservedData_v21):
        attribute = self._create_attribute_dict(observed_data)
        observables = self._fetch_observables(observed_data.object_refs)
        if isinstance(observables, tuple):
            attribute.update(
                self._attribute_from_attachment_observable(observables)
            )
        else:
            attribute['value'] = observables.name
        self._add_misp_attribute(attribute, observed_data)

    def _attribute_from_domain_ip_observable_v20(
            self, observed_data: ObservedData_v20):
        attribute = self._create_attribute_dict(observed_data)
        domain, address = observed_data.objects.values()
        attribute['value'] = f'{domain.value}|{address.value}'
        self._add_misp_attribute(attribute, observed_data)

    def _attribute_from_domain_ip_observable_v21(
            self, observed_data: ObservedData_v21):
        attribute = self._create_attribute_dict(observed_data)
        domain, address = self._fetch_observables(observed_data.object_refs)
        attribute['value'] = f'{domain.value}|{address.value}'
        self._add_misp_attribute(attribute, observed_data)

    def _attribute_from_email_attachment_observable_v20(
            self, observed_data: ObservedData_v20):
        attribute = self._create_attribute_dict(observed_data)
        attribute['value'] = observed_data.objects['1'].name
        self._add_misp_attribute(attribute, observed_data)

    def _attribute_from_email_attachment_observable_v21(
            self, observed_data: ObservedData_v21):
        attribute = self._create_attribute_dict(observed_data)
        observable = self._fetch_observables(observed_data.object_refs[1])
        attribute['value'] = observable.name
        self._add_misp_attribute(attribute, observed_data)

    def _attribute_from_email_body_observable_v20(
            self, observed_data: ObservedData_v20):
        attribute = self._create_attribute_dict(observed_data)
        attribute['value'] = observed_data.objects['0'].body
        self._add_misp_attribute(attribute, observed_data)

    def _attribute_from_email_body_observable_v21(
            self, observed_data: ObservedData_v21):
        attribute = self._create_attribute_dict(observed_data)
        observable = self._fetch_observables(observed_data.object_refs)
        attribute['value'] = observable.body
        self._add_misp_attribute(attribute, observed_data)

    def _attribute_from_email_header_observable_v20(
            self, observed_data: ObservedData_v20):
        attribute = self._create_attribute_dict(observed_data)
        attribute['value'] = observed_data.objects['0'].received_lines[0]
        self._add_misp_attribute(attribute, observed_data)

    def _attribute_from_email_header_observable_v21(
            self, observed_data: ObservedData_v21):
        attribute = self._create_attribute_dict(observed_data)
        observable = self._fetch_observables(observed_data.object_refs)
        attribute['value'] = observable.received_lines[0]
        self._add_misp_attribute(attribute, observed_data)

    def _attribute_from_email_message_id_observable_v21(
            self, observed_data: ObservedData_v21):
        attribute = self._create_attribute_dict(observed_data)
        observable = self._fetch_observables(observed_data.object_refs)
        attribute['value'] = observable.message_id
        self._add_misp_attribute(attribute, observed_data)

    def _attribute_from_email_reply_to_observable_v20(
            self, observed_data: ObservedData_v20):
        attribute = self._create_attribute_dict(observed_data)
        email_message = observed_data.objects['0']
        attribute['value'] = email_message.additional_header_fields['Reply-To']
        self._add_misp_attribute(attribute, observed_data)

    def _attribute_from_email_reply_to_observable_v21(
            self, observed_data: ObservedData_v21):
        attribute = self._create_attribute_dict(observed_data)
        observable = self._fetch_observables(observed_data.object_refs)
        attribute['value'] = observable.additional_header_fields['Reply-To']
        self._add_misp_attribute(attribute, observed_data)

    def _attribute_from_email_subject_observable_v20(
            self, observed_data: ObservedData_v20):
        attribute = self._create_attribute_dict(observed_data)
        attribute['value'] = observed_data.objects['0'].subject
        self._add_misp_attribute(attribute, observed_data)

    def _attribute_from_email_subject_observable_v21(
            self, observed_data: ObservedData_v21):
        attribute = self._create_attribute_dict(observed_data)
        observable = self._fetch_observables(observed_data.object_refs)
        attribute['value'] = observable.subject
        self._add_misp_attribute(attribute, observed_data)

    def _attribute_from_email_x_mailer_observable_v20(
            self, observed_data: ObservedData_v20):
        attribute = self._create_attribute_dict(observed_data)
        email_message = observed_data.objects['0']
        attribute['value'] = email_message.additional_header_fields['X-Mailer']
        self._add_misp_attribute(attribute, observed_data)

    def _attribute_from_email_x_mailer_observable_v21(
            self, observed_data: ObservedData_v21):
        attribute = self._create_attribute_dict(observed_data)
        observable = self._fetch_observables(observed_data.object_refs)
        attribute['value'] = observable.additional_header_fields['X-Mailer']
        self._add_misp_attribute(attribute, observed_data)

    def _attribute_from_filename_hash_observable_v20(
            self, observed_data: ObservedData_v20):
        attribute = self._create_attribute_dict(observed_data)
        observable = observed_data.objects['0']
        hash_value = list(observable.hashes.values())[0]
        attribute['value'] = f'{observable.name}|{hash_value}'
        self._add_misp_attribute(attribute, observed_data)

    def _attribute_from_filename_hash_observable_v21(
            self, observed_data: ObservedData_v21):
        attribute = self._create_attribute_dict(observed_data)
        observable = self._fetch_observables(observed_data.object_refs)
        hash_value = list(observable.hashes.values())[0]
        attribute['value'] = f'{observable.name}|{hash_value}'
        self._add_misp_attribute(attribute, observed_data)

    def _attribute_from_first_observable_v20(
            self, observed_data: ObservedData_v20):
        attribute = self._create_attribute_dict(observed_data)
        attribute['value'] = observed_data.objects['0'].value
        self._add_misp_attribute(attribute, observed_data)

    def _attribute_from_first_observable_v21(
            self, observed_data: ObservedData_v21):
        attribute = self._create_attribute_dict(observed_data)
        observable = self._fetch_observables(observed_data.object_refs[0])
        attribute['value'] = observable.value
        self._add_misp_attribute(attribute, observed_data)

    def _attribute_from_github_username_observable_v21(
            self, observed_data: ObservedData_v21):
        attribute = self._create_attribute_dict(observed_data)
        observable = self._fetch_observables(observed_data.object_refs)
        attribute['value'] = observable.account_login
        self._add_misp_attribute(attribute, observed_data)

    def _attribute_from_hash_observable_v20(
            self, observed_data: ObservedData_v20):
        attribute = self._create_attribute_dict(observed_data)
        attribute['value'] = list(observed_data.objects['0'].hashes.values())[0]
        self._add_misp_attribute(attribute, observed_data)

    def _attribute_from_hash_observable_v21(
            self, observed_data: ObservedData_v21):
        attribute = self._create_attribute_dict(observed_data)
        observable = self._fetch_observables(observed_data.object_refs)
        attribute['value'] = list(observable.hashes.values())[0]
        self._add_misp_attribute(attribute, observed_data)

    def _attribute_from_hostname_port_observable_v20(
            self, observed_data: ObservedData_v20):
        attribute = self._create_attribute_dict(observed_data)
        domain, network = observed_data.objects.values()
        attribute['value'] = f'{domain.value}|{network.dst_port}'
        self._add_misp_attribute(attribute, observed_data)

    def _attribute_from_hostname_port_observable_v21(
            self, observed_data: ObservedData_v21):
        attribute = self._create_attribute_dict(observed_data)
        domain, network = self._fetch_observables(observed_data.object_refs)
        attribute['value'] = f'{domain.value}|{network.dst_port}'
        self._add_misp_attribute(attribute, observed_data)

    def _attribute_from_ip_port_observable(
            self, network_traffic :_NETWORK_TRAFFIC_TYPING,
            ip_value: str, observed_data: _OBSERVED_DATA_TYPING):
        attribute = self._create_attribute_dict(observed_data)
        for feature in ('src_port', 'dst_port'):
            if hasattr(network_traffic, feature):
                port_value = getattr(network_traffic, feature)
                attribute['value'] = f'{ip_value}|{port_value}'
                self._add_misp_attribute(attribute, observed_data)
                break

    def _attribute_from_ip_port_observable_v20(
            self, observed_data: ObservedData_v20):
        self._attribute_from_ip_port_observable(
            observed_data.objects['0'], observed_data.objects['1'].value,
            observed_data
        )

    def _attribute_from_ip_port_observable_v21(
            self, observed_data: ObservedData_v21):
        network, address = self._fetch_observables(
            observed_data.object_refs
        )
        self._attribute_from_ip_port_observable(
            network, address.value, observed_data
        )

    @staticmethod
    def _attribute_from_malware_sample_observable(observables: tuple) -> dict:
        attribute = {}
        for observable in observables:
            if observable.type == 'file':
                attribute['value'] = f"{observable.name}|{observable.hashes['MD5']}"
            else:
                attribute['data'] = observable.payload_bin
        return attribute

    def _attribute_from_malware_sample_observable_v20(
            self, observed_data: ObservedData_v20):
        self._add_misp_attribute(
            dict(
                self._create_attribute_dict(observed_data),
                **self._attribute_from_malware_sample_observable(
                    observed_data.objects.values()
                )
            ),
            observed_data
        )

    def _attribute_from_malware_sample_observable_v21(
            self, observed_data: ObservedData_v21):
        attribute = self._create_attribute_dict(observed_data)
        observables = self._fetch_observables(observed_data.object_refs)
        if isinstance(observables, tuple):
            attribute.update(
                self._attribute_from_malware_sample_observable(observables)
            )
        else:
            attribute['value'] = f"{observables.name}|{observables.hashes['MD5']}"
        self._add_misp_attribute(attribute, observed_data)

    def _attribute_from_name_observable_v20(
            self, observed_data: ObservedData_v20):
        attribute = self._create_attribute_dict(observed_data)
        attribute['value'] = observed_data.objects['0'].name
        self._add_misp_attribute(attribute, observed_data)

    def _attribute_from_name_observable_v21(
            self, observed_data: ObservedData_v21):
        attribute = self._create_attribute_dict(observed_data)
        observable = self._fetch_observables(observed_data.object_refs)
        attribute['value'] = observable.name
        self._add_misp_attribute(attribute, observed_data)

    def _attribute_from_regkey_observable_v20(
            self, observed_data: ObservedData_v20):
        attribute = self._create_attribute_dict(observed_data)
        attribute['value'] = observed_data.objects['0'].key
        self._add_misp_attribute(attribute, observed_data)

    def _attribute_from_regkey_observable_v21(
            self, observed_data: ObservedData_v21):
        attribute = self._create_attribute_dict(observed_data)
        observable = self._fetch_observables(observed_data.object_refs)
        attribute['value'] = observable.key
        self._add_misp_attribute(attribute, observed_data)

    def _attribute_from_regkey_value_observable_v20(
            self, observed_data: ObservedData_v20):
        attribute = self._create_attribute_dict(observed_data)
        observable = observed_data.objects['0']
        attribute['value'] = f"{observable.key}|{observable['values'][0].data}"
        self._add_misp_attribute(attribute, observed_data)

    def _attribute_from_regkey_value_observable_v21(
            self, observed_data: ObservedData_v21):
        attribute = self._create_attribute_dict(observed_data)
        observable = self._fetch_observables(observed_data.object_refs)
        attribute['value'] = f"{observable.key}|{observable['values'][0].data}"
        self._add_misp_attribute(attribute, observed_data)

    def _object_from_account_with_attachment_observable(
            self, observed_data: _OBSERVED_DATA_TYPING, name: str, version: str):
        misp_object = self._create_misp_object(name, observed_data)
        observable = getattr(self, f'_fetch_observables_{version}')(
            observed_data
        )
        feature = f"{name.replace('-', '_')}_object_mapping"
        for feature, mapping in getattr(self._mapping, feature)().items():
            if hasattr(observable, feature):
                if feature.startswith('x_misp_'):
                    self._populate_object_attributes_with_data(
                        misp_object,
                        mapping,
                        getattr(observable, feature)
                    )
                else:
                    self._populate_object_attributes(
                        misp_object,
                        mapping,
                        getattr(observable, feature)
                    )
        self._add_misp_object(misp_object, observed_data)

    def _object_from_android_app_observable_v20(
            self, observed_data: ObservedData_v20):
        self._object_from_standard_observable(observed_data, 'android-app', 'v20')

    def _object_from_android_app_observable_v21(
            self, observed_data: ObservedData_v21):
        self._object_from_standard_observable(observed_data, 'android-app', 'v21')

    def _object_from_asn_observable(
            self, observed_data: _OBSERVED_DATA_TYPING, version: str):
        misp_object = self._create_misp_object('asn', observed_data)
        observable = getattr(self, f'_fetch_observables_{version}')(
            observed_data
        )
        for feature, mapping in self._mapping.asn_object_mapping().items():
            if hasattr(observable, feature):
                value = getattr(observable, feature)
                self._populate_object_attributes(
                    misp_object,
                    mapping,
                    self._parse_AS_value(value) if feature == 'number' else value
                )
        self._add_misp_object(misp_object, observed_data)

    def _object_from_asn_observable_v20(self, observed_data: ObservedData_v20):
        self._object_from_asn_observable(observed_data, 'v20')

    def _object_from_asn_observable_v21(self, observed_data: ObservedData_v21):
        self._object_from_asn_observable(observed_data, 'v21')

    def _object_from_cpe_asset_observable_v20(
            self, observed_data: ObservedData_v20):
        self._object_from_standard_observable(observed_data, 'cpe-asset', 'v20')

    def _object_from_cpe_asset_observable_v21(
            self, observed_data: ObservedData_v21):
        self._object_from_standard_observable(observed_data, 'cpe-asset', 'v21')

    def _object_from_credential_observable_v20(
            self, observed_data: ObservedData_v20):
        self._object_from_standard_observable(observed_data, 'credential', 'v20')

    def _object_from_credential_observable_v21(
            self, observed_data: ObservedData_v21):
        self._object_from_standard_observable(observed_data, 'credential', 'v21')

    def _object_from_domain_ip_observable_v20(
            self, observed_data: ObservedData_v20):
        misp_object = self._create_misp_object('domain-ip', observed_data)
        parsed = []
        for observable in observed_data.objects.values():
            if observable.type == 'domain-name':
                for feature, mapping in self._mapping.domain_ip_object_mapping().items():
                    if hasattr(observable, feature):
                        misp_object.add_attribute(
                            **{
                                'value': getattr(observable, feature),
                                **mapping
                            }
                        )
                if hasattr(observable, 'resolves_to_refs'):
                    for reference in observable.resolves_to_refs:
                        if reference in parsed:
                            continue
                        misp_object.add_attribute(
                            **{
                                'value': observed_data.objects[reference].value,
                                **self._mapping.ip_attribute()
                            }
                        )
                        parsed.append(reference)
        self._add_misp_object(misp_object, observed_data)

    def _object_from_domain_ip_observable_v21(
            self, observed_data: ObservedData_v21):
        misp_object = self._create_misp_object('domain-ip', observed_data)
        parsed = []
        for object_ref in observed_data.object_refs:
            if object_ref.startswith('domain-name--'):
                observable = self._observable[object_ref]
                if self._has_domain_custom_fields(observable):
                    for feature, mapping in self._mapping.domain_ip_object_mapping().items():
                        if hasattr(observable, feature):
                            attribute = {
                                'value': getattr(observable, feature),
                                **mapping
                            }
                            misp_object.add_attribute(**attribute)
                else:
                    misp_object.add_attribute(
                        **{
                            'type': 'domain',
                            'object_relation': 'domain',
                            'value': observable.value,
                            **self._sanitise_attribute_uuid(observable.id)
                        }
                    )
                if hasattr(observable, 'resolves_to_refs'):
                    for reference in observable.resolves_to_refs:
                        if reference in parsed:
                            continue
                        address = self._observable[reference]
                        misp_object.add_attribute(
                            **{
                                'value': address.value,
                                **self._mapping.ip_attribute(),
                                **self._sanitise_attribute_uuid(address.id)
                            }
                        )
                        parsed.append(reference)
        self._add_misp_object(misp_object, observed_data)

    def _object_from_email_observable(
            self, observed_data: _OBSERVED_DATA_TYPING, version: str):
        misp_object = self._create_misp_object('email', observed_data)
        observables = getattr(self, f'_fetch_observables_with_id_{version}')(
            observed_data
        )
        to_call = f'_create_attribute_from_reference_{version}'
        for observable in observables.values():
            if observable.type != 'email-message':
                continue
            if hasattr(observable, 'from_ref'):
                reference = observables[observable.from_ref]
                attribute = getattr(self, to_call)(
                    'email-src', 'from', 'value', reference
                )
                misp_object.add_attribute(**attribute)
                if hasattr(reference, 'display_name'):
                    misp_object.add_attribute(
                        **{
                            'type': 'email-src-display-name',
                            'object_relation': 'from-display-name',
                            'value': reference.display_name
                        }
                    )
            for feature in ('to', 'cc', 'bcc'):
                if hasattr(observable, f'{feature}_refs'):
                    for ref in getattr(observable, f'{feature}_refs'):
                        reference = observables[ref]
                        attribute = getattr(self, to_call)(
                            'email-dst', feature, 'value', reference
                        )
                        misp_object.add_attribute(**attribute)
                        if hasattr(reference, 'display_name'):
                            misp_object.add_attribute(
                                **{
                                    'type': 'email-dst-display-name',
                                    'object_relation': f'{feature}-display-name',
                                    'value': reference.display_name
                                }
                            )
            for feature, mapping in self._mapping.email_object_mapping().items():
                if hasattr(observable, feature):
                    self._populate_object_attributes(
                        misp_object,
                        mapping,
                        getattr(observable, feature)
                    )
            if hasattr(observable, 'additional_header_fields'):
                header = observable.additional_header_fields
                for feature, mapping in self._mapping.email_additional_header_fields_mapping().items():
                    if feature in header:
                        self._populate_object_attributes(
                            misp_object,
                            mapping,
                            header[feature]
                        )
            if hasattr(observable, 'body_multipart'):
                for body_part in observable.body_multipart:
                    relation, value = body_part.content_disposition.split(';')
                    attribute_type = 'email-attachment' if relation == 'attachment' else 'attachment'
                    reference = observables[body_part.body_raw_ref]
                    if reference.type == 'file':
                        attribute = getattr(self, to_call)(
                            attribute_type,
                            relation,
                            'name',
                            reference
                        )
                        misp_object.add_attribute(**attribute)
                        continue
                    attribute = getattr(self, to_call)(
                        attribute_type,
                        relation,
                        'payload_bin',
                        reference
                    )
                    attribute['data'] = attribute.pop('value')
                    attribute['value'] = value.split('=').strip("'")
                    misp_object.add_attribute(**attribute)
        self._add_misp_object(misp_object, observed_data)

    def _object_from_email_observable_v20(self, observed_data: ObservedData_v20):
        self._object_from_email_observable(observed_data, 'v20')

    def _object_from_email_observable_v21(self, observed_data: ObservedData_v21):
        self._object_from_email_observable(observed_data, 'v21')

    def _object_from_facebook_account_observable_v20(
            self, observed_data: ObservedData_v20):
        self._object_from_account_with_attachment_observable(
            observed_data, 'facebook-account', 'v20'
        )

    def _object_from_facebook_account_observable_v21(
            self, observed_data: ObservedData_v21):
        self._object_from_account_with_attachment_observable(
            observed_data, 'facebook-account', 'v21'
        )

    def _object_from_file_extension_observable(
            self, extension: _EXTENSION_TYPING,
            observed_data: _OBSERVED_DATA_TYPING) -> str:
        pe_object = self._create_misp_object('pe')
        pe_object.from_dict(**self._parse_timeline(observed_data))
        if hasattr(extension, 'optional_header'):
            pe_object.add_attribute(
                **{
                    'value': extension.optional_header.address_of_entry_point,
                    **self._mapping.entrypoint_address_attribute()
                }
            )
        for feature, mapping in self._mapping.pe_object_mapping().items():
            if hasattr(extension, feature):
                pe_object.add_attribute(
                    **{
                        'value': getattr(extension, feature),
                        **mapping
                    }
                )
        misp_object = self._add_misp_object(pe_object, observed_data)
        if hasattr(extension, 'sections'):
            for section in extension.sections:
                section_object = self._create_misp_object('pe-section')
                section_object.from_dict(**self._parse_timeline(observed_data))
                for feature, mapping in self._mapping.pe_section_object_mapping().items():
                    if hasattr(section, feature):
                        section_object.add_attribute(
                            **{
                                'value': getattr(section, feature),
                                **mapping
                            }
                        )
                if hasattr(section, 'hashes'):
                    for hash_type, hash_value in section.hashes.items():
                        section_object.add_attribute(
                            **{
                                'value': hash_value,
                                **self._mapping.file_hashes_mapping(hash_type)
                            }
                        )
                self._add_misp_object(section_object, observed_data)
                misp_object.add_reference(section_object.uuid, 'includes')
        return misp_object.uuid

    def _object_from_file_observable(
            self, observed_data: _OBSERVED_DATA_TYPING, version: str):
        file_object = self._create_misp_object('file', observed_data)
        observables = getattr(self, f'_fetch_observables_with_id_{version}')(
            observed_data
        )
        for observable in observables.values():
            if observable.type != 'file':
                continue
            if hasattr(observable, 'hashes'):
                for hash_type, value in observable.hashes.items():
                    file_object.add_attribute(
                        **{
                            'value': value,
                            **self._mapping.file_hashes_mapping(hash_type)
                        }
                    )
            for feature, mapping in self._mapping.file_object_mapping().items():
                if hasattr(observable, feature):
                    self._populate_object_attributes_with_data(
                        file_object,
                        mapping,
                        getattr(observable, feature)
                    )
            if hasattr(observable, 'parent_directory_ref'):
                directory = observables[observable.parent_directory_ref]
                attribute = {
                    'type': 'text',
                    'object_relation': 'path',
                    'value': directory.path
                }
                if hasattr(directory, 'id'):
                    attribute.update(
                        self._sanitise_attribute_uuid(directory.id)
                    )
                file_object.add_attribute(**attribute)
            if hasattr(observable, 'content_ref'):
                artifact = observables[observable.content_ref]
                attribute = {
                    'value': artifact.x_misp_filename,
                    'data': artifact.payload_bin
                }
                if getattr(artifact, 'hashes', {}).get('MD5') is not None:
                    attribute.update(
                        {
                            'type': 'malware-sample',
                            'object_relation': 'malware-sample',
                            'value': f"{attribute['value']}|{artifact.hashes['MD5']}"
                        }
                    )
                else:
                    attribute.update(
                        {
                            'type': 'attachment',
                            'object_relation': 'attachment'
                        }
                    )
                if hasattr(artifact, 'id'):
                    attribute.update(
                        self._sanitise_attribute_uuid(artifact.id)
                    )
                file_object.add_attribute(**attribute)
            misp_object = self._add_misp_object(file_object, observed_data)
            if getattr(observable, 'extensions', {}).get('windows-pebinary-ext'):
                pe_uuid = self._object_from_file_extension_observable(
                    observable.extensions['windows-pebinary-ext'], observed_data
                )
                misp_object.add_reference(pe_uuid, 'includes')

    def _object_from_file_observable_v20(self, observed_data: ObservedData_v20):
        self._object_from_file_observable(observed_data, 'v20')

    def _object_from_file_observable_v21(self, observed_data: ObservedData_v21):
        self._object_from_file_observable(observed_data, 'v21')

    def _object_from_github_user_observable_v20(
            self, observed_data: ObservedData_v20):
        self._object_from_account_with_attachment_observable(
            observed_data, 'github-user', 'v20'
        )

    def _object_from_github_user_observable_v21(
            self, observed_data: ObservedData_v21):
        self._object_from_account_with_attachment_observable(
            observed_data, 'github-user', 'v21'
        )

    def _object_from_gitlab_user_observable_v20(
            self, observed_data: ObservedData_v20):
        self._object_from_standard_observable(
            observed_data, 'gitlab-user', 'v20'
        )

    def _object_from_gitlab_user_observable_v21(
            self, observed_data: ObservedData_v21):
        self._object_from_standard_observable(
            observed_data, 'gitlab-user', 'v21'
        )

    def _object_from_http_request_observable(
            self, observed_data: _OBSERVED_DATA_TYPING, version: str):
        misp_object = self._create_misp_object('http-request', observed_data)
        observables = getattr(self, f'_fetch_observables_with_id_{version}')(
            observed_data
        )
        for observable in observables.values():
            if observable.type == 'network-traffic':
                for feature in ('src', 'dst'):
                    if hasattr(observable, f'{feature}_ref'):
                        address = observables[
                            getattr(observable, f'{feature}_ref')
                        ]
                        attribute = {
                            'value': address.value,
                            **getattr(self._mapping, f'ip_{feature}_attribute')()
                        }
                        if hasattr(address, 'id'):
                            attribute.update(
                                self._sanitise_attribute_uuid(address.id)
                            )
                        misp_object.add_attribute(**attribute)
                for feature, mapping in self._mapping.http_request_object_mapping().items():
                    if hasattr(observable, feature):
                        self._populate_object_attributes(
                            misp_object,
                            mapping,
                            getattr(observable, feature)
                        )
                if getattr(observable, 'extensions', {}).get('http-request-ext'):
                    extension = observable.extensions['http-request-ext']
                    for feature, mapping in self._mapping.http_request_extension_mapping().items():
                        if hasattr(extension, feature):
                            self._populate_object_attributes(
                                misp_object,
                                mapping,
                                getattr(extension, feature)
                            )
                    if hasattr(extension, 'request_header'):
                        for feature, mapping in self._mapping.http_request_header_mapping().items():
                            if extension.request_header.get(feature):
                                self._populate_object_attributes(
                                    misp_object,
                                    mapping,
                                    extension.request_header[feature]
                                )
            elif observable.type == 'domain-name':
                attribute = {
                    'value': observable.value,
                    **self._mapping.host_attribute()
                }
                if hasattr(observable, 'id'):
                    attribute.update(
                        self._sanitise_attribute_uuid(observable.id)
                    )
                misp_object.add_attribute(**attribute)
        self._add_misp_object(misp_object, observed_data)

    def _object_from_http_request_observable_v20(
            self, observed_data: ObservedData_v20):
        self._object_from_http_request_observable(observed_data, 'v20')

    def _object_from_http_request_observable_v21(
            self, observed_data: ObservedData_v21):
        self._object_from_http_request_observable(observed_data, 'v21')

    def _object_from_image_observable(
            self, observed_data: _OBSERVED_DATA_TYPING, version: str):
        misp_object = self._create_misp_object('image', observed_data)
        observables = getattr(self, f'_fetch_observables_with_id_{version}')(
            observed_data
        )
        for observable in observables.values():
            if observable.type == 'file':
                for feature, mapping in self._mapping.image_object_mapping().items():
                    if hasattr(observable, feature):
                        self._populate_object_attributes(
                            misp_object,
                            mapping,
                            getattr(observable, feature)
                        )
            elif observable.type == 'artifact':
                if hasattr(observable, 'payload_bin'):
                    attribute = {
                        'type': 'attachment',
                        'object_relation': 'attachment',
                        'value': observable.x_misp_filename,
                        'data': observable.payload_bin
                    }
                    if hasattr(observable, 'id'):
                        attribute.update(
                            self._sanitise_attribute_uuid(observable.id)
                        )
                    misp_object.add_attribute(**attribute)
                    if hasattr(observable, 'x_misp_url'):
                        misp_object.add_attribute(
                            **{
                                'value': observable.x_misp_url,
                                **self._mapping.url_attribute()
                            }
                        )
                elif hasattr(observable, 'url'):
                    attribute = {
                        'value': observable.url,
                        **self._mapping.url_attribute()
                    }
                    if hasattr(observable, 'id'):
                        attribute.update(
                            self._sanitise_attribute_uuid(observable.id)
                        )
                    misp_object.add_attribute(**attribute)
        self._add_misp_object(misp_object, observed_data)

    def _object_from_image_observable_v20(self, observed_data: ObservedData_v20):
        self._object_from_image_observable(observed_data, 'v20')

    def _object_from_image_observable_v21(self, observed_data: ObservedData_v21):
        self._object_from_image_observable(observed_data, 'v21')

    def _object_from_ip_port_observable(
            self, observed_data: _OBSERVED_DATA_TYPING, version: str):
        misp_object = self._create_misp_object('ip-port', observed_data)
        observables = getattr(self, f'_fetch_observables_with_id_{version}')(
            observed_data
        )
        ip_protocols: set = set()
        for observable in observables.values():
            if observable.type == 'network-traffic':
                for feature in ('src', 'dst'):
                    if hasattr(observable, f'{feature}_ref'):
                        address = observables[
                            getattr(observable, f'{feature}_ref')
                        ]
                        attribute = {
                            'value': address.value,
                            **getattr(self._mapping, f'ip_{feature}_attribute')()
                        }
                        if hasattr(address, 'id'):
                            attribute.update(
                                self._sanitise_attribute_uuid(address.id)
                            )
                        misp_object.add_attribute(**attribute)
                        ip_protocols.add(address.type.split('-')[0])
                for feature, mapping in self._mapping.ip_port_object_mapping().items():
                    if hasattr(observable, feature):
                        self._populate_object_attributes(
                            misp_object,
                            mapping,
                            getattr(observable, feature)
                        )
                for protocol in observable.protocols:
                    if protocol not in ip_protocols:
                        misp_object.add_attribute(
                            **{
                                'value': protocol,
                                **self._mapping.protocol_attribute()
                            }
                        )
                self._add_misp_object(misp_object, observed_data)

    def _object_from_ip_port_observable_v20(
            self, observed_data: ObservedData_v20):
        self._object_from_ip_port_observable(observed_data, 'v20')

    def _object_from_ip_port_observable_v21(
            self, observed_data: ObservedData_v21):
        self._object_from_ip_port_observable(observed_data, 'v21')

    def _object_from_lnk_observable(
            self, observed_data: _OBSERVED_DATA_TYPING, version: str):
        misp_object = self._create_misp_object('lnk', observed_data)
        observables = getattr(self, f'_fetch_observables_with_id_{version}')(
            observed_data
        )
        for observable in observables.values():
            if observable.type != 'file':
                continue
            if hasattr(observable, 'hashes'):
                for hash_type, value in observable.hashes.items():
                    misp_object.add_attribute(
                        **{
                            'value': value,
                            **self._mapping.file_hashes_mapping(hash_type)
                        }
                    )
            for feature, mapping in self._mapping.lnk_object_mapping().items():
                if hasattr(observable, feature):
                    self._populate_object_attributes_with_data(
                        misp_object,
                        mapping,
                        getattr(observable, feature)
                    )
            if hasattr(observable, 'parent_directory_ref'):
                directory = observables[observable.parent_directory_ref]
                relation = 'fullpath' if hasattr(observable, 'name') and observable.name in directory.path else 'path'
                attribute = {
                    'type': 'text',
                    'object_relation': relation,
                    'value': directory.path
                }
                if hasattr(directory, 'id'):
                    attribute.update(
                        self._sanitise_attribute_uuid(directory.id)
                    )
                misp_object.add_attribute(**attribute)
            if hasattr(observable, 'content_ref'):
                artifact = observables[observable.content_ref]
                attribute = {
                    'type': 'malware-sample',
                    'object_relation': 'malware-sample',
                    'value': f"{artifact.x_misp_filename}|{artifact.hashes['MD5']}",
                    'data': artifact.payload_bin
                }
                if hasattr(artifact, 'id'):
                    attribute.update(
                        self._sanitise_attribute_uuid(artifact.id)
                    )
                misp_object.add_attribute(**attribute)
        self._add_misp_object(misp_object, observed_data)

    def _object_from_lnk_observable_v20(self, observed_data: ObservedData_v20):
        self._object_from_lnk_observable(observed_data, 'v20')

    def _object_from_lnk_observable_v21(self, observed_data: ObservedData_v21):
        self._object_from_lnk_observable(observed_data, 'v21')

    def _object_from_mutex_observable_v20(self, observed_data: ObservedData_v20):
        self._object_from_standard_observable(observed_data, 'mutex', 'v20')

    def _object_from_mutex_observable_v21(self, observed_data: ObservedData_v21):
        self._object_from_standard_observable(observed_data, 'mutex', 'v21')

    def _object_from_netflow_observable(
            self, observed_data: _OBSERVED_DATA_TYPING, version: str):
        misp_object = self._create_misp_object('netflow', observed_data)
        observables = getattr(self, f'_fetch_observables_with_id_{version}')(
            observed_data
        )
        for observable in observables.values():
            if observable.type != 'network-traffic':
                continue
            for feature in ('src', 'dst'):
                if hasattr(observable, f'{feature}_ref'):
                    address = observables[getattr(observable, f'{feature}_ref')]
                    attribute = {
                        'value': address.value,
                        **getattr(self._mapping, f'ip_{feature}_attribute')()
                    }
                    if hasattr(address, 'id'):
                        attribute.update(
                            self._sanitise_attribute_uuid(address.id)
                        )
                    misp_object.add_attribute(**attribute)
                    if hasattr(address, 'belongs_to_refs'):
                        for as_reference in getattr(address, 'belongs_to_refs'):
                            autonomous_system = observables[as_reference]
                            attribute = {
                                'value': f'AS{autonomous_system.number}',
                                **getattr(self._mapping, f'{feature}_as_attribute')()
                            }
                            if hasattr(autonomous_system, 'id'):
                                attribute.update(
                                    self._sanitise_attribute_uuid(
                                        autonomous_system.id
                                    )
                                )
                            misp_object.add_attribute(**attribute)
            for feature, mapping in self._mapping.netflow_object_mapping().items():
                if hasattr(observable, feature):
                    self._populate_object_attributes(
                        misp_object,
                        mapping,
                        getattr(observable, feature)
                    )
            protocols = {protocol: False for protocol in observable.protocols}
            if hasattr(observable, 'extensions'):
                if observable.extensions.get('tcp-ext'):
                    misp_object.add_attribute(
                        **{
                            'value': getattr(
                                observable.extensions['tcp-ext'],
                                'src_flags_hex'
                            ),
                            **self._mapping.tcp_flags_attribute()
                        }
                    )
                    if 'tcp' in protocols:
                        protocols['tcp'] = True
                if observable.extensions.get('icmp-ext'):
                    misp_object.add_attribute(
                        **{
                            'value': getattr(
                                observable.extensions['icmp-ext'],
                                'icmp_type_hex'
                            ),
                            **self._mapping.icmp_type_attribute()
                        }
                    )
                    if 'icmp' in protocols:
                        protocols['icmp'] = True
            for protocol, present in protocols.items():
                if not present:
                    misp_object.add_attribute(
                        **{
                            'value': protocol.upper(),
                            **self._mapping.protocol_attribute()
                        }
                    )
                    break
            else:
                if len(protocols) == 1:
                    misp_object.add_attribute(
                        **{
                            'value': list(protocols.keys())[0].upper(),
                            **self._mapping.protocol_attribute()
                        }
                    )
            self._add_misp_object(misp_object, observed_data)

    def _object_from_netflow_observable_v20(
            self, observed_data: ObservedData_v20):
        self._object_from_netflow_observable(observed_data, 'v20')

    def _object_from_netflow_observable_v21(
            self, observed_data: ObservedData_v21):
        self._object_from_netflow_observable(observed_data, 'v21')

    def _object_from_network_connection_observable(
            self, observed_data: _OBSERVED_DATA_TYPING, version: str):
        observables = getattr(self, f'_fetch_observables_with_id_{version}')(
            observed_data
        )
        for observable_id, observable in observables.items():
            if observable.type != 'network-traffic':
                continue
            misp_object = self._object_from_network_traffic_observable(
                'network-connection',
                observed_data,
                observables,
                observable_id
            )
            for prot in observable.protocols:
                protocol = prot.upper()
                layer = self._mapping.connection_protocols(protocol)
                misp_object.add_attribute(
                    **{
                        'type': 'text',
                        'object_relation': f'layer{layer}-protocol',
                        'value': protocol
                    }
                )
            self._add_misp_object(misp_object, observed_data)

    def _object_from_network_connection_observable_v20(
            self, observed_data: ObservedData_v20):
        self._object_from_network_connection_observable(observed_data, 'v20')

    def _object_from_network_connection_observable_v21(
            self, observed_data: ObservedData_v21):
        self._object_from_network_connection_observable(observed_data, 'v21')

    def _object_from_network_socket_observable(
            self, observed_data: _OBSERVED_DATA_TYPING, version: str):
        observables = getattr(self, f'_fetch_observables_with_id_{version}')(
            observed_data
        )
        for observable_id, observable in observables.items():
            if observable.type != 'network-traffic':
                continue
            misp_object = self._object_from_network_traffic_observable(
                'network-socket',
                observed_data,
                observables,
                observable_id
            )
            for prot in observable.protocols:
                protocol = prot.upper()
                misp_object.add_attribute(
                    **{
                        'type': 'text',
                        'object_relation': 'protocol',
                        'value': protocol
                    }
                )
            if getattr(observable, 'extensions', {}).get('socket-ext'):
                socket_ext = observable.extensions['socket-ext']
                for feature, mapping in self._mapping.network_socket_extension_object_mapping().items():
                    if hasattr(socket_ext, feature):
                        misp_object.add_attribute(
                            **{
                                'value': getattr(socket_ext, feature),
                                **mapping
                            }
                        )
                if getattr(socket_ext, 'is_listening', None) is not None:
                    misp_object.add_attribute(
                        **{
                            'type': 'text',
                            'object_relation': 'state',
                            'value': 'listening'
                        }
                    )
                elif getattr(socket_ext, 'is_blocking', None) is not None:
                    misp_object.add_attribute(
                        **{
                            'type': 'text',
                            'object_relation': 'state',
                            'value': 'blocking'
                        }
                    )
            self._add_misp_object(misp_object, observed_data)

    def _object_from_network_socket_observable_v20(
            self, observed_data: ObservedData_v20):
        self._object_from_network_socket_observable(observed_data, 'v20')

    def _object_from_network_socket_observable_v21(
            self, observed_data: ObservedData_v21):
        self._object_from_network_socket_observable(observed_data, 'v21')

    def _object_from_network_traffic_observable(
            self, name: str, observed_data: _OBSERVED_DATA_TYPING,
            observables: dict, observable_id: str) -> MISPObject:
        misp_object = self._create_misp_object(name, observed_data)
        observable = observables[observable_id]
        for feature in ('src', 'dst'):
            if hasattr(observable, f'{feature}_ref'):
                reference = observables[getattr(observable, f'{feature}_ref')]
                attribute = {'value': reference.value}
                if hasattr(reference, 'id'):
                    attribute.update(
                        self._sanitise_attribute_uuid(reference.id)
                    )
                if reference.type == 'domain-name':
                    attribute.update(
                        getattr(self._mapping, f'hostname_{feature}_attribute')()
                    )
                    misp_object.add_attribute(**attribute)
                    continue
                attribute.update(
                    getattr(self._mapping, f'ip_{feature}_attribute')()
                )
                misp_object.add_attribute(**attribute)
        mapping_name = f"{name.replace('-', '_')}_object_mapping"
        for feature, mapping in getattr(self._mapping, mapping_name)().items():
            if hasattr(observable, feature):
                self._populate_object_attributes(
                    misp_object,
                    mapping,
                    getattr(observable, feature)
                )
        return misp_object

    def _object_from_parler_account_observable_v20(
            self, observed_data: ObservedData_v20):
        self._object_from_account_with_attachment_observable(
            observed_data, 'parler-account', 'v20'
        )

    def _object_from_parler_account_observable_v21(
            self, observed_data: ObservedData_v21):
        self._object_from_account_with_attachment_observable(
            observed_data, 'parler-account', 'v21'
        )

    def _object_from_process_observable(
            self, observed_data: _OBSERVED_DATA_TYPING, version: str):
        misp_object = self._create_misp_object('process', observed_data)
        observables = getattr(self, f'_fetch_observables_with_id_{version}')(
            observed_data
        )
        main_process = self._fetch_main_process(observables)
        for feature, mapping in self._mapping.process_object_mapping().items():
            if hasattr(main_process, feature):
                self._populate_object_attributes(
                    misp_object,
                    mapping,
                    getattr(main_process, feature)
                )
        if hasattr(main_process, 'binary_ref'):
            image = observables[main_process.binary_ref]
            misp_object.add_attribute(
                **{
                    'type': 'filename',
                    'object_relation': 'image',
                    'value': image.name
                }
            )
        elif hasattr(main_process, 'image_ref'):
            image = observables[main_process.image_ref]
            misp_object.add_attribute(
                **{
                    'type': 'filename',
                    'object_relation': 'image',
                    'value': image.name,
                    **self._sanitise_attribute_uuid(image.id)
                }
            )
        if hasattr(main_process, 'child_refs'):
            for child_ref in main_process.child_refs:
                process = observables[child_ref]
                attribute = {
                    'type': 'text',
                    'object_relation': 'child-pid',
                    'value': process.pid
                }
                if hasattr(process, 'id'):
                    attribute.update(
                        self._sanitise_attribute_uuid(process.id)
                    )
                misp_object.add_attribute(**attribute)
        if hasattr(main_process, 'parent_ref'):
            parent_process = observables[main_process.parent_ref]
            for feature, mapping in self._mapping.parent_process_object_mapping().items():
                if hasattr(parent_process, feature):
                    attribute = {
                        'value': getattr(parent_process, feature), **mapping
                    }
                    if feature == 'pid' and hasattr(parent_process, 'id'):
                        attribute.update(
                            self._sanitise_attribute_uuid(parent_process.id)
                        )
                    misp_object.add_attribute(**attribute)
            if hasattr(parent_process, 'binary_ref'):
                image = observables[parent_process.binary_ref]
                misp_object.add_attribute(
                    **{
                        'type': 'filename',
                        'object_relation': 'parent-image',
                        'value': image.name
                    }
                )
            elif hasattr(parent_process, 'image_ref'):
                image = observables[parent_process.image_ref]
                misp_object.add_attribute(
                    **{
                        'type': 'filename',
                        'object_relation': 'parent-image',
                        'value': image.name,
                        **self._sanitise_attribute_uuid(image.id)
                    }
                )
        self._add_misp_object(misp_object, observed_data)

    def _object_from_process_observable_v20(
            self, observed_data: ObservedData_v20):
        self._object_from_process_observable(observed_data, 'v20')

    def _object_from_process_observable_v21(
            self, observed_data: ObservedData_v21):
        self._object_from_process_observable(observed_data, 'v21')

    def _object_from_reddit_account_observable_v20(
            self, observed_data: ObservedData_v20):
        self._object_from_account_with_attachment_observable(
            observed_data, 'reddit-account', 'v20'
        )

    def _object_from_reddit_account_observable_v21(
            self, observed_data: ObservedData_v21):
        self._object_from_account_with_attachment_observable(
            observed_data, 'reddit-account', 'v21'
        )

    def _object_from_registry_key_observable(
            self, observed_data: _OBSERVED_DATA_TYPING, version: str):
        misp_object = self._create_misp_object('registry-key', observed_data)
        observable = getattr(self, f'_fetch_observables_{version}')(
            observed_data
        )
        if 'values' in observable:
            values = observable['values'][0]
            for feature, mapping in self._mapping.registry_key_values_object_mapping().items():
                if hasattr(values, feature):
                    misp_object.add_attribute(
                        **{'value': getattr(values, feature), **mapping}
                    )
        for feature, mapping in self._mapping.registry_key_object_mapping().items():
            if hasattr(observable, feature):
                misp_object.add_attribute(
                    **{'value': getattr(observable, feature), **mapping}
                )
        self._add_misp_object(misp_object, observed_data)

    def _object_from_registry_key_observable_v20(
            self, observed_data: ObservedData_v20):
        self._object_from_registry_key_observable(observed_data, 'v20')

    def _object_from_registry_key_observable_v21(
            self, observed_data: ObservedData_v21):
        self._object_from_registry_key_observable(observed_data, 'v21')

    def _object_from_standard_observable(
            self, observed_data: _OBSERVED_DATA_TYPING, name: str, version: str):
        misp_object = self._create_misp_object(name, observed_data)
        observable = getattr(self, f'_fetch_observables_{version}')(
            observed_data
        )
        feature = f"{name.replace('-', '_')}_object_mapping"
        for feature, mapping in getattr(self._mapping, feature)().items():
            if hasattr(observable, feature):
                self._populate_object_attributes(
                    misp_object,
                    mapping,
                    getattr(observable, feature)
                )
        self._add_misp_object(misp_object, observed_data)

    def _object_from_telegram_account_observable_v20(
            self, observed_data: ObservedData_v20):
        self._object_from_standard_observable(
            observed_data, 'telegram-account', 'v20'
        )

    def _object_from_telegram_account_observable_v21(
            self, observed_data: ObservedData_v21):
        self._object_from_standard_observable(
            observed_data, 'telegram-account', 'v21'
        )

    def _object_from_twitter_account_observable_v20(
            self, observed_data: ObservedData_v20):
        self._object_from_account_with_attachment_observable(
            observed_data, 'twitter-account', 'v20'
        )

    def _object_from_twitter_account_observable_v21(
            self, observed_data: ObservedData_v21):
        self._object_from_account_with_attachment_observable(
            observed_data, 'twitter-account', 'v21'
        )

    def _object_from_url_observable_v20(self, observed_data: ObservedData_v20):
        self._object_from_standard_observable(observed_data, 'url', 'v20')

    def _object_from_url_observable_v21(self, observed_data: ObservedData_v21):
        self._object_from_standard_observable(observed_data, 'url', 'v21')

    def _object_from_user_account_observable(
            self, observed_data: _OBSERVED_DATA_TYPING, version: str):
        misp_object = self._create_misp_object('user-account', observed_data)
        observable = getattr(self, f'_fetch_observables_{version}')(
            observed_data
        )
        for feature, mapping in self._mapping.user_account_object_mapping().items():
            if hasattr(observable, feature):
                if feature.startswith('x_misp_'):
                    self._populate_object_attributes_with_data(
                        misp_object,
                        mapping,
                        getattr(observable, feature)
                    )
                else:
                    self._populate_object_attributes(
                        misp_object,
                        mapping,
                        getattr(observable, feature)
                    )
        if getattr(observable, 'extensions', {}).get('unix-account-ext'):
            unix_extension = observable.extensions['unix-account-ext']
            for feature, mapping in self._mapping.user_account_unix_extension_object_mapping().items():
                if hasattr(unix_extension, feature):
                    self._populate_object_attributes(
                        misp_object,
                        mapping,
                        getattr(unix_extension, feature)
                    )
        self._add_misp_object(misp_object, observed_data)

    def _object_from_user_account_observable_v20(
            self, observed_data: ObservedData_v20):
        self._object_from_user_account_observable(observed_data, 'v20')

    def _object_from_user_account_observable_v21(
            self, observed_data: ObservedData_v21):
        self._object_from_user_account_observable(observed_data, 'v21')

    def _object_from_x509_observable(
            self, observed_data: _OBSERVED_DATA_TYPING, version: str):
        misp_object = self._create_misp_object('x509', observed_data)
        observable = getattr(self, f'_fetch_observables_{version}')(
            observed_data
        )
        if hasattr(observable, 'hashes'):
            for key, value in observable.hashes.items():
                hash_type = key.replace('-', '').lower()
                misp_object.add_attribute(
                    **{
                        'type': f'x509-fingerprint-{hash_type}',
                        'object_relation': f'x509-fingerprint-{hash_type}',
                        'value': value
                    }
                )
        for feature, mapping in self._mapping.x509_object_mapping().items():
            if hasattr(observable, feature):
                misp_object.add_attribute(
                    **{'value': getattr(observable, feature), **mapping}
                )
        if hasattr(observable, 'x509_v3_extensions'):
            for values in observable.x509_v3_extensions.subject_alternative_name.split(','):
                key, value = values.split('=')
                misp_object.add_attribute(
                    **{
                        'value': value,
                        **self._mapping.x509_subject_alternative_name_mapping(key)
                    }
                )
        self._add_misp_object(misp_object, observed_data)

    def _object_from_x509_observable_v20(self, observed_data: ObservedData_v20):
        self._object_from_x509_observable(observed_data, 'v20')

    def _object_from_x509_observable_v21(self, observed_data: ObservedData_v21):
        self._object_from_x509_observable(observed_data, 'v21')

    ################################################################################
    #                          PATTERNS PARSING FUNCTIONS                          #
    ################################################################################

    def _attribute_from_AS_indicator(self, indicator: _INDICATOR_TYPING):
        attribute = self._create_attribute_dict(indicator)
        attribute['value'] = self._parse_AS_value(
            self._extract_attribute_value_from_pattern(indicator.pattern[1:-1])
        )
        self._add_misp_attribute(attribute, indicator)

    def _attribute_from_attachment_indicator(self, indicator: _INDICATOR_TYPING):
        attribute = self._create_attribute_dict(indicator)
        pattern = indicator.pattern[1:-1]
        if ' AND ' in pattern:
            pattern, data_pattern = pattern.split(' AND ')
            attribute['data'] = self._extract_attribute_value_from_pattern(
                data_pattern
            )
        attribute['value'] = self._extract_attribute_value_from_pattern(pattern)
        self._add_misp_attribute(attribute, indicator)

    def _attribute_from_double_pattern_indicator(
            self, indicator: _INDICATOR_TYPING):
        attribute = self._create_attribute_dict(indicator)
        domain_pattern, pattern = indicator.pattern[1:-1].split(' AND ')
        domain_value = self._extract_attribute_value_from_pattern(
            domain_pattern
        )
        value = self._extract_attribute_value_from_pattern(pattern)
        attribute['value'] = f'{domain_value}|{value}'
        self._add_misp_attribute(attribute, indicator)

    def _attribute_from_dual_pattern_indicator(
            self, indicator: _INDICATOR_TYPING):
        attribute = self._create_attribute_dict(indicator)
        pattern = indicator.pattern[1:-1].split(' AND ')[1]
        attribute['value'] = self._extract_attribute_value_from_pattern(pattern)
        self._add_misp_attribute(attribute, indicator)

    def _attribute_from_filename_hash_indicator(
            self, indicator: _INDICATOR_TYPING):
        attribute = self._create_attribute_dict(indicator)
        for pattern in indicator.pattern[1:-1].split(' AND '):
            if 'file:name = ' in pattern:
                filename = self._extract_attribute_value_from_pattern(pattern)
            elif 'file:hashes.' in pattern:
                hash_value = self._extract_attribute_value_from_pattern(pattern)
        try:
            attribute['value'] = f"{filename}|{hash_value}"
        except NameError:
            raise AttributeFromPatternParsingError(indicator.id)
        self._add_misp_attribute(attribute, indicator)

    def _attribute_from_ip_port_indicator(self, indicator: _INDICATOR_TYPING):
        attribute = self._create_attribute_dict(indicator)
        values = [
            self._extract_attribute_value_from_pattern(pattern) for pattern
            in indicator.pattern[1:-1].split(' AND ')[1:]
        ]
        attribute['value'] = '|'.join(values)
        self._add_misp_attribute(attribute, indicator)

    def _attribute_from_malware_sample_indicator(
            self, indicator: _INDICATOR_TYPING):
        attribute = self._create_attribute_dict(indicator)
        pattern = indicator.pattern[1:-1]
        filename_pattern, md5_pattern, *pattern = pattern.split(' AND ')
        filename_value = self._extract_attribute_value_from_pattern(
            filename_pattern
        )
        md5_value = self._extract_attribute_value_from_pattern(md5_pattern)
        attribute['value'] = f'{filename_value}|{md5_value}'
        if pattern:
            attribute['data'] = self._extract_attribute_value_from_pattern(
                pattern[0]
            )
        self._add_misp_attribute(attribute, indicator)

    def _attribute_from_patterning_language_indicator(
            self, indicator: Indicator_v21):
        attribute = self._create_attribute_dict(indicator)
        attribute['value'] = indicator.pattern
        self._add_misp_attribute(attribute, indicator)

    def _attribute_from_simple_pattern_indicator(
            self, indicator: _INDICATOR_TYPING):
        attribute = self._create_attribute_dict(indicator)
        attribute['value'] = self._extract_attribute_value_from_pattern(
            indicator.pattern[1:-1]
        )
        self._add_misp_attribute(attribute, indicator)

    def _object_from_account_indicator(
            self, indicator: _INDICATOR_TYPING, name: str):
        misp_object = self._create_misp_object(name, indicator)
        mapping = getattr(
            self._mapping, f"{name.replace('-', '_')}_pattern_mapping"
        )
        for pattern in indicator.pattern[1:-1].split(' AND '):
            key, value = self._extract_features_from_pattern(pattern)
            attribute = mapping(key)
            if attribute is not None:
                misp_object.add_attribute(**{'value': value, **attribute})
        self._add_misp_object(misp_object, indicator)

    def _object_from_account_with_attachment_indicator(
            self, indicator: _INDICATOR_TYPING, name: str):
        misp_object = self._create_misp_object(name, indicator)
        mapping = getattr(
            self._mapping, f"{name.replace('-', '_')}_pattern_mapping"
        )
        attachments: defaultdict = defaultdict(dict)
        for pattern in indicator.pattern[1:-1].split(' AND '):
            key, value = self._extract_features_from_pattern(pattern)
            if key.startswith('x_misp_') and '.' in key:
                feature, key = key.split('.')
                attachments[feature][key] = value
            else:
                attribute = mapping(key)
                if attribute is not None:
                    misp_object.add_attribute(**{'value': value, **attribute})
        if attachments:
            for feature, attribute in attachments.items():
                attribute.update(mapping(feature))
                misp_object.add_attribute(**attribute)
        self._add_misp_object(misp_object, indicator)

    def _object_from_android_app_indicator(self, indicator: _INDICATOR_TYPING):
        self._object_from_standard_pattern(indicator, 'android-app')

    def _object_from_asn_indicator(self, indicator: _INDICATOR_TYPING):
        misp_object = self._create_misp_object('asn', indicator)
        for pattern in indicator.pattern[1:-1].split(' AND '):
            feature, value = self._extract_features_from_pattern(pattern)
            misp_object.add_attribute(
                **{
                    'value': self._parse_AS_value(value) if feature == 'number' else value,
                    **self._mapping.asn_pattern_mapping(feature)
                }
            )
        self._add_misp_object(misp_object, indicator)

    def _object_from_cpe_asset_indicator(self, indicator: _INDICATOR_TYPING):
        self._object_from_standard_pattern(indicator, 'cpe-asset')

    def _object_from_credential_indicator(self, indicator: _INDICATOR_TYPING):
        self._object_from_standard_pattern(indicator, 'credential')

    def _object_from_domain_ip_indicator(self, indicator: _INDICATOR_TYPING):
        misp_object = self._create_misp_object('domain-ip', indicator)
        mapping = self._mapping.domain_ip_pattern_mapping
        for pattern in indicator.pattern[1:-1].split(' AND '):
            feature, value = self._extract_features_from_pattern(pattern)
            if 'resolves_to_refs' in feature:
                misp_object.add_attribute(
                    **{'value': value, **self._mapping.ip_attribute()}
                )
            else:
                attribute = mapping(feature)
                if attribute is not None:
                    misp_object.add_attribute(
                        **{'value': value, **attribute}
                    )
        self._add_misp_object(misp_object, indicator)

    def _object_from_email_indicator(self, indicator: _INDICATOR_TYPING):
        misp_object = self._create_misp_object('email', indicator)
        mapping = self._mapping.email_pattern_mapping
        attachments: defaultdict = defaultdict(dict)
        for pattern in indicator.pattern[1:-1].split(' AND '):
            feature, value = self._extract_features_from_pattern(pattern)
            if 'body_multipart[' in feature:
                index = feature[15]
                identifier = feature.split('.')[1]
                if identifier == 'content_disposition':
                    attachments[index]['object_relation'] = value
                else:
                    key = 'value' if feature.split('.')[-1] == 'name' else 'data'
                    attachments[index][key] = value
                continue
            if '_refs[' in feature:
                ref_type = feature.split('[')[0]
                misp_object.add_attribute(
                    **{
                        'value': value,
                        **mapping(ref_type)[feature.split('.')[-1]]
                    }
                )
                continue
            attribute = mapping(feature)
            if attribute is not None:
                misp_object.add_attribute(**{'value': value, **attribute})
        if attachments:
            for attribute in attachments.values():
                attribute['type'] = 'attachment'
                misp_object.add_attribute(**attribute)
        self._add_misp_object(misp_object, indicator)

    def _object_from_file_extension_pattern(
            self, extension: dict, indicator: _INDICATOR_TYPING) -> str:
        pe_object = self._create_misp_object('pe')
        pe_object.from_dict(**self._parse_timeline(indicator))
        if 'address_of_entry_point' in extension['pe']:
            pe_object.add_attribute(
                **{
                    'value': extension['pe']['address_of_entry_point'],
                    **self._mapping.entrypoint_address_attribute()
                }
            )
        for feature, value in extension['pe'].items():
            attribute = self._mapping.pe_pattern_mapping(feature)
            if attribute is not None:
                pe_object.add_attribute(**{'value': value,**attribute})
        misp_object = self._add_misp_object(pe_object, indicator)
        for section in extension.get('sections').values():
            section_object = self._create_misp_object('pe-section')
            section_object.from_dict(**self._parse_timeline(indicator))
            for feature, value in section.items():
                attribute = self._mapping.pe_section_pattern_mapping(feature)
                if attribute is not None:
                    section_object.add_attribute(
                        **{'value': value, **attribute}
                    )
                    continue
                section_object.add_attribute(
                    **{
                        'value': value,
                        **self._mapping.file_hashes_mapping(feature)
                    }
                )
            self._add_misp_object(section_object, indicator)
            misp_object.add_reference(section_object.uuid, 'includes')
        return misp_object.uuid

    def _object_from_file_indicator(self, indicator: _INDICATOR_TYPING):
        file_object = self._create_misp_object('file', indicator)
        mapping = self._mapping.file_pattern_mapping
        attachment: dict
        attachments: list = []
        extension: defaultdict = defaultdict(lambda: defaultdict(dict))
        in_attachment: bool = False
        for pattern in indicator.pattern[1:-1].split(' AND '):
            feature, value = self._extract_features_from_pattern(pattern)
            if "extensions.'windows-pebinary-ext'." in feature:
                if '.sections[' in feature:
                    parsed = feature.split('.')[2:]
                    extension['sections'][parsed[0][-2]][parsed[-1]] = value
                else:
                    extension['pe'][feature.split('.')[-1]] = value
                continue
            if pattern.startswith('('):
                attachment = {feature: value}
                in_attachment = True
                continue
            if value.endswith("')"):
                attachment[feature] = value[:-2]
                attachments.append(attachment)
                in_attachment = False
                continue
            if in_attachment:
                attachment[feature] = value
            else:
                attribute = mapping(feature)
                if attribute is not None:
                    file_object.add_attribute(**{'value': value, **attribute})
        if attachments:
            for attachment in attachments:
                attribute = {'value': attachment['content_ref.x_misp_filename']}
                if 'content_ref.payload_bin' in attachment:
                    attribute['data'] = attachment['content_ref.payload_bin']
                if 'content_ref.hashes.MD5' in attachment:
                    attribute.update(
                        {
                            'type': 'malware-sample',
                            'object_relation': 'malware-sample',
                            'value': f"{attribute['value']}|{attachment['content_ref.hashes.MD5']}"
                        }
                    )
                else:
                    attribute.update(
                        {
                            'type': 'attachment',
                            'object_relation': 'attachment'
                        }
                    )
                file_object.add_attribute(**attribute)
        misp_object = self._add_misp_object(file_object, indicator)
        if extension:
            pe_uuid = self._object_from_file_extension_pattern(
                extension, indicator
            )
            misp_object.add_reference(pe_uuid, 'includes')

    def _object_from_facebook_account_indicator(
            self, indicator: _INDICATOR_TYPING):
        self._object_from_account_with_attachment_indicator(
            indicator, 'facebook-account'
        )

    def _object_from_github_user_indicator(self, indicator: _INDICATOR_TYPING):
        self._object_from_account_with_attachment_indicator(
            indicator, 'github-user'
        )

    def _object_from_gitlab_user_indicator(self, indicator: _INDICATOR_TYPING):
        self._object_from_account_indicator(indicator, 'gitlab-user')

    def _object_from_http_request_indicator(self, indicator: _INDICATOR_TYPING):
        misp_object = self._create_misp_object('http-request', indicator)
        mapping = self._mapping.http_request_pattern_mapping
        reference: dict
        request_values = []
        request_value = "extensions.'http-request-ext'.request_value"
        for pattern in indicator.pattern[1:-1].split(' AND '):
            feature, value = self._extract_features_from_pattern(pattern)
            if pattern.startswith('('):
                reference = dict(
                    self._parse_http_request_reference(feature, value)
                )
                continue
            if pattern.endswith(')'):
                reference.update(
                    self._parse_http_request_reference(feature, value)
                )
                misp_object.add_attribute(**reference)
                continue
            if feature == request_value:
                request_values.append(value)
            attribute = mapping(feature)
            if attribute is not None:
                misp_object.add_attribute(**{'value': value, **attribute})
        if request_values:
            if len(request_values) == 1:
                misp_object.add_attribute(
                    **{
                        'value': request_values[0],
                        **self._mapping.uri_attribute()
                    }
                )
            else:
                value1, value2 = request_values
                args = (value1, value2) if value1 in value2 else (value2, value1)
                self._parse_http_request_values(misp_object, *args)
        self._add_misp_object(misp_object, indicator)

    def _object_from_image_indicator(self, indicator: _INDICATOR_TYPING):
        misp_object = self._create_misp_object('image', indicator)
        mapping = self._mapping.image_pattern_mapping
        attachment = {'type': 'attachment', 'object_relation': 'attachment'}
        for pattern in indicator.pattern[1:-1].split(' AND '):
            feature, value = self._extract_features_from_pattern(pattern)
            if 'payload_bin' in feature:
                attachment['data'] = value
                continue
            if 'x_misp_filename' in feature:
                attachment['value'] = value
                continue
            attribute = mapping(feature)
            if attribute is not None:
                misp_object.add_attribute(**{'value': value, **attribute})
        if 'data' in attachment or 'value' in attachment:
            misp_object.add_attribute(**attachment)
        self._add_misp_object(misp_object, indicator)

    def _object_from_ip_port_indicator(self, indicator: _INDICATOR_TYPING):
        misp_object = self._create_misp_object('ip-port', indicator)
        mapping = self._mapping.ip_port_pattern_mapping
        reference: dict
        for pattern in indicator.pattern[1:-1].split(' AND '):
            feature, value = self._extract_features_from_pattern(pattern)
            if pattern.startswith('('):
                reference = self._parse_ip_port_reference(feature, value)
                continue
            if pattern.endswith(')'):
                reference.update(
                    self._parse_ip_port_reference(feature, value[:-2])
                )
                misp_object.add_attribute(**reference)
                continue
            if 'protocol' in feature:
                misp_object.add_attribute(
                    **{'value': value, **self._mapping.protocol_attribute()}
                )
                continue
            attribute = mapping(feature)
            if attribute is not None:
                misp_object.add_attribute(**{'value': value, **attribute})
        self._add_misp_object(misp_object, indicator)

    def _object_from_lnk_indicator(self, indicator: _INDICATOR_TYPING):
        misp_object = self._create_misp_object('lnk', indicator)
        mapping = self._mapping.lnk_pattern_mapping
        attachment: dict = {}
        for pattern in indicator.pattern[1:-1].split(' AND '):
            feature, value = self._extract_features_from_pattern(pattern)
            if 'content_ref.' in feature:
                attachment[feature.split('.')[-1]] = value
                continue
            attribute = mapping(feature)
            if attribute is not None:
                misp_object.add_attribute(**{'value': value, **attribute})
        if attachment:
            attribute = {
                'type': 'malware-sample',
                'object_relation': 'malware-sample',
                'value': f"{attachment['x_misp_filename']}|{attachment['MD5']}"
            }
            if 'payload_bin' in attachment:
                attribute['data'] = attachment['payload_bin']
            misp_object.add_attribute(**attribute)
        self._add_misp_object(misp_object, indicator)

    def _object_from_mutex_indicator(self, indicator: _INDICATOR_TYPING):
        self._object_from_standard_pattern(indicator, 'mutex')

    def _object_from_netflow_indicator(self, indicator: _INDICATOR_TYPING):
        misp_object = self._create_misp_object('netflow', indicator)
        mapping = self._mapping.netflow_pattern_mapping
        reference: dict
        for pattern in indicator.pattern[1:-1].split(' AND '):
            feature, value = self._extract_features_from_pattern(pattern)
            if 'src_ref.' in feature or 'dst_ref.' in feature:
                if pattern.startswith('('):
                    reference = defaultdict(dict)
                elif pattern.endswith(')'):
                    self._parse_netflow_reference(
                        reference, feature, value[:-2]
                    )
                    for attribute in reference.values():
                        misp_object.add_attribute(**attribute)
                    continue
                self._parse_netflow_reference(reference, feature, value)
                continue
            misp_object.add_attribute(
                **{
                    'value': value.upper() if 'protocols' in feature else value,
                    **mapping(feature)
                }
            )
        self._add_misp_object(misp_object, indicator)

    def _object_from_network_connection_indicator(
            self, indicator: _INDICATOR_TYPING):
        self._object_from_network_traffic_indicator(
            'network-connection', indicator
        )

    def _object_from_network_socket_indicator(
            self, indicator: _INDICATOR_TYPING):
        self._object_from_network_traffic_indicator(
            'network-socket', indicator
        )

    def _object_from_network_traffic_indicator(
            self, name: str, indicator: _INDICATOR_TYPING):
        misp_object = self._create_misp_object(name, indicator)
        name = name.replace('-', '_')
        mapping = getattr(self._mapping, f'{name}_pattern_mapping')
        reference: dict
        for pattern in indicator.pattern[1:-1].split(' AND '):
            feature, value = self._extract_features_from_pattern(pattern)
            if pattern.startswith('('):
                reference = dict(self._parse_network_reference(feature, value))
                continue
            if pattern.endswith(')'):
                reference.update(
                    self._parse_network_reference(feature, value[:-2])
                )
                misp_object.add_attribute(**reference)
                continue
            attribute = mapping(feature)
            if attribute is not None:
                misp_object.add_attribute(**{'value': value, **attribute})
            else:
                getattr(self, f'_parse_{name}_pattern')(
                    misp_object, feature, value
                )
        self._add_misp_object(misp_object, indicator)

    def _object_from_parler_account_indicator(
            self, indicator: _INDICATOR_TYPING):
        self._object_from_account_with_attachment_indicator(
            indicator, 'parler-account'
        )

    def _object_from_patterning_language_indicator(
            self, indicator: Indicator_v21):
        name = 'suricata' if indicator.pattern_type == 'snort' else indicator.pattern_type
        misp_object = self._create_misp_object(name, indicator)
        for key, mapping in getattr(self._mapping, f'{name}_object_mapping')().items():
            if hasattr(indicator, key):
                self._populate_object_attributes(
                    misp_object,
                    mapping,
                    getattr(indicator, key)
                )
        if hasattr(indicator, 'external_references') and name in ('sigma', 'suricata'):
            for reference in indicator.external_references:
                attribute = {
                    'value': reference.url,
                    **getattr(self._mapping, f'{name}_reference_attribute')()
                }
                if hasattr(reference, 'description'):
                    attribute['comment'] = reference.description
                misp_object.add_attribute(**attribute)
        self._add_misp_object(misp_object, indicator)

    def _object_from_process_indicator(self, indicator: _INDICATOR_TYPING):
        misp_object = self._create_misp_object('process', indicator)
        mapping = self._mapping.process_pattern_mapping
        for pattern in indicator.pattern[1:-1].split(' AND '):
            feature, value = self._extract_features_from_pattern(pattern)
            if 'child_refs' in feature:
                misp_object.add_attribute(
                    **{
                        'type': 'text',
                        'object_relation': 'child-pid',
                        'value': value
                    }
                )
                continue
            attribute = mapping(feature)
            if attribute is not None:
                misp_object.add_attribute(**{'value': value, **attribute})
        self._add_misp_object(misp_object, indicator)

    def _object_from_reddit_account_indicator(
            self, indicator: _INDICATOR_TYPING):
        self._object_from_account_with_attachment_indicator(
            indicator, 'reddit-account'
        )

    def _object_from_registry_key_indicator(self, indicator: _INDICATOR_TYPING):
        misp_object = self._create_misp_object('registry-key', indicator)
        mapping = self._mapping.registry_key_pattern_mapping
        values_mapping = self._mapping.registry_key_values_pattern_mapping
        for pattern in indicator.pattern[1:-1].split(' AND '):
            feature, value = self._extract_features_from_pattern(pattern)
            if 'values[0].' in feature:
                key = feature.split('.')[-1]
                attribute = values_mapping(key)
                if attribute is not None:
                    misp_object.add_attribute(**{'value': value, **attribute})
                continue
            attribute = mapping(feature)
            if attribute is not None:
                misp_object.add_attribute(**{'value': value, **attribute})
        self._add_misp_object(misp_object, indicator)

    def _object_from_standard_pattern(
            self, indicator: _INDICATOR_TYPING, name: str):
        misp_object = self._create_misp_object(name, indicator)
        mapping = getattr(
            self._mapping, f"{name.replace('-', '_')}_pattern_mapping"
        )
        for pattern in indicator.pattern[1:-1].split(' AND '):
            feature, value = self._extract_features_from_pattern(pattern)
            misp_object.add_attribute(**{'value': value, **mapping(feature)})
        self._add_misp_object(misp_object, indicator)

    def _object_from_telegram_account_indicator(
            self, indicator: _INDICATOR_TYPING):
        self._object_from_account_indicator(indicator, 'telegram-account')

    def _object_from_twitter_account_indicator(
            self, indicator: _INDICATOR_TYPING):
        self._object_from_account_with_attachment_indicator(
            indicator, 'twitter-account'
        )

    def _object_from_url_indicator(self, indicator: _INDICATOR_TYPING):
        self._object_from_standard_pattern(indicator, 'url')

    def _object_from_user_account_indicator(self, indicator: _INDICATOR_TYPING):
        misp_object = self._create_misp_object('user-account', indicator)
        attachments: defaultdict = defaultdict(dict)
        mapping = self._mapping.user_account_pattern_mapping
        extension_mapping = self._mapping.user_account_unix_extension_pattern_mapping
        for pattern in indicator.pattern[1:-1].split(' AND '):
            feature, value = self._extract_features_from_pattern(pattern)
            if feature.startswith('x_misp_') and '.' in feature:
                key, feature = feature.split('.')
                attachments[key][feature] = value
                continue
            if 'unix-account-ext' in feature:
                feature = feature.split('.')[-1]
                attribute = extension_mapping(feature)
                if attribute is not None:
                    misp_object.add_attribute(**{'value': value, **attribute})
                continue
            attribute = mapping(feature)
            if attribute is not None:
                misp_object.add_attribute(**{'value': value, **attribute})
        if attachments:
            for feature, attribute in attachments.items():
                attribute.update(mapping(feature))
                misp_object.add_attribute(**attribute)
        self._add_misp_object(misp_object, indicator)

    def _object_from_x509_indicator(self, indicator: _INDICATOR_TYPING):
        misp_object = self._create_misp_object('x509', indicator)
        mapping = self._mapping.x509_pattern_mapping
        for pattern in indicator.pattern[1:-1].split(' AND '):
            feature, value = self._extract_features_from_pattern(pattern)
            attribute = mapping(feature)
            if attribute is not None:
                misp_object.add_attribute(**{'value': value, **attribute})
            elif 'subject_alternative_name' in feature:
                subject_mapping = self._mapping.x509_subject_alternative_name_mapping
                for values in value.split(','):
                    key, value = values.split('=')
                    misp_object.add_attribute(
                        **{'value': value, **subject_mapping(key)}
                    )
        self._add_misp_object(misp_object, indicator)

    def _parse_http_request_reference(self, feature: str, value: str) -> dict:
        if feature.split('.')[1] == 'value':
            return {'value': value}
        if value == 'domain-name':
            return self._mapping.host_attribute()
        return getattr(self._mapping, f"ip_{feature.split('_')[0]}_attribute")()

    def _parse_http_request_values(
            self, misp_object: MISPObject, uri: str, url: str):
        uri_attribute = {'value': uri}
        uri_attribute.update(self._mapping.uri_attribute())
        misp_object.add_attribute(**uri_attribute)
        url_attribute = {'value': url}
        url_attribute.update(self._mapping.url_attribute())
        misp_object.add_attribute(**url_attribute)

    @staticmethod
    def _parse_ip_port_reference(feature: str, value: str) -> dict:
        if feature.split('.')[1] == 'value':
            return {'value': value}
        relation = 'domain' if value == 'domain-name' else f"ip-{feature.split('_')[0]}"
        return {'type': relation, 'object_relation': relation}

    def _parse_netflow_reference(self, reference: dict, feature: str, value: str):
        ref_type = feature.split('_')[0]
        if '_ref.type' in feature:
            relation = f'ip-{ref_type}'
            reference[relation].update(
                {'type': relation, 'object_relation': relation}
            )
        elif '_ref.value' in feature:
            reference[f'ip-{ref_type}']['value'] = value
        else:
            reference[f'{ref_type}-as'] = {
                'value': value,
                **getattr(self._mapping, f'{ref_type}_as_attribute')()
            }

    def _parse_network_connection_pattern(
            self, misp_object: MISPObject, feature: str, value: str):
        if 'protocols' in feature:
            protocol = value.upper()
            layer = self._mapping.connection_protocols(protocol)
            misp_object.add_attribute(
                **{
                    'type': 'text',
                    'object_relation': f'layer{layer}-protocol',
                    'value': protocol
                }
            )

    def _parse_network_reference(self, feature: str, value: str) -> dict:
        if feature.split('.')[1] == 'value':
            return {'value': value}
        feature = feature.split('_')[0]
        if value == 'domain-name':
            return getattr(self._mapping, f'hostname_{feature}_attribute')()
        return getattr(self._mapping, f'ip_{feature}_attribute')()

    def _parse_network_socket_pattern(
            self, misp_object: MISPObject, feature: str, value: str):
        if 'protocols' in feature:
            protocol = value.upper()
            misp_object.add_attribute(
                **{
                    'type': 'text',
                    'object_relation': 'protocol',
                    'value': protocol
                }
            )
        elif "extensions.'socket-ext'" in feature:
            key = feature.split('.')[-1]
            if value in ('True', 'true', True):
                misp_object.add_attribute(
                    **{
                        'type': 'text',
                        'object_relation': 'state',
                        'value': key.split('_')[1]
                    }
                )
            else:
                attribute = self._mapping.network_socket_extension_pattern_mapping(key)
                if attribute is not None:
                    misp_object.add_attribute(**{'value': value, **attribute})

    ################################################################################
    #                   MISP DATA STRUCTURES CREATION FUNCTIONS.                   #
    ################################################################################

    def _create_attribute_dict(self, stix_object: _SDO_TYPING) -> dict:
        attribute = self._attribute_from_labels(stix_object.labels)
        attribute.update(super()._create_attribute_dict(stix_object))
        return attribute

    @staticmethod
    def _create_attribute_from_reference_v20(
            attribute_type: str, object_relation: str,
            feature: str, reference) -> dict:
        return {
            'type': attribute_type,
            'object_relation': object_relation,
            'value': getattr(reference, feature)
        }

    def _create_attribute_from_reference_v21(
            self, attribute_type: str, object_relation: str,
            feature: str, reference) -> dict:
        return {
            'type': attribute_type,
            'object_relation': object_relation,
            'value': getattr(reference, feature),
            **self._sanitise_attribute_uuid(reference.id)
        }

    ################################################################################
    #                              UTILITY FUNCTIONS.                              #
    ################################################################################

    @staticmethod
    def _attribute_from_labels(labels: list) -> dict:
        attribute = {}
        tags = []
        for label in labels:
            if label.startswith('misp:'):
                feature, value = label.split('=')
                attribute[feature.split(':')[-1]] = value.strip('"')
            else:
                tags.append({'name': label})
        if tags:
            attribute['Tag'] = tags
        return attribute

    @staticmethod
    def _extract_attribute_value_from_pattern(pattern: str) -> str:
        return pattern.split(' = ')[1][1:-1]

    @staticmethod
    def _extract_features_from_pattern(pattern: str) -> tuple:
        identifier, value = pattern.split(' = ')
        return identifier.split(':')[1], value.strip("'")

    @staticmethod
    def _extract_galaxy_labels(labels: list) -> dict:
        for label in labels[:2]:
            if 'galaxy-type' in label:
                galaxy_type = label.split('=')[1].strip('"')
            elif 'galaxy-name' in label:
                galaxy_name = label.split('=')[1].strip('"')
        return galaxy_type, galaxy_name

    @staticmethod
    def _fetch_main_process(observables: dict) -> _PROCESS_TYPING:
        if tuple(observable.type for observable in observables.values()).count('process') == 1:
            for observable in observables.values():
                if observable.type == 'process':
                    return observable
        ref_features = ('child_refs', 'parent_ref')
        for observable in observables.values():
            if observable.type != 'process':
                continue
            if any(hasattr(observable, feature) for feature in ref_features):
                return observable

    def _fetch_observables(self, object_refs: Union[list, str]):
        if isinstance(object_refs, str):
            return self._observable[object_refs]
        if len(object_refs) == 1:
            return self._observable[object_refs[0]]
        return tuple(
            self._observable[object_ref]
            for object_ref in object_refs
        )

    @staticmethod
    def _fetch_observables_v20(observed_data: ObservedData_v20):
        observables = tuple(observed_data.objects.values())
        return observables[0] if len(observables) == 1 else observables

    def _fetch_observables_v21(self, observed_data: ObservedData_v21):
        return self._fetch_observables(observed_data.object_refs)

    @staticmethod
    def _fetch_observables_with_id_v20(observed_data: ObservedData_v20) -> dict:
        return observed_data.objects

    def _fetch_observables_with_id_v21(
            self, observed_data: ObservedData_v21) -> dict:
        return {
            ref: self._observable[ref]
            for ref in observed_data.object_refs
        }

    @staticmethod
    def _handle_external_references(external_references: list) -> dict:
        meta = defaultdict(list)
        for reference in external_references:
            if reference.get('url'):
                meta['refs'].append(reference['url'])
            feature = 'aliases' if reference.get('source_name') == 'cve' else 'external_id'
            if reference.get('external_id'):
                meta[feature].append(reference['external_id'])
        if 'external_id' in meta and len(meta['external_id']) == 1:
            meta['external_id'] = meta.pop('external_id')[0]
        return meta

    def _has_domain_custom_fields(self, observable: DomainName) -> bool:
        for feature in self._mapping.domain_ip_object_mapping():
            if feature == 'value':
                continue
            if hasattr(observable, feature):
                return True
        return False

    @staticmethod
    def _populate_object_attributes(
            misp_object: MISPObject, mapping: dict, values: Union[list, str]):
        if isinstance(values, list):
            for value in values:
                misp_object.add_attribute(**{'value': value, **mapping})
        else:
            misp_object.add_attribute(**{'value': values, **mapping})

    @staticmethod
    def _populate_object_attributes_with_data(
            misp_object: MISPObject, mapping: dict,
            values: Union[dict, list, str]):
        if isinstance(values, list):
            for value in values:
                if isinstance(value, dict):
                    attribute = deepcopy(value) if isinstance(value, dict) else {'value': value}
                    attribute.update(mapping)
                    misp_object.add_attribute(**attribute)
        else:
            attribute = deepcopy(values) if isinstance(values, dict) else {'value': values}
            attribute.update(mapping)
            misp_object.add_attribute(**attribute)<|MERGE_RESOLUTION|>--- conflicted
+++ resolved
@@ -76,11 +76,7 @@
         self._location_parser: InternalSTIX2LocationConverter
         self._malware_analysis_parser: InternalSTIX2MalwareAnalysisConverter
         self._malware_parser: InternalSTIX2MalwareConverter
-<<<<<<< HEAD
-=======
         self._note_parser: STIX2NoteConverter
-        self._observed_data_parser: InternalSTIX2ObservedDataConverter
->>>>>>> 951a7bb7
         self._threat_actor_parser: InternalSTIX2ThreatActorConverter
         self._tool_parser: InternalSTIX2ToolConverter
         self._vulnerability_parser: InternalSTIX2VulnerabilityConverter
