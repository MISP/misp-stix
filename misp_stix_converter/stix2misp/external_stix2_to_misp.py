--- conflicted
+++ resolved
@@ -58,20 +58,11 @@
     #                                PROPERTIES                                #
     ############################################################################
 
-<<<<<<< HEAD
-    ############################################################################
-    #                              PARSER SETTERS                              #
-    ############################################################################
-
-    def _set_attack_pattern_parser(self):
-        self._attack_pattern_parser = ExternalSTIX2AttackPatternConverter(self)
-=======
     @property
     def attack_pattern_parser(self) -> ExternalSTIX2AttackPatternConverter:
         if not hasattr(self, '_attack_pattern_parser'):
             self._attack_pattern_parser = ExternalSTIX2AttackPatternConverter(self)
         return self._attack_pattern_parser
->>>>>>> f526b38b
 
     @property
     def campaign_parser(self) -> ExternalSTIX2CampaignConverter:
