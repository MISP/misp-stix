#!/usr/bin/env python3
# -*- coding: utf-8 -*-

from .exceptions import UnknownParsingFunctionError, UnknownStixObjectTypeError
from .external_stix2_mapping import ExternalSTIX2toMISPMapping
from .converters import (
    ExternalSTIX2AttackPatternConverter, ExternalSTIX2CampaignConverter,
    ExternalSTIX2CourseOfActionConverter, ExternalSTIX2IdentityConverter,
    ExternalSTIX2IndicatorConverter, ExternalSTIX2IntrusionSetConverter,
    ExternalSTIX2LocationConverter, ExternalSTIX2MalwareAnalysisConverter,
    ExternalSTIX2MalwareConverter, ExternalSTIX2ObservedDataConverter,
    ExternalSTIX2ThreatActorConverter, ExternalSTIX2ToolConverter,
    ExternalSTIX2VulnerabilityConverter, STIX2ObservableObjectConverter)
from .importparser import ExternalSTIXtoMISPParser
from .stix2_to_misp import STIX2toMISPParser, _OBSERVABLE_TYPING
from collections import defaultdict
from pymisp import MISPAttribute, MISPObject
from stix2.v20.sro import Sighting as Sighting_v20
from stix2.v21.sdo import Note, Opinion
from stix2.v21.sro import Sighting as Sighting_v21
from typing import Optional, Union

_SIGHTING_TYPING = Union[Sighting_v20, Sighting_v21]


class ExternalSTIX2toMISPParser(STIX2toMISPParser, ExternalSTIXtoMISPParser):
    def __init__(self):
        super().__init__()
        self._mapping = ExternalSTIX2toMISPMapping
        # parsers
        self._attack_pattern_parser: ExternalSTIX2AttackPatternConverter
        self._campaign_parser: ExternalSTIX2CampaignConverter
        self._course_of_action_parser: ExternalSTIX2CourseOfActionConverter
        self._identity_parser: ExternalSTIX2IdentityConverter
        self._indicator_parser: ExternalSTIX2IndicatorConverter
        self._intrusion_set_parser: ExternalSTIX2IntrusionSetConverter
        self._location_parser: ExternalSTIX2LocationConverter
        self._malware_analysis_parser: ExternalSTIX2MalwareAnalysisConverter
        self._malware_parser: ExternalSTIX2MalwareConverter
        self._observable_object_parser: STIX2ObservableObjectConverter
        self._observed_data_parser: ExternalSTIX2ObservedDataConverter
        self._threat_actor_parser: ExternalSTIX2ThreatActorConverter
        self._tool_parser: ExternalSTIX2ToolConverter
        self._vulnerability_parser: ExternalSTIX2VulnerabilityConverter

    def parse_stix_bundle(
            self, cluster_distribution: Optional[int] = 0,
            cluster_sharing_group_id: Optional[int] = None,
            organisation_uuid: Optional[str] = None, **kwargs):
        self._set_parameters(**kwargs)
        self._set_cluster_distribution(
            cluster_distribution, cluster_sharing_group_id
        )
        self._set_organisation_uuid(organisation_uuid)
        self._parse_stix_bundle()

    ############################################################################
    #                                PROPERTIES                                #
    ############################################################################

    @property
    def attack_pattern_parser(self) -> ExternalSTIX2AttackPatternConverter:
        if not hasattr(self, '_attack_pattern_parser'):
            self._attack_pattern_parser = ExternalSTIX2AttackPatternConverter(self)
        return self._attack_pattern_parser

    @property
<<<<<<< HEAD
    def observable_object_parser(self) -> STIX2ObservableObjectConverter:
        if not hasattr(self, '_observable_object_parser'):
            self._observable_object_parser = STIX2ObservableObjectConverter(self)
        return self._observable_object_parser
=======
    def campaign_parser(self) -> ExternalSTIX2CampaignConverter:
        if not hasattr(self, '_campaign_parser'):
            self._campaign_parser = ExternalSTIX2CampaignConverter(self)
        return self._campaign_parser
>>>>>>> 92c67655

    @property
    def course_of_action_parser(self) -> ExternalSTIX2CourseOfActionConverter:
        if not hasattr(self, '_course_of_action_parser'):
            self._course_of_action_parser = ExternalSTIX2CourseOfActionConverter(self)
        return self._course_of_action_parser

    @property
    def identity_parser(self) -> ExternalSTIX2IdentityConverter:
        if not hasattr(self, '_identity_parser'):
            self._identity_parser = ExternalSTIX2IdentityConverter(self)
        return self._identity_parser

    @property
    def indicator_parser(self) -> ExternalSTIX2IndicatorConverter:
        if not hasattr(self, '_indicator_parser'):
            self._indicator_parser = ExternalSTIX2IndicatorConverter(self)
        return self._indicator_parser

    @property
    def intrusion_set_parser(self) -> ExternalSTIX2IntrusionSetConverter:
        if not hasattr(self, '_intrusion_set_parser'):
            self._intrusion_set_parser = ExternalSTIX2IntrusionSetConverter(self)
        return self._intrusion_set_parser

    @property
    def location_parser(self) -> ExternalSTIX2LocationConverter:
        if not hasattr(self, '_location_parser'):
            self._location_parser = ExternalSTIX2LocationConverter(self)
        return self._location_parser

    @property
    def malware_analysis_parser(self) -> ExternalSTIX2MalwareAnalysisConverter:
        if not hasattr(self, '_malware_analysis_parser'):
            self._malware_analysis_parser = ExternalSTIX2MalwareAnalysisConverter(self)
        return self._malware_analysis_parser

    @property
    def malware_parser(self) -> ExternalSTIX2MalwareConverter:
        if not hasattr(self, '_malware_parser'):
            self._malware_parser = ExternalSTIX2MalwareConverter(self)
        return self._malware_parser

    @property
    def observable_object_parser(self) -> STIX2ObservableObjectConverter:
        if not hasattr(self, '_observable_object_parser'):
            self._observable_object_parser = STIX2ObservableObjectConverter(self)
        return self._observable_object_parser

    @property
    def observed_data_parser(self) -> ExternalSTIX2ObservedDataConverter:
        if not hasattr(self, '_observed_data_parser'):
            self._observed_data_parser = ExternalSTIX2ObservedDataConverter(self)
        return self._observed_data_parser

    @property
    def threat_actor_parser(self) -> ExternalSTIX2ThreatActorConverter:
        if not hasattr(self, '_threat_actor_parser'):
            self._threat_actor_parser = ExternalSTIX2ThreatActorConverter(self)
        return self._threat_actor_parser

    @property
    def tool_parser(self) -> ExternalSTIX2ToolConverter:
        if not hasattr(self, '_tool_parser'):
            self._tool_parser = ExternalSTIX2ToolConverter(self)
        return self._tool_parser

    @property
    def vulnerability_parser(self) -> ExternalSTIX2VulnerabilityConverter:
        if not hasattr(self, '_vulnerability_parser'):
            self._vulnerability_parser = ExternalSTIX2VulnerabilityConverter(self)
        return self._vulnerability_parser

    ############################################################################
    #                       STIX OBJECTS LOADING METHODS                       #
    ############################################################################

    def _load_analyst_note(self, note: Note):
        note_dict = self._parse_analyst_note(note)
        if len(note.object_refs) == 1:
            note_dict['uuid'] = self._sanitise_uuid(note.id)
        for object_ref in note.object_refs:
            self._analyst_data[object_ref].append(note.id)
        super()._load_note(note.id, note_dict)

    def _load_analyst_opinion(self, opinion: Opinion):
        opinion_dict = {
            'opinion': self._mapping.opinion_mapping(opinion.opinion),
            **self._parse_analyst_opinion(opinion)
        }
        if len(opinion.object_refs) == 1:
            opinion_dict['uuid'] = self._sanitise_uuid(opinion.id)
        for object_ref in opinion.object_refs:
            self._analyst_data[object_ref].append(opinion.id)
        super()._load_opinion(opinion.id, opinion_dict)

    def _load_observable_object(self, observable: _OBSERVABLE_TYPING):
        self._check_uuid(observable.id)
        to_load = {'used': {}, 'observable': observable}
        try:
            self._observable[observable.id] = to_load
        except AttributeError:
            self._observable = {observable.id: to_load}

    def _load_sighting(self, sighting: _SIGHTING_TYPING):
        sighting_of_ref = self._sanitise_uuid(sighting.sighting_of_ref)
        try:
            self._sighting[sighting_of_ref].append(sighting)
        except AttributeError:
            self._sighting = defaultdict(list)
            self._sighting[sighting_of_ref].append(sighting)

    ############################################################################
    #                    MAIN STIX OBJECTS PARSING METHODS.                    #
    ############################################################################

    def _handle_attribute_sightings(self, attribute: MISPAttribute):
        attribute_uuid = attribute.uuid
        if attribute_uuid in self.replacement_uuids:
            attribute_uuid = self.replacement_uuids[attribute_uuid]
        if attribute_uuid in self._sighting:
            for sighting in self._sighting[attribute_uuid]:
                attribute.add_sighting(self._parse_sighting(sighting))

    def _handle_object_refs(self, object_refs: list):
        for object_ref in object_refs:
            object_type = object_ref.split('--')[0]
            if object_type in self._mapping.object_type_refs_to_skip():
                continue
            if object_type in self._mapping.observable_object_types():
                if self._observable.get(object_ref) is not None:
                    observable = self._observable[object_ref]
                    if self.misp_event.uuid not in observable['used']:
                        observable['used'][self.misp_event.uuid] = False
                continue
            try:
                self._handle_object(object_type, object_ref)
            except UnknownStixObjectTypeError as error:
                self._unknown_stix_object_type_error(error)
            except UnknownParsingFunctionError as error:
                self._unknown_parsing_function_error(error)

    def _handle_object_sightings(self, misp_object: MISPObject):
        object_uuid = misp_object.uuid
        if object_uuid in self.replacement_uuids:
            object_uuid = self.replacement_uuids[object_uuid]
        if object_uuid in self._sighting:
            for sighting in self._sighting[object_uuid]:
                misp_sighting = self._parse_sighting(sighting)
                for attribute in misp_object.attributes:
                    attribute.add_sighting(misp_sighting)

    def _handle_unparsed_content(self):
        if not hasattr(self, '_observable'):
            return super()._handle_unparsed_content()
        unparsed_content = defaultdict(list)
        for object_id, content in self._observable.items():
            if content['used'].get(self.misp_event.uuid, True):
                continue
            unparsed_content[content['observable'].type].append(object_id)
        for observable_type in self._mapping.observable_object_types():
            if observable_type not in unparsed_content:
                continue
            feature = self._mapping.observable_mapping(observable_type)
            if feature is None:
                observable_id = unparsed_content[observable_type][0]
                self._add_error(
                    f'Unable to map observable object with id {observable_id}'
                )
                continue
            to_call = f'_parse_{feature}_observable_object'
            for object_id in unparsed_content[observable_type]:
                if self.misp_event.uuid in self._observable[object_id]['used']:
                    if self._observable[object_id]['used'][self.misp_event.uuid]:
                        continue
                try:
                    getattr(self.observable_object_parser, to_call)(object_id)
                except Exception as exception:
                    _traceback = self._parse_traceback(exception)
                    self._add_error(
                        'Error parsing the Observable object with id '
                        f'{object_id}: {_traceback}'
                    )
        super()._handle_unparsed_content()

    def _parse_loaded_features(self):
        if hasattr(self, '_observable'):
            for observable in self._observable.values():
                observable['used'][self.misp_event.uuid] = False
        super()._parse_loaded_features()<|MERGE_RESOLUTION|>--- conflicted
+++ resolved
@@ -65,17 +65,10 @@
         return self._attack_pattern_parser
 
     @property
-<<<<<<< HEAD
-    def observable_object_parser(self) -> STIX2ObservableObjectConverter:
-        if not hasattr(self, '_observable_object_parser'):
-            self._observable_object_parser = STIX2ObservableObjectConverter(self)
-        return self._observable_object_parser
-=======
     def campaign_parser(self) -> ExternalSTIX2CampaignConverter:
         if not hasattr(self, '_campaign_parser'):
             self._campaign_parser = ExternalSTIX2CampaignConverter(self)
         return self._campaign_parser
->>>>>>> 92c67655
 
     @property
     def course_of_action_parser(self) -> ExternalSTIX2CourseOfActionConverter:
