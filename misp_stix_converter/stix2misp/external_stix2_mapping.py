--- conflicted
+++ resolved
@@ -176,228 +176,6 @@
                 ),
                 'url'
             )
-<<<<<<< HEAD
-        )
-        self.__pattern_mapping = Mapping(**pattern_mapping)
-
-        # MISP OBJECTS MAPPING
-        self.__attack_pattern_object_mapping = Mapping(
-            name = self.name_attribute,
-            description = self.summary_attribute
-        )
-        self.__course_of_action_object_mapping = Mapping(
-            name = self.name_attribute,
-            description = self.description_attribute
-        )
-        self.__identity_object_multiple_fields = (
-            'roles', 'sectors'
-        )
-        self.__identity_object_single_fields = (
-            'name',
-            'description',
-            'identity_class',
-            'contact_information'
-        )
-        self.__sigma_object_mapping = Mapping(
-            pattern = self.sigma_attribute,
-            description = self.comment_attribute,
-            name = self.sigma_rule_name_attribute
-        )
-        self.__vulnerability_object_mapping = Mapping(
-            name = self.summary_attribute,
-            description = self.description_attribute
-        )
-        self.__yara_object_mapping = Mapping(
-            pattern = self.yara_attribute,
-            description = self.comment_attribute,
-            name = self.yara_rule_name_attribute,
-            pattern_version = self.version_attribute
-        )
-
-        # STIX OBSERVABLE OBJECTS TO MISP MAPPING
-        self.__directory_object_mapping = Mapping(
-            accessed = self.access_time_attribute,
-            atime = self.access_time_attribute,
-            created = self.creation_time_attribute,
-            ctime = self.creation_time_attribute,
-            modified = self.modification_time_attribute,
-            mtime = self.modification_time_attribute,
-            path = self.path_attribute,
-            path_enc = {'type': 'text', 'object_relaiton': 'path-encoding'}
-        )
-        self.__email_object_fields = (
-            'bcc_refs',
-            'cc_refs',
-            'body_multipart',
-            'date',
-            'from_ref'
-            'raw_email_ref'
-        )
-        self.__email_object_mapping = Mapping(
-            body = self.email_body_attribute,
-            date = self.send_date_attribute,
-            message_id = self.message_id_attribute,
-            subject = self.email_subject_attribute
-        )
-        self.__file_hashes_mapping = Mapping(
-            **{
-                'MD5': self.md5_attribute,
-                'SHA-1': self.sha1_attribute,
-                'SHA-256': self.sha256_attribute,
-                'SHA-512': self.sha512_attribute,
-                'SHA3-256': self.sha3_256_attribute,
-                'SHA3-512': self.sha3_512_attribute,
-                'SSDEEP': self.ssdeep_attribute,
-                'TLSH': self.tlsh_attribute
-            }
-        )
-        self.__file_object_fields = (
-            'contains_refs',
-            'name_enc',
-            'parent_directory_ref'
-        )
-        self.__file_object_mapping = Mapping(
-            accessed = self.access_time_attribute,
-            atime = self.access_time_attribute,
-            created = self.creation_time_attribute,
-            ctime = self.creation_time_attribute,
-            mime_type = self.mime_type_attribute,
-            modified = self.modification_time_attribute,
-            mtime = self.modification_time_attribute,
-            name = self.filename_attribute,
-            name_enc = self.file_encoding_attribute,
-            size = self.size_in_bytes_attribute
-        )
-        self.__network_connection_object_reference_mapping = Mapping(
-            **{
-                'domain-name_dst': 'hostname-dst',
-                'domain-name_src': 'hostname-src',
-                'ipv4-addr_dst': 'ip-dst',
-                'ipv4-addr_src': 'ip-src',
-                'ipv6-addr_dst': 'ip-dst',
-                'ipv6-addr_src': 'ip-src',
-                'mac-address_dst': 'mac-dst',
-                'mac-address_src': 'mad-src'
-            }
-        )
-        self.__network_socket_object_reference_mapping = Mapping(
-            **{
-                'domain-name_dst': 'hostname-dst',
-                'domain-name_src': 'hostname-src',
-                'ipv4-addr_dst': 'ip-dst',
-                'ipv4-addr_src': 'ip-src',
-                'ipv6-addr_dst': 'ip-dst',
-                'ipv6-addr_src': 'ip-src'
-            }
-        )
-        self.__network_traffic_object_mapping = Mapping(
-            src_port = self.src_port_attribute,
-            dst_port = self.dst_port_attribute,
-            start = self.first_packet_seen_attribute,
-            end = self.last_packet_seen_attribute,
-            src_byte_count = self.src_bytes_count_attribute,
-            dst_byte_count = self.dst_bytes_count_attribute,
-            src_packets = self.src_packets_count_attribute,
-            dst_packets = self.dst_packets_count_attribute
-        )
-        self.__pe_object_mapping = Mapping(
-            imphash = self.imphash_attribute,
-            number_of_sections = self.number_of_sections_attribute,
-            pe_type = self.type_attribute
-        )
-        self.__pe_optional_header_mapping = Mapping(
-            address_of_entry_point = self.entrypoint_address_attribute
-        )
-        self.__pe_section_object_mapping = Mapping(
-            entropy = self.entropy_attribute,
-            name = self.name_attribute,
-            size = self.size_in_bytes_attribute
-        )
-        self.__process_object_mapping = Mapping(
-            command_line = self.command_line_attribute,
-            created = self.creation_time_attribute,
-            created_time = self.creation_time_attribute,
-            cwd = self.current_directory_attribute,
-            is_hidden = self.hidden_attribute,
-            name = self.name_attribute,
-            pid = self.pid_attribute
-        )
-        self.__registry_key_object_fields = (
-            'modified',
-            'modified_time'
-        )
-        self.__registry_key_object_mapping = Mapping(
-            key = self.regkey_attribute,
-            modified = self.last_modified_attribute,
-            modified_time = self.last_modified_attribute
-        )
-        self.__software_object_mapping = Mapping(
-            name = self.name_attribute,
-            cpe = self.cpe_attribute,
-            swid = self.swid_attribute,
-            vendor = self.vendor_attribute,
-            version = self.version_attribute
-        )
-        self.__user_account_object_mapping = Mapping(
-            account_login = self.username_attribute,
-            account_type = self.account_type_attribute,
-            can_escalate_privs = self.can_escalate_privs_attribute,
-            credential = self.password_attribute,
-            display_name = self.display_name_attribute,
-            is_disabled = self.disabled_attribute,
-            is_privileged = self.privileged_attribute,
-            is_service_account = self.is_service_account_attribute,
-            user_id = self.user_id_attribute,
-            account_created = self.created_attribute,
-            account_expires = self.expires_attribute,
-            account_first_login = self.first_login_attribute,
-            account_last_login = self.last_login_attribute,
-            credential_last_changed = self.password_last_changed_attribute,
-            password_last_changed = self.password_last_changed_attribute
-        )
-        self.__x509_hashes_mapping = Mapping(
-            **{
-                'MD5': self.x509_md5_attribute,
-                'SHA-1': self.x509_sha1_attribute,
-                'SHA-256': self.x509_sha256_attribute
-            }
-        )
-        self.__x509_object_mapping = Mapping(
-            is_self_signed = self.is_self_signed_attribute,
-            issuer = self.issuer_attribute,
-            serial_number = self.serial_number_attribute,
-            signature_algorithm = self.signature_algorithm_attribute,
-            subject = self.subject_attribute,
-            subject_public_key_algorithm = self.pubkey_info_algorithm_attribute,
-            subject_public_key_exponent = self.pubkey_info_exponent_attribute,
-            subject_public_key_modulus = self.pubkey_info_modulus_attribute,
-            validity_not_after = self.validity_not_after_attribute,
-            validity_not_before = self.validity_not_before_attribute,
-            version = self.version_attribute
-        )
-
-        # STIX PATTERN TO MISP MAPPING
-        self.__asn_pattern_mapping = Mapping(
-            name = self.description_attribute,
-            number = self.asn_attribute
-        )
-        self.__domain_ip_pattern_mapping = Mapping(
-            **{
-                'domain-name': self.domain_attribute,
-                'ipv4-addr': self.ip_attribute,
-                'ipv6-addr': self.ip_attribute
-            }
-        )
-        self.__email_address_pattern_mapping = Mapping(
-            **{
-                'display_names': {
-                    'type': 'email-dst-display-name',
-                    'object_relation': 'to-display-name'
-                },
-                'value': {
-                    'type': 'email-dst', 'object_relation': 'to'
-                }
-=======
         }
     )
 
@@ -627,7 +405,6 @@
             },
             'value': {
                 'type': 'email-dst', 'object_relation': 'to'
->>>>>>> 360a8b49
             }
         }
     )
@@ -718,119 +495,6 @@
                 "description": "A Vulnerability is a weakness or defect in the requirements, designs, or implementations of the computational logic (e.g., code) found in software and some hardware components (e.g., firmware) that can be directly exploited to negatively impact the confidentiality, integrity, or availability of that system.",
                 "icon": "bug"
             }
-<<<<<<< HEAD
-        )
-        self.__location_object_fields = (
-            'city',
-            'latitude',
-            'longitude',
-            'postal_code',
-            'street_address',
-        )
-    @property
-    def asn_pattern_mapping(self) -> dict:
-        return self.__asn_pattern_mapping
-
-    @property
-    def attack_pattern_object_mapping(self) -> dict:
-        return self.__attack_pattern_object_mapping
-
-    @property
-    def course_of_action_object_mapping(self) -> dict:
-        return self.__course_of_action_object_mapping
-
-    @property
-    def directory_object_mapping(self) -> dict:
-        return self.__directory_object_mapping
-
-    @property
-    def domain_ip_pattern_mapping(self) -> dict:
-        return self.__domain_ip_pattern_mapping
-
-    @property
-    def email_address_pattern_mapping(self) -> dict:
-        return self.__email_address_pattern_mapping
-
-    @property
-    def email_message_pattern_mapping(self) -> dict:
-        return self.__email_message_pattern_mapping
-
-    @property
-    def email_object_fields(self) -> tuple:
-        return self.__email_object_fields
-
-    @property
-    def email_object_mapping(self) -> dict:
-        return self.__email_object_mapping
-
-    @property
-    def file_hashes_mapping(self) -> dict:
-        return self.__file_hashes_mapping
-
-    @property
-    def file_object_fields(self) -> tuple:
-        return self.__file_object_fields
-
-    @property
-    def file_object_mapping(self) -> dict:
-        return self.__file_object_mapping
-
-    @property
-    def file_pattern_mapping(self) -> dict:
-        return self.__file_pattern_mapping
-
-    @property
-    def galaxy_name_mapping(self) -> dict:
-        return self.__galaxy_name_mapping
-
-    @property
-    def identity_object_multiple_fields(self) -> tuple:
-        return self.__identity_object_multiple_fields
-
-    @property
-    def identity_object_single_fields(self) -> tuple:
-        return self.__identity_object_single_fields
-
-    @property
-    def location_object_fields(self) -> tuple:
-        return self.__location_object_fields
-
-    @property
-    def network_connection_pattern_mapping(self) -> dict:
-        return self.__network_connection_pattern_mapping
-
-    @property
-    def network_connection_object_reference_mapping(self) -> dict:
-        return self.__network_connection_object_reference_mapping
-
-    @property
-    def network_socket_object_reference_mapping(self) -> dict:
-        return self.__network_socket_object_reference_mapping
-
-    @property
-    def network_traffic_object_mapping(self) -> dict:
-        return self.__network_traffic_object_mapping
-
-    @property
-    def observable_mapping(self) -> dict:
-        return self.__observable_mapping
-
-    @property
-    def pattern_forbidden_relations(self) -> tuple:
-        return self.__pattern_forbidden_relations
-
-    @property
-    def pattern_mapping(self) -> dict:
-        return self.__pattern_mapping
-
-    @property
-    def pe_object_mapping(self) -> dict:
-        return self.__pe_object_mapping
-
-    @property
-    def pe_optional_header_mapping(self) -> dict:
-        return self.__pe_optional_header_mapping
-=======
         }
     )
     __location_object_fields = (
@@ -980,7 +644,6 @@
     @classmethod
     def process_object_mapping(cls) -> dict:
         return cls.__process_object_mapping
->>>>>>> 360a8b49
 
     @classmethod
     def process_pattern_mapping(cls, field) -> Union[dict, None]:
@@ -1030,15 +693,9 @@
     def x509_hashes_pattern_mapping(cls, field) -> Union[dict, None]:
         return cls.__x509_hashes_mapping.get(field)
 
-<<<<<<< HEAD
-    @property
-    def x509_hashes_mapping(self) -> dict:
-        return self.__x509_hashes_mapping
-=======
     @classmethod
     def x509_object_mapping(cls) -> dict:
         return cls.__x509_object_mapping
->>>>>>> 360a8b49
 
     @classmethod
     def x509_pattern_mapping(cls, field) -> Union[dict, None]:
