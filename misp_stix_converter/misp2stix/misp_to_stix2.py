#!/usr/bin/env python3
# -*- coding: utf-8 -*-

import json
import os
import re
from .exportparser import MISPtoSTIXParser
from abc import ABCMeta
from base64 import b64encode
from collections import defaultdict
from datetime import datetime
from dateutil import parser
from io import BytesIO
from pathlib import Path
from pymisp import (
    MISPAttribute, MISPEvent, MISPEventReport, MISPGalaxy, MISPGalaxyCluster,
    MISPNote, MISPObject, MISPOpinion)
from pymisp.exceptions import PyMISPError
from pymisp.tools import validate_attribute, validate_attributes, validate_event
from stix2.hashes import check_hash, Hash
from stix2.properties import ListProperty, StringProperty
from stix2.v20.bundle import Bundle as Bundle_v20
from stix2.v21.bundle import Bundle as Bundle_v21
from stix2.v20.sdo import (
    AttackPattern as AttackPattern_v20, Campaign as Campaign_v20,
    CourseOfAction as CourseOfAction_v20, CustomObject as CustomObject_v20,
    Identity as Identity_v20, Indicator as Indicator_v20,
    IntrusionSet as IntrusionSet_v20, Malware as Malware_v20,
    ObservedData as ObservedData_v20, Tool as Tool_v20,
    Vulnerability as Vulnerability_v20)
from stix2.v21.sdo import (
    AttackPattern as AttackPattern_v21, Campaign as Campaign_v21,
    CourseOfAction as CourseOfAction_v21, CustomObject as CustomObject_v21,
    Identity as Identity_v21, Indicator as Indicator_v21,
    IntrusionSet as IntrusionSet_v21, Location, Malware as Malware_v21, Note,
    ObservedData as ObservedData_v21, Tool as Tool_v21,
    Vulnerability as Vulnerability_v21)
from typing import Iterator, Optional, Tuple, Union

try:
    from datetime import UTC
except ImportError:
    from datetime import timezone
    UTC = timezone.utc

_event_report_regex = r'@[!]?\[%s\]\([0-9a-f]{8}-[0-9a-f]{4}-[0-9a-f]{4}-[0-9a-f]{4}-[0-9a-f]{12}\)'
_label_fields = ('type', 'category', 'to_ids')
_labelled_object_types = ('malware', 'threat-actor', 'tool')
_misp_time_fields = ('first_seen', 'last_seen')
_object_attributes_additional_fields = ('category', 'comment', 'to_ids', 'uuid')
_object_attributes_fields = ('type', 'object_relation', 'value')
_observed_data_time_fields = ('first_observed', 'last_observed')
_sdo_time_fields = ('created', 'modified', *_misp_time_fields)
_special_characters = (' ', '.')

_MISP_DATA_LAYER = Union[
    dict, MISPAttribute, MISPEventReport, MISPObject
]

_INDICATOR_TYPING = Union[Indicator_v20, Indicator_v21]
_OBSERVED_DATA_TYPING = Union[ObservedData_v20, ObservedData_v21]
_STIX_OBJECT_TYPING = Union[
    AttackPattern_v20, AttackPattern_v21, Campaign_v20, Campaign_v21,
    CourseOfAction_v20, CourseOfAction_v21, CustomObject_v20, CustomObject_v21,
    Identity_v20, Identity_v21, Indicator_v20, Indicator_v21,
    IntrusionSet_v20, IntrusionSet_v21, Location, Malware_v20, Malware_v21,
    Note, ObservedData_v20, ObservedData_v21, Tool_v20, Tool_v21,
    Vulnerability_v20, Vulnerability_v21, dict
]


class InvalidHashValueError(Exception):
    pass


class MISPtoSTIX2Parser(MISPtoSTIXParser, metaclass=ABCMeta):
    def __init__(self, interoperability: bool):
        super().__init__()
        self.__ids: dict = {}
        self.__index = 0
        self.__initiated = False
        self.__interoperability = interoperability
        self._id_parsing_function = {
            'attribute': '_define_stix_object_id',
            'object': '_define_stix_object_id'
        }
        self._markings = {}

    def parse_misp_attribute(self, attribute: MISPAttribute | dict):
        self._results_handling_method = '_append_SDO_without_refs'
        self._set_identifier('attribute feed')
        if not self.__initiated:
            self._initiate_feed_parsing()
        self.__relationships = []
        self._handle_identity_from_feed(attribute.get('Event', {}))
        try:
            misp_attribute = validate_attribute(attribute)
        except PyMISPError as exception:
            self._validation_errors(str(exception))
            return
        self._resolve_attribute(misp_attribute)
        if self.relationships:
            self._handle_relationships()

    def parse_misp_attributes(self, attributes: MISPAttribute | dict):
        self._results_handling_method = '_append_SDO_without_refs'
        self._set_identifier('attributes collection')
        if not self.__initiated:
            self._initiate_attributes_parsing()
        else:
            self.__relationships = []
        if 'Attribute' in attributes:
            if 'Galaxy' in attributes:
                self._parse_event_galaxies(attributes['Galaxy'])
            attributes = attributes['Attribute']
        errors = defaultdict(list)
        for attribute in validate_attributes(attributes, errors):
            self._resolve_attribute(attribute)
        if errors:
            self._handle_validation_errors(errors)
        if self._markings:
            for marking in self._markings.values():
                if not marking['used']:
                    self._append_SDO_without_refs(marking['marking'])
                    marking['used'] = True
        if self.relationships:
            self._handle_relationships()

    def parse_misp_event(self, misp_event: MISPEvent | dict):
        self._results_handling_method = '_append_SDO'
        if not self.__initiated:
            self._initiate_events_parsing()
        self._parse_misp_event(misp_event)

    def _parse_json_content(self, json_content: dict | list):
        self._results_handling_method = '_append_SDO'
        if 'response' in json_content:
            json_content = json_content['response']
            if isinstance(json_content, list):
                if not self.__initiated:
                    self._initiate_events_parsing()
                for event in json_content:
                    self._parse_misp_event(event)
                    self.__index = len(self.stix_objects)
            else:
                self.parse_misp_attributes(json_content)
        else:
            if isinstance(json_content, list):
                for content in json_content:
                    if 'Attribute' in content:
                        self.parse_misp_attribute(content)
            else:
                if 'Event' in json_content or 'info' in json_content:
                    self.parse_misp_event(json_content)
                else:
                    self.parse_misp_attributes(json_content)

    def _parse_misp_event(self, misp_event: MISPEvent | dict):
        self._misp_event = validate_event(
            misp_event, errors := defaultdict(list)
        )
        if errors:
            self._handle_validation_errors(errors)
        self._set_identifier(self._misp_event['uuid'])
        self.__event_timestamp = self._handle_event_timestamp()
        self.__object_refs = []
        self.__relationships = []
        self._handle_identity_from_event()
        if self._misp_event.get('EventReport'):
            self._id_parsing_function = {
                'attribute': '_define_stix_object_id_from_attribute',
                'object': '_define_stix_object_id_from_object'
            }
            self._event_report_matching = defaultdict(list)
            self._handle_attributes_and_objects()
            for event_report in self._misp_event['EventReport']:
                note = self._parse_event_report(event_report)
                self._append_SDO(note)
                self._handle_analyst_data(note, data_layer=event_report)
        else:
            self._id_parsing_function = {
                'attribute': '_define_stix_object_id',
                'object': '_define_stix_object_id'
            }
            self._handle_attributes_and_objects()
        report = self._generate_report_from_event()
        self.stix_objects.insert(self.__index, report)

    def _define_stix_object_id(
            self, feature: str, misp_object: MISPObject | dict) -> str:
        return f"{feature}--{misp_object['uuid']}"

    def _define_stix_object_id_from_attribute(
            self, feature: str, attribute: MISPAttribute | dict) -> str:
        attribute_uuid = attribute['uuid']
        stix_id = f'{feature}--{attribute_uuid}'
        self._event_report_matching[attribute_uuid].append(stix_id)
        return stix_id

    def _define_stix_object_id_from_object(
            self, feature: str, misp_object: MISPObject | dict) -> str:
        object_uuid = misp_object['uuid']
        stix_id = f'{feature}--{object_uuid}'
        self._event_report_matching[object_uuid].append(stix_id)
        for attribute in misp_object['Attribute']:
            self._event_report_matching[attribute['uuid']].append(stix_id)
        return stix_id

    def _handle_attributes_and_objects(self):
        if self._misp_event.get('Attribute'):
            for attribute in self._misp_event['Attribute']:
                self._resolve_attribute(attribute)
        if self._misp_event.get('Object'):
            self._objects_to_parse = defaultdict(dict)
            self._resolve_objects()
            if self._objects_to_parse:
                self._resolve_objects_to_parse()

    def _handle_default_identity(self):
        misp_identity_args = self._mapping.misp_identity_args()
        self.__identity_id = misp_identity_args['id']
        if self.identity_id not in self.unique_ids:
            identity = self._create_identity(misp_identity_args)
            self._append_SDO_without_refs(identity)
            self.unique_ids[self.identity_id] = self.identity_id

    def _handle_event_timestamp(self) -> datetime:
        event_timestamp = self._misp_event.get('timestamp')
        if event_timestamp is not None:
            return self._datetime_from_timestamp(event_timestamp)
        return datetime.now(UTC)

    def _handle_identity_from_event(self) -> str:
        orgc = self._misp_event.get('Orgc', {})
        if any(orgc.get(feature) is None for feature in ('name', 'uuid')):
            if not orgc:
                self._missing_orgc_error()
            else:
                self._missing_orgc_field_error(orgc)
            self._handle_default_identity()
        else:
            self.__identity_id = f"identity--{orgc['uuid']}"
            if self.identity_id not in self.unique_ids:
                self.unique_ids[self.identity_id] = self.identity_id
                identity = self._create_identity_object(orgc['name'])
                self._append_SDO_without_refs(identity)
                self.__index += 1

    def _handle_identity_from_feed(self, event: dict) -> str:
        if 'Orgc' in event:
            self.__identity_id = f"identity--{event['Orgc']['uuid']}"
            if self.identity_id not in self.unique_ids:
                identity_args = {
                    'type': 'identity', 'identity_class': 'organization',
                    'id': self.identity_id, 'name': event['Orgc']['name']
                }
                identity = self._create_identity(identity_args)
                self._append_SDO_without_refs(identity)
                self.unique_ids[self.identity_id] = self.identity_id
        else:
            self._handle_default_identity()

    def _initiate_attributes_parsing(self):
        self.__objects = []
        self.__object_refs = []
        self.__relationships = []
        self._handle_default_identity()
        self.__initiated = True

    def _initiate_events_parsing(self):
        self.__objects = []
        self.__index = 0
        self.__initiated = True

    def _initiate_feed_parsing(self):
        self.__objects = []
        self.__relationships = []
        self.__initiated = True

    @property
    def bundle(self) -> Union[Bundle_v20, Bundle_v21]:
        """
        Returns a STIX Bundle with the STIX objects converted from MISP.
        Every variable used so far to store objects, IDs, references and so on must
        be then re-initialised so the next MISP content that is converted does not
        concern the Bundle that is generated here.
        """
        self.__ids = {}
        self.__initiated = False
        self._markings = {}
        self.__index = 0
        return self._create_bundle()

    @property
    def event_timestamp(self) -> datetime:
        try:
            return self.__event_timestamp
        except AttributeError:
            event_timestamp = datetime.now()
            self.__event_timestamp = event_timestamp
            return event_timestamp

    @property
    def fetch_stix_objects(self) -> list:
        """
        Fetch the list of STIX objects to be handled outside of this class (like to
        add them in a STIX Bundle).
        Variables like the ones containind STIX objects, references and so on are
        re-initialised, but the list of unique IDs for instance remains the same.
        """
        self.__initiated = False
        return self.__objects

    @property
    def identity_id(self) -> str:
        return self.__identity_id

    @property
    def interoperability(self) -> bool:
        return self.__interoperability

    @property
    def object_refs(self) -> list:
        return self.__object_refs

    @property
    def relationships(self) -> list:
        return self.__relationships

    @property
    def stix_objects(self) -> list:
        """
        Simply returns the list of STIX objects.
        All variables containing the IDs, STIX objects, references and so on
        remain the same and are not re-initialised.
        """
        return self.__objects

    @property
    def unique_ids(self) -> dict:
        return self.__ids

    ############################################################################
    #                          MAIN PARSING FUNCTIONS                          #
    ############################################################################

    def _append_SDO(self, stix_object):
        self.stix_objects.append(stix_object)
        self.object_refs.append(stix_object.id)

    def _append_SDO_without_refs(self, stix_object):
        self.stix_objects.append(stix_object)

    def _generate_report_from_event(self):
        report_args = {
            'name': self._misp_event.get(
                'info',
                f'MISP Event exported to STIX {self._version} with misp-stix.'
            ),
            'created': self.event_timestamp, 'modified': self.event_timestamp,
            'labels': ['Threat-Report','misp:tool="MISP-STIX-Converter"'],
            'created_by_ref': self.identity_id, 'interoperability': True
        }
        markings = self._handle_event_tags_and_galaxies()
        if markings:
            self._handle_markings(report_args, markings)
        if self.relationships:
            self._handle_relationships()
        if self._markings:
            for marking in self._markings.values():
                if not marking['used']:
                    self._append_SDO_without_refs(marking['marking'])
                    marking['used'] = True
        if self._is_published():
            report_id = f"report--{self._misp_event['uuid']}"
            if not self.object_refs:
                self._handle_empty_object_refs(report_id, self.event_timestamp)
            published = self._datetime_from_timestamp(
                self._misp_event['publish_timestamp']
            )
            report_args.update(
                {
                    'id': report_id, 'type': 'report',
                    'published': published, 'allow_custom': True
                }
            )
            self._handle_analyst_data(report_args)
            report_args['object_refs'] = self.object_refs
            report = self._create_report(report_args)
            return report
        return self._handle_unpublished_report(report_args)

    def _generate_galaxies_catalog(self):
        current_path = Path(os.path.dirname(os.path.realpath(__file__)))
        cti_path = current_path.parent / 'data' / 'cti'
        self._galaxies_catalog = defaultdict(lambda: defaultdict(list))
        self._identities = {}
        for filename in cti_path.glob('*/*.json'):
            with open(filename, 'rt', encoding='utf-8') as f:
                bundle = json.loads(f.read())
            for stix_object in bundle['objects']:
                if stix_object['type'] == 'identity':
                    object_id = stix_object['id']
                    not_unique = (
                        object_id not in self.unique_ids or
                        object_id not in self._identities
                    )
                    if not_unique:
                        self._identities[object_id] = stix_object
                    continue
                if not stix_object.get('name'):
                    continue
                name = stix_object['name']
                object_type = stix_object['type']
                object_id = stix_object['id']
                if object_id not in self._get_object_ids(name, object_type):
                    self._galaxies_catalog[name][object_type].append(
                        stix_object
                    )
                if not stix_object.get('external_references'):
                    continue
                mapping = self._mapping.source_names()
                for reference in stix_object['external_references']:
                    if reference['source_name'] in mapping:
                        ext_id = reference['external_id']
                        object_ids = self._get_object_ids(ext_id, object_type)
                        if object_id not in object_ids:
                            self._galaxies_catalog[ext_id][object_type].append(
                                stix_object
                            )
                        break

    def _get_object_ids(
            self, name: str, object_type: str) -> Iterator[str]:
        return (
            stix_object['id'] for stix_object
            in self._galaxies_catalog[name][object_type]
        )

    def _handle_analyst_data(self, *stix_objects: tuple[_STIX_OBJECT_TYPING],
                             data_layer: _MISP_DATA_LAYER = None):
        if data_layer is None:
            data_layer = self._misp_event
        for note in data_layer.get('Note', []):
            self._handle_note_data(note, *stix_objects)
        for opinion in data_layer.get('Opinion', []):
            self._handle_opinion_data(opinion, *stix_objects)

    def _handle_object_analyst_data(self, misp_object: MISPObject | dict,
                                    *stix_objects: tuple[_STIX_OBJECT_TYPING]):
        self._handle_analyst_data(*stix_objects, data_layer=misp_object)
        for attribute in misp_object['Attribute']:
            self._handle_analyst_data(*stix_objects, data_layer=attribute)

    def _handle_relationships(self):
        for relationship in self.relationships:
            if relationship.get('undefined_target_ref'):
                target_ref = self._find_target_uuid(
                    relationship.pop('undefined_target_ref')
                )
                if target_ref is None:
                    continue
                relationship['target_ref'] = target_ref
            getattr(self, self._results_handling_method)(
                self._create_relationship(relationship)
            )

    def _handle_sightings(self, sightings: list, *reference_ids: tuple[str]):
        references = self._handle_sighting_references(reference_ids)
        for sighting in sightings:
            sighting_type = sighting.get('type')
            if sighting_type == '0':
                sighting_args = {
                    'id': f"sighting--{sighting['uuid']}",
                    'type': 'sighting', **references
                }
                if any('x-misp-' in ref for ref in reference_ids):
                    sighting_args['allow_custom'] = True
                if sighting.get('date_sighting', ''):
                    date_sighting = self._datetime_from_timestamp(
                        sighting['date_sighting']
                    )
                    sighting_args.update(
                        {'created': date_sighting, 'modified': date_sighting}
                    )
                if sighting.get('Organisation', {}):
                    sighting_args['where_sighted_refs'] = [
                        self._handle_sighting_identity(
                            sighting['Organisation']['uuid'],
                            sighting['Organisation']['name']
                        )
                    ]
                if sighting.get('source', ''):
                    sighting_args['description'] = sighting['source']
                getattr(self, self._results_handling_method)(
                    self._create_sighting(sighting_args)
                )
            elif sighting_type == '1':
                self._handle_opinion_object(sighting, reference_ids)

    def _handle_sighting_identity(self, uuid: str, name: str) -> str:
        identity_id = f'identity--{uuid}'
        if identity_id not in self.unique_ids:
            self._handle_identity(identity_id, name)
        return identity_id

    def _handle_sighting_references(self, reference_ids: tuple[str]) -> dict:
        if len(reference_ids) == 1:
            return {'sighting_of_ref': reference_ids[0]}
        sighting_references = {'observed_data_refs': []}
        for reference_id in reference_ids:
            if reference_id.startswith('observed-data--'):
                sighting_references['observed_data_refs'].append(reference_id)
                continue
            if sighting_references.get('sighting_of_ref') is None:
                sighting_references['sighting_of_ref'] = reference_id
                continue
            self._multiple_sighting_of_ref_error(reference_ids)
            break
        return sighting_references

    def _parse_event_report_references(
            self, event_report: MISPEventReport | dict):
        references = {
            reference.split('(')[1][:-1]
            for feature in ('attribute', 'object')
            for reference in re.findall(
                _event_report_regex % feature, event_report['content']
            )
        }
        for reference in references:
            if reference in self._event_report_matching:
                yield from self._event_report_matching[reference]

    ############################################################################
    #                       ATTRIBUTES PARSING FUNCTIONS                       #
    ############################################################################

    def _resolve_attribute(self, attribute: MISPAttribute | dict):
        attribute_type = attribute['type']
        try:
            to_call = self._mapping.attribute_types_mapping(attribute_type)
            if to_call is not None:
                getattr(self, to_call)(attribute)
            else:
                self._parse_custom_attribute(attribute)
                self._attribute_not_mapped_warning(attribute_type)
        except InvalidHashValueError:
            self._invalid_attribute_hash_value_error(attribute)
            self._parse_custom_attribute(attribute)
        except Exception as exception:
            self._attribute_error(attribute, exception)

    def _handle_attribute_analyst_fields(
            self, attribute: MISPAttribute | dict,
            *stix_objects: tuple[_STIX_OBJECT_TYPING]):
        self._handle_analyst_data(*stix_objects, data_layer=attribute)
        if attribute.get('Sighting'):
            self._handle_sightings(
                attribute['Sighting'], *(obj['id'] for obj in stix_objects)
            )

    def _handle_attribute_indicator(
            self, attribute: MISPAttribute | dict, pattern: str,
            standalone: Optional[bool] = False,
            **kwargs: Optional[dict]) -> _INDICATOR_TYPING:
        indicator_id = self._parse_stix_object_id(
            'attribute', 'indicator', attribute
        )
        indicator_arguments = {
            'id': indicator_id, 'created_by_ref': self.identity_id,
            'type': 'indicator', 'labels': self._create_labels(attribute),
            'kill_chain_phases': self._create_killchain(attribute['category']),
            'interoperability': True, 'pattern': pattern, **kwargs,
            **self._handle_indicator_time_fields(attribute)
        }
        if attribute.get('comment'):
            indicator_arguments['description'] = attribute['comment']
        markings = self._handle_attribute_tags_and_galaxies(
            attribute, indicator_arguments, standalone=standalone
        )
        if markings:
            self._handle_markings(indicator_arguments, markings)
        indicator = self._create_indicator(indicator_arguments)
        getattr(self, self._results_handling_method)(indicator)
        return indicator

    def _handle_attribute_observable(
            self, attribute: MISPAttribute | dict,
            observable: dict | list) -> _OBSERVED_DATA_TYPING:
        observable_id = self._parse_stix_object_id(
            'attribute', 'observed-data', attribute
        )
        observable_args = {
            'id': observable_id, 'type': 'observed-data',
            'labels': self._create_labels(attribute),
            'number_observed': 1, 'created_by_ref': self.identity_id,
            'allow_custom': True, 'interoperability': True,
            **self._handle_observable_time_fields(attribute)
        }
        markings = self._handle_attribute_tags_and_galaxies(
            attribute, observable_args
        )
        if markings:
            self._handle_markings(observable_args, markings)
        observed_data = self._create_observed_data(observable_args, observable)
        return observed_data

    def _handle_attribute_tags_and_galaxies(
            self, attribute: MISPAttribute | dict,
            object_args: dict, standalone: Optional[bool] = True) -> tuple:
        if standalone and attribute.get('Galaxy'):
            tag_names: list = []
            for galaxy in attribute['Galaxy']:
                galaxy_type = galaxy['type']
                to_call = self._mapping.galaxy_types_mapping(galaxy_type)
                if to_call is not None:
                    getattr(self, to_call.format('attribute'))(
                        galaxy, object_args
                    )
                else:
                    self._handle_undefined_attribute_galaxy(
                        galaxy, object_args
                    )
                tag_names.extend(self._quick_fetch_tag_names(galaxy))
            return tuple(
                tag['name'] for tag in attribute.get('Tag', [])
                if tag['name'] not in tag_names
            )
        return tuple(tag['name'] for tag in attribute.get('Tag', []))

    @staticmethod
    def _parse_AS_value(value: str) -> int:
        value = ''.join(
            digit for digit in value if digit.isnumeric() or digit == '.'
        )
        return int(value)

    def _parse_attachment_attribute(
            self, attribute: MISPAttribute | dict):
        if attribute.get('data'):
            observed_data = self._parse_attachment_attribute_observable(attribute)
            stix_objects = [observed_data]
            to_ids = self._mapping.to_ids_default_value(attribute['type'])
            if attribute.get('to_ids', to_ids):
                value = self._handle_value_for_pattern(attribute['value'])
                file_pattern = self._create_filename_pattern(value)
                data = attribute['data']
                if not isinstance(data, str):
                    data = b64encode(data.getvalue()).decode()
                data_pattern = self._create_content_ref_pattern(
                    self._handle_value_for_pattern(data)
                )
                pattern = f"[{file_pattern} AND {data_pattern}]"
                indicator = self._handle_attribute_indicator(attribute, pattern)
                self._parse_indicator_relationship(
                    indicator.id, observed_data.id, indicator.modified
                )
                stix_objects.append(indicator)
            self._handle_attribute_analyst_fields(attribute, *stix_objects)
        else:
            self._parse_filename_attribute(attribute)

    def _parse_autonomous_system_attribute(
            self, attribute: MISPAttribute | dict):
        observed_data = self._parse_autonomous_system_attribute_observable(attribute)
        stix_objects = [observed_data]
        to_ids = self._mapping.to_ids_default_value(attribute['type'])
        if attribute.get('to_ids', to_ids):
            value = self._handle_value_for_pattern(attribute['value'])
            pattern = f"[{self._create_AS_pattern(value)}]"
            indicator = self._handle_attribute_indicator(attribute, pattern)
            self._parse_indicator_relationship(
                indicator.id, observed_data.id, indicator.modified
            )
            stix_objects.append(indicator)
        self._handle_attribute_analyst_fields(attribute, *stix_objects)

    def _parse_campaign_name_attribute(
            self, attribute: MISPAttribute | dict):
        campaign_id = self._parse_stix_object_id(
            'attribute', 'campaign', attribute
        )
        timestamp = self._parse_timestamp_value(attribute)
        campaign_args = {
            'id': campaign_id, 'type': 'campaign', 'name': attribute['value'],
            'created_by_ref': self.identity_id, 'created': timestamp,
            'modified': timestamp, 'labels': self._create_labels(attribute),
            'interoperability': True
        }
        markings = self._handle_attribute_tags_and_galaxies(
            attribute, campaign_args
        )
        if markings:
            self._handle_markings(campaign_args, markings)
        campaign = self._create_campaign(campaign_args)
        getattr(self, self._results_handling_method)(campaign)
        self._handle_analyst_data(campaign, data_layer=attribute)
        if attribute.get('Sighting'):
            self._handle_sightings(attribute['Sighting'], campaign_id)

    def _parse_custom_attribute(self, attribute: MISPAttribute | dict):
        custom_id = self._parse_stix_object_id(
            'attribute', 'x-misp-attribute', attribute
        )
        timestamp = self._parse_timestamp_value(attribute)
        custom_args = {
            'id': custom_id, 'created': timestamp, 'modified': timestamp,
            'labels': self._create_labels(attribute),
            'created_by_ref': self.identity_id,
            'x_misp_value': attribute['value'],
            'x_misp_type': attribute['type'],
            'x_misp_category': attribute['category'],
            'interoperability': True
        }
        if attribute.get('comment'):
            custom_args['x_misp_comment'] = attribute['comment']
        markings = self._handle_attribute_tags_and_galaxies(
            attribute, custom_args
        )
        if markings:
            self._handle_markings(custom_args, markings)
        custom_attribute = self._create_custom_attribute(custom_args)
        getattr(self, self._results_handling_method)(custom_attribute)
        self._handle_analyst_data(custom_attribute, data_layer=attribute)
        if attribute.get('Sighting'):
            self._handle_sightings(attribute['Sighting'], custom_id)

    def _parse_domain_attribute(self, attribute: MISPAttribute | dict):
        observed_data = self._parse_domain_attribute_observable(attribute)
        stix_objects = [observed_data]
        to_ids = self._mapping.to_ids_default_value(attribute['type'])
        if attribute.get('to_ids', to_ids):
            value = self._handle_value_for_pattern(attribute['value'])
            pattern = f"[{self._create_domain_pattern(value)}]"
            indicator = self._handle_attribute_indicator(attribute, pattern)
            self._parse_indicator_relationship(
                indicator.id, observed_data.id, indicator.modified
            )
            stix_objects.append(indicator)
        self._handle_attribute_analyst_fields(attribute, *stix_objects)

    def _parse_domain_ip_attribute(self, attribute: MISPAttribute | dict):
        if not any(s in attribute['value'] for s in self.composite_separators):
            self._composite_attribute_value_warning(
                attribute['type'], attribute['value']
            )
            return self._parse_custom_attribute(attribute)
        observed_data = self._parse_domain_ip_attribute_observable(attribute)
        stix_objects = [observed_data]
        to_ids = self._mapping.to_ids_default_value(attribute['type'])
        if attribute.get('to_ids', to_ids):
            value = self._handle_value_for_pattern(attribute['value'])
            for separator in self.composite_separators:
                if separator in value:
                    domain, ip = value.split(separator)
                    domain_pattern = self._create_domain_pattern(domain)
                    resolving_ref = self._create_domain_resolving_pattern(ip)
                    pattern = f"[{domain_pattern} AND {resolving_ref}]"
                    indicator = self._handle_attribute_indicator(attribute, pattern)
                    self._parse_indicator_relationship(
                        indicator.id, observed_data.id, indicator.modified
                    )
                    stix_objects.append(indicator)
                    break
        self._handle_attribute_analyst_fields(attribute, *stix_objects)

    def _parse_email_attachment_attribute(
            self, attribute: MISPAttribute | dict):
        observed_data = self._parse_email_attachment_attribute_observable(attribute)
        stix_objects = [observed_data]
        to_ids = self._mapping.to_ids_default_value(attribute['type'])
        if attribute.get('to_ids', to_ids):
            value = self._handle_value_for_pattern(attribute['value'])
            indicator = self._handle_attribute_indicator(
                attribute,
                f"[email-message:body_multipart[*].body_raw_ref.name = '{value}']"
            )
            self._parse_indicator_relationship(
                indicator.id, observed_data.id, indicator.modified
            )
            stix_objects.append(indicator)
        self._handle_attribute_analyst_fields(attribute, *stix_objects)

    def _parse_email_attribute(self, attribute: MISPAttribute | dict):
        observed_data = self._parse_email_attribute_observable(attribute)
        stix_objects = [observed_data]
        to_ids = self._mapping.to_ids_default_value(attribute['type'])
        if attribute.get('to_ids', to_ids):
            value = self._handle_value_for_pattern(attribute['value'])
            indicator = self._handle_attribute_indicator(
                attribute, f"[email-addr:value = '{value}']"
            )
            self._parse_indicator_relationship(
                indicator.id, observed_data.id, indicator.modified
            )
            stix_objects.append(indicator)
        self._handle_attribute_analyst_fields(attribute, *stix_objects)

    def _parse_email_body_attribute(
            self, attribute: MISPAttribute | dict):
        observed_data = self._parse_email_body_attribute_observable(attribute)
        stix_objects = [observed_data]
        to_ids = self._mapping.to_ids_default_value(attribute['type'])
        if attribute.get('to_ids', to_ids):
            value = self._handle_value_for_pattern(attribute['value'])
            indicator = self._handle_attribute_indicator(
                attribute, f"[email-message:body = '{value}']"
            )
            self._parse_indicator_relationship(
                indicator.id, observed_data.id, indicator.modified
            )
            stix_objects.append(indicator)
        self._handle_attribute_analyst_fields(attribute, *stix_objects)

    def _parse_email_destination_attribute(
            self, attribute: MISPAttribute | dict):
        observed_data = self._parse_email_destination_attribute_observable(attribute)
        stix_objects = [observed_data]
        to_ids = self._mapping.to_ids_default_value(attribute['type'])
        if attribute.get('to_ids', to_ids):
            value = self._handle_value_for_pattern(attribute['value'])
            indicator = self._handle_attribute_indicator(
                attribute, f"[email-message:to_refs[*].value = '{value}']"
            )
            self._parse_indicator_relationship(
                indicator.id, observed_data.id, indicator.modified
            )
            stix_objects.append(indicator)
        self._handle_attribute_analyst_fields(attribute, *stix_objects)

    def _parse_email_header_attribute(
            self, attribute: MISPAttribute | dict):
        observed_data = self._parse_email_header_attribute_observable(attribute)
        stix_objects = [observed_data]
        to_ids = self._mapping.to_ids_default_value(attribute['type'])
        if attribute.get('to_ids', to_ids):
            value = self._handle_value_for_pattern(attribute['value'])
            indicator = self._handle_attribute_indicator(
                attribute, f"[email-message:received_lines = '{value}']"
            )
            self._parse_indicator_relationship(
                indicator.id, observed_data.id, indicator.modified
            )
            stix_objects.append(indicator)
        self._handle_attribute_analyst_fields(attribute, *stix_objects)

    def _parse_email_reply_to_attribute(
            self, attribute: MISPAttribute | dict):
        observed_data = self._parse_email_reply_to_attribute_observable(attribute)
        stix_objects = [observed_data]
        to_ids = self._mapping.to_ids_default_value(attribute['type'])
        if attribute.get('to_ids', to_ids):
            value = self._handle_value_for_pattern(attribute['value'])
            indicator = self._handle_attribute_indicator(
                attribute,
                f"[email-message:additional_header_fields.reply_to = '{value}']"
            )
            self._parse_indicator_relationship(
                indicator.id, observed_data.id, indicator.modified
            )
            stix_objects.append(indicator)
        self._handle_attribute_analyst_fields(attribute, *stix_objects)

    def _parse_email_source_attribute(
            self, attribute: MISPAttribute | dict):
        observed_data = self._parse_email_source_attribute_observable(attribute)
        stix_objects = [observed_data]
        to_ids = self._mapping.to_ids_default_value(attribute['type'])
        if attribute.get('to_ids', to_ids):
            value = self._handle_value_for_pattern(attribute['value'])
            indicator = self._handle_attribute_indicator(
                attribute, f"[email-message:from_ref.value = '{value}']"
            )
            self._parse_indicator_relationship(
                indicator.id, observed_data.id, indicator.modified
            )
            stix_objects.append(indicator)
        self._handle_attribute_analyst_fields(attribute, *stix_objects)

    def _parse_email_subject_attribute(
            self, attribute: MISPAttribute | dict):
        observed_data = self._parse_email_subject_attribute_observable(attribute)
        stix_objects = [observed_data]
        to_ids = self._mapping.to_ids_default_value(attribute['type'])
        if attribute.get('to_ids', to_ids):
            value = self._handle_value_for_pattern(attribute['value'])
            indicator = self._handle_attribute_indicator(
                attribute, f"[email-message:subject = '{value}']"
            )
            self._parse_indicator_relationship(
                indicator.id, observed_data.id, indicator.modified
            )
            stix_objects.append(indicator)
        self._handle_attribute_analyst_fields(attribute, *stix_objects)

    def _parse_email_x_mailer_attribute(
            self, attribute: MISPAttribute | dict):
        observed_data = self._parse_email_x_mailer_attribute_observable(attribute)
        stix_objects = [observed_data]
        to_ids = self._mapping.to_ids_default_value(attribute['type'])
        if attribute.get('to_ids', to_ids):
            value = self._handle_value_for_pattern(attribute['value'])
            indicator = self._handle_attribute_indicator(
                attribute,
                f"[email-message:additional_header_fields.x_mailer = '{value}']"
            )
            self._parse_indicator_relationship(
                indicator.id, observed_data.id, indicator.modified
            )
            stix_objects.append(indicator)
        self._handle_attribute_analyst_fields(attribute, *stix_objects)

    def _parse_filename_attribute(self, attribute: MISPAttribute | dict):
        observed_data = self._parse_filename_attribute_observable(attribute)
        stix_objects = [observed_data]
        to_ids = self._mapping.to_ids_default_value(attribute['type'])
        if attribute.get('to_ids', to_ids):
            value = self._handle_value_for_pattern(attribute['value'])
            indicator = self._handle_attribute_indicator(
                attribute, f"[{self._create_filename_pattern(value)}]"
            )
            self._parse_indicator_relationship(
                indicator.id, observed_data.id, indicator.modified
            )
            stix_objects.append(indicator)
        self._handle_attribute_analyst_fields(attribute, *stix_objects)

    def _parse_github_username_attribute_indicator(
            self, attribute: MISPAttribute | dict) -> _INDICATOR_TYPING:
        prefix = 'user-account:account'
        value = self._handle_value_for_pattern(attribute['value'])
        return self._handle_attribute_indicator(
            attribute,
            f"[{prefix}_type = 'github' AND {prefix}_login = '{value}']",
            standalone=True
        )

    def _parse_hash_attribute(self, attribute: MISPAttribute | dict):
        observed_data = self._parse_hash_attribute_observable(attribute)
        stix_objects = [observed_data]
        to_ids = self._mapping.to_ids_default_value(attribute['type'])
        if attribute.get('to_ids', to_ids):
            hash_value = self._create_hash_pattern(
                attribute['type'], attribute['value']
            )
            indicator = self._handle_attribute_indicator(
                attribute, f"[{hash_value}]"
            )
            self._parse_indicator_relationship(
                indicator.id, observed_data.id, indicator.modified
            )
            stix_objects.append(indicator)
        self._handle_attribute_analyst_fields(attribute, *stix_objects)

    def _parse_hash_composite_attribute(
            self, attribute: MISPAttribute | dict,
            hash_type: Optional[str] = None):
        if not any(s in attribute['value'] for s in self.composite_separators):
            self._composite_attribute_value_warning(
                attribute['type'], attribute['value']
            )
            filename_pattern = self._create_filename_pattern(
                attribute['value']
            )
            indicator = self._handle_attribute_indicator(
                attribute, f"[{filename_pattern}]",
                standalone=True
            )
            self._handle_attribute_analyst_fields(attribute, indicator)
            return
        observed_data = self._parse_hash_composite_attribute_observable(
            attribute, hash_type=hash_type
        )
        stix_objects = [observed_data]
        to_ids = self._mapping.to_ids_default_value(attribute['type'])
        if attribute.get('to_ids', to_ids):
            value = self._handle_value_for_pattern(attribute['value'])
            for separator in self.composite_separators:
                if separator in value:
                    if hash_type is None:
                        hash_type = attribute['type'].split('|')[1]
                    pattern = self._create_filename_hash_pattern(
                        hash_type, value, separator
                    )
                    indicator = self._handle_attribute_indicator(
                        attribute, f"[{pattern}]"
                    )
                    self._parse_indicator_relationship(
                        indicator.id, observed_data.id, indicator.modified
                    )
                    stix_objects.append(indicator)
                    break
        self._handle_attribute_analyst_fields(attribute, *stix_objects)

    def _parse_hostname_port_attribute(
            self, attribute: MISPAttribute | dict):
        if not any(s in attribute['value'] for s in self.composite_separators):
            self._composite_attribute_value_warning(
                attribute['type'], attribute['value']
            )
            return self._parse_custom_attribute(attribute)
        observed_data = self._parse_hostname_port_attribute_observable(attribute)
        stix_objects = [observed_data]
        to_ids = self._mapping.to_ids_default_value(attribute['type'])
        if attribute.get('to_ids', to_ids):
            value = self._handle_value_for_pattern(attribute['value'])
            for separator in self.composite_separators:
                if separator in value:
                    hostname, port = value.split(separator)
                    hostname_pattern = self._create_domain_pattern(hostname)
                    port_pattern = self._create_port_pattern(port)
                    indicator = self._handle_attribute_indicator(
                        attribute, f"[{hostname_pattern} AND {port_pattern}]"
                    )
                    self._parse_indicator_relationship(
                        indicator.id, observed_data.id, indicator.modified
                    )
                    stix_objects.append(indicator)
                    break
        self._handle_attribute_analyst_fields(attribute, *stix_objects)

    def _parse_http_method_attribute(
            self, attribute: MISPAttribute | dict):
        to_ids = self._mapping.to_ids_default_value(attribute['type'])
        if attribute.get('to_ids', to_ids):
            prefix = "network-traffic:extensions.'http-request-ext'"
            value = self._handle_value_for_pattern(attribute['value'])
            indicator = self._handle_attribute_indicator(
                attribute, f"[{prefix}.request_method = '{value}']",
                standalone=True
            )
            self._handle_attribute_analyst_fields(attribute, indicator)
        else:
            self._parse_custom_attribute(attribute)

    def _parse_ip_attribute(self, attribute: MISPAttribute | dict):
        observed_data = self._parse_ip_attribute_observable(attribute)
        stix_objects = [observed_data]
        to_ids = self._mapping.to_ids_default_value(attribute['type'])
        if attribute.get('to_ids', to_ids):
            ip_type = attribute['type'].split('-')[1]
            value = self._handle_value_for_pattern(attribute['value'])
            indicator = self._handle_attribute_indicator(
                attribute, f"[{self._create_ip_pattern(ip_type, value)}]"
            )
            self._parse_indicator_relationship(
                indicator.id, observed_data.id, indicator.modified
            )
            stix_objects.append(indicator)
        self._handle_attribute_analyst_fields(attribute, *stix_objects)

    def _parse_ip_port_attribute(self, attribute: MISPAttribute | dict):
        if not any(s in attribute['value'] for s in self.composite_separators):
            self._composite_attribute_value_warning(
                attribute['type'], attribute['value']
            )
            return self._parse_custom_attribute(attribute)
        observed_data = self._parse_ip_port_attribute_observable(attribute)
        stix_objects = [observed_data]
        to_ids = self._mapping.to_ids_default_value(attribute['type'])
        if attribute.get('to_ids', to_ids):
            value = self._handle_value_for_pattern(attribute['value'])
            for separator in self.composite_separators:
                if separator in value:
                    ip_type = attribute['type'].split('|')[0].split('-')[1]
                    ip_value, port_value = value.split(separator)
                    ip_pattern = self._create_ip_pattern(ip_type, ip_value)
                    port_pattern = self._create_port_pattern(
                        port_value, ip_type=ip_type
                    )
                    indicator = self._handle_attribute_indicator(
                        attribute, f"[{ip_pattern} AND {port_pattern}]"
                    )
                    self._parse_indicator_relationship(
                        indicator.id, observed_data.id, indicator.modified
                    )
                    stix_objects.append(indicator)
                    break
        self._handle_attribute_analyst_fields(attribute, *stix_objects)

    def _parse_mac_address_attribute(
            self, attribute: MISPAttribute | dict):
        observed_data = self._parse_mac_address_attribute_observable(attribute)
        stix_objects = [observed_data]
        to_ids = self._mapping.to_ids_default_value(attribute['type'])
        if attribute.get('to_ids', to_ids):
            value = self._handle_value_for_pattern(attribute['value'])
            indicator = self._handle_attribute_indicator(
                attribute, f"[mac-addr:value = '{value}']"
            )
            self._parse_indicator_relationship(
                indicator.id, observed_data.id, indicator.modified
            )
            stix_objects.append(indicator)
        self._handle_attribute_analyst_fields(attribute, *stix_objects)

    def _parse_malware_sample_attribute(
            self, attribute: MISPAttribute | dict):
        if attribute.get('data'):
            observed_data = self._parse_malware_sample_attribute_observable(attribute)
            stix_objects = [observed_data]
            to_ids = self._mapping.to_ids_default_value(attribute['type'])
            if attribute.get('to_ids', to_ids):
                value = self._handle_value_for_pattern(attribute['value'])
                data = attribute['data']
                if not isinstance(data, str):
                    data = b64encode(data.getvalue()).decode()
                pattern = [
                    self._create_content_ref_pattern(
                        self._handle_value_for_pattern(data)
                    )
                ]
                for separator in self.composite_separators:
                    if separator in value:
                        pattern.append(
                            self._create_filename_hash_pattern(
                                'md5', value, separator
                            )
                        )
                        break
                else:
                    self._composite_attribute_value_warning(
                        attribute['type'], attribute['value']
                    )
                pattern.append(
                    self._mapping.malware_sample_additional_pattern_values()
                )
                indicator = self._handle_attribute_indicator(
                    attribute, f"[{' AND '.join(pattern)}]"
                )
                self._parse_indicator_relationship(
                    indicator.id, observed_data.id, indicator.modified
                )
                stix_objects.append(indicator)
            self._handle_attribute_analyst_fields(attribute, *stix_objects)
        else:
            self._parse_hash_composite_attribute(attribute, hash_type='md5')

    def _parse_mutex_attribute(self, attribute: MISPAttribute | dict):
        observed_data = self._parse_mutex_attribute_observable(attribute)
        stix_objects = [observed_data]
        to_ids = self._mapping.to_ids_default_value(attribute['type'])
        if attribute.get('to_ids', to_ids):
            value = self._handle_value_for_pattern(attribute['value'])
            indicator = self._handle_attribute_indicator(
                attribute, f"[mutex:name = '{value}']"
            )
            self._parse_indicator_relationship(
                indicator.id, observed_data.id, indicator.modified
            )
            stix_objects.append(indicator)
        self._handle_attribute_analyst_fields(attribute, *stix_objects)

    def _parse_port_attribute(self, attribute: MISPAttribute | dict):
        to_ids = self._mapping.to_ids_default_value(attribute['type'])
        if attribute.get('to_ids', to_ids):
            value = self._handle_value_for_pattern(attribute['value'])
            indicator = self._handle_attribute_indicator(
                attribute, f"[network-traffic:dst_port = '{value}']",
                standalone=True
            )
            self._handle_attribute_analyst_fields(attribute, indicator)
        else:
            self._parse_custom_attribute(attribute)

    def _parse_regkey_attribute(self, attribute: MISPAttribute | dict):
        observed_data = self._parse_regkey_attribute_observable(attribute)
        stix_objects = [observed_data]
        to_ids = self._mapping.to_ids_default_value(attribute['type'])
        if attribute.get('to_ids', to_ids):
            value = self._handle_value_for_pattern(
                self._sanitise_registry_key_value(attribute['value'])
            )
            indicator = self._handle_attribute_indicator(
                attribute, f"[{self._create_regkey_pattern(value)}]"
            )
            self._parse_indicator_relationship(
                indicator.id, observed_data.id, indicator.modified
            )
            stix_objects.append(indicator)
        self._handle_attribute_analyst_fields(attribute, *stix_objects)

    def _parse_regkey_value_attribute(
            self, attribute: MISPAttribute | dict):
        if not any(s in attribute['value'] for s in self.composite_separators):
            self._composite_attribute_value_warning(
                attribute['type'], attribute['value']
            )
            indicator = self._handle_attribute_indicator(
                attribute, f"[{self._create_regkey_pattern(value)}]",
                standalone=True
            )
            self._handle_attribute_analyst_fields(attribute, indicator)
            return
        observed_data = self._parse_regkey_value_attribute_observable(attribute)
        stix_objects = [observed_data]
        to_ids = self._mapping.to_ids_default_value(attribute['type'])
        if attribute.get('to_ids', to_ids):
            value = self._handle_value_for_pattern(
                self._sanitise_registry_key_value(attribute['value'])
            )
            for separator in self.composite_separators:
                if separator in value:
                    key, data = value.split(separator)
                    key_pattern = self._create_regkey_pattern(key)
                    indicator = self._handle_attribute_indicator(
                        attribute,
                        f'[{key_pattern} AND windows-registry-key:values.data'
                        f" = '{data.strip()}']"
                    )
                    self._parse_indicator_relationship(
                        indicator.id, observed_data.id, indicator.modified
                    )
                    stix_objects.append(indicator)
                    break
        self._handle_attribute_analyst_fields(attribute, *stix_objects)

    def _parse_size_in_bytes_attribute(
            self, attribute: MISPAttribute | dict):
        to_ids = self._mapping.to_ids_default_value(attribute['type'])
        if attribute.get('to_ids', to_ids):
            value = self._handle_value_for_pattern(attribute['value'])
            indicator = self._handle_attribute_indicator(
                attribute, f"[file:size = '{value}']", standalone=True
            )
            self._handle_attribute_analyst_fields(attribute, indicator)
        else:
            self._parse_custom_attribute(attribute)

    def _parse_url_attribute(self, attribute: MISPAttribute | dict):
        observed_data = self._parse_url_attribute_observable(attribute)
        stix_objects = [observed_data]
        to_ids = self._mapping.to_ids_default_value(attribute['type'])
        if attribute.get('to_ids', to_ids):
            value = self._handle_value_for_pattern(attribute['value'])
            indicator = self._handle_attribute_indicator(
                attribute, f"[url:value = '{value}']"
            )
            self._parse_indicator_relationship(
                indicator.id, observed_data.id, indicator.modified
            )
            stix_objects.append(indicator)
        self._handle_attribute_analyst_fields(attribute, *stix_objects)

    def _parse_user_agent_attribute(
            self, attribute: MISPAttribute | dict):
        to_ids = self._mapping.to_ids_default_value(attribute['type'])
        if attribute.get('to_ids', to_ids):
            prefix = "network-traffic:extensions.'http-request-ext'"
            value = self._handle_value_for_pattern(attribute['value'])
            indicator = self._handle_attribute_indicator(
                attribute,
                f"[{prefix}.request_header.'User-Agent' = '{value}']",
                standalone=True
            )
            self._handle_attribute_analyst_fields(attribute, indicator)
        else:
            self._parse_custom_attribute(attribute)

    def _parse_vulnerability_attribute(
            self, attribute: MISPAttribute | dict):
        vulnerability_id = self._parse_stix_object_id(
            'attribute', 'vulnerability', attribute
        )
        timestamp = self._parse_timestamp_value(attribute)
        vulnerability_args = {
            'id': vulnerability_id, 'type': 'vulnerability',
            'name': attribute['value'], 'created': timestamp,
            'modified': timestamp, 'created_by_ref': self.identity_id,
            'labels': self._create_labels(attribute), 'interoperability': True,
            'external_references': [
                self._get_vulnerability_references(attribute['value'])
            ]
        }
        markings = self._handle_attribute_tags_and_galaxies(
            attribute, vulnerability_args
        )
        if markings:
            self._handle_markings(vulnerability_args, markings)
        vulnerability = self._create_vulnerability(vulnerability_args)
        getattr(self, self._results_handling_method)(vulnerability)
        self._handle_analyst_data(vulnerability, attribute)
        if attribute.get('Sighting'):
            self._handle_sightings(attribute['Sighting'], vulnerability_id)

    def _parse_x509_fingerprint_attribute(
            self, attribute: MISPAttribute | dict):
        observed_data = self._parse_x509_fingerprint_attribute_observable(attribute)
        stix_objects = [observed_data]
        to_ids = self._mapping.to_ids_default_value(attribute['type'])
        if attribute.get('to_ids', to_ids):
            hash_type = attribute['type'].split('-')[-1].upper()
            value = ''.join(
                character for character in attribute['value']
                if character.isalnum()
            )
            if not self._check_hash_value(hash_type, value):
                raise InvalidHashValueError()
            indicator = self._handle_attribute_indicator(
                attribute, f"[x509-certificate:hashes.{hash_type} = '{value}']"
            )
            self._parse_indicator_relationship(
                indicator.id, observed_data.id, indicator.modified
            )
            stix_objects.append(indicator)
        self._handle_attribute_analyst_fields(attribute, *stix_objects)

    ############################################################################
    #                      MISP OBJECTS PARSING FUNCTIONS                      #
    ############################################################################

    def _resolve_objects(self):
        for misp_object in self._misp_event['Object']:
            try:
                object_name = misp_object['name']
                to_call = self._mapping.objects_mapping(object_name)
                if to_call is not None:
                    getattr(self, to_call)(misp_object)
                else:
                    self._parse_custom_object(misp_object)
                    self._object_not_mapped_warning(object_name)
            except Exception as exception:
                self._object_error(misp_object, exception)

    def _extract_indicator_object_attributes(self, attributes: list) -> dict:
        return {
            attribute['object_relation']: self._handle_value_for_pattern(attribute['value'])
            for attribute in attributes if attribute.get(
                'to_ids', self._mapping.to_ids_default_value(attribute['type'])
            )
        }

    def _extract_multiple_indicator_object_attributes(
            self, attributes: list,
            force_single: Optional[tuple] = None) -> dict:
        attributes_dict = defaultdict(list)
        if force_single is not None:
            for attribute in attributes:
                to_ids = self._mapping.to_ids_default_value(attribute['type'])
                if not attribute.get('to_ids', to_ids):
                    continue
                value = self._handle_value_for_pattern(attribute['value'])
                relation = attribute['object_relation']
                if relation in force_single:
                    attributes_dict[relation] = value
                else:
                    attributes_dict[relation].append(value)
            return attributes_dict
        for attribute in attributes:
            to_ids = self._mapping.to_ids_default_value(attribute['type'])
            if not attribute.get('to_ids', to_ids):
                continue
            value = self._handle_value_for_pattern(attribute['value'])
            attributes_dict[attribute['object_relation']].append(value)
        return attributes_dict

    def _extract_multiple_indicator_object_attributes_with_data(
            self, attributes: list, force_single: Optional[tuple] = (),
            with_data: Optional[tuple] = ()) -> dict:
        attributes_dict = defaultdict(list)
        for attribute in attributes:
            to_ids = self._mapping.to_ids_default_value(attribute['type'])
            if not attribute.get('to_ids', to_ids):
                continue
            relation = attribute['object_relation']
            value = self._handle_value_for_pattern(attribute['value'])
            if relation in with_data and attribute.get('data'):
                data = self._handle_value_for_pattern(attribute['data'])
                value = (value, data)
            if relation in force_single:
                attributes_dict[relation] = value
                continue
            attributes_dict[relation].append(value)
        return attributes_dict

    def _extract_multiple_object_attributes_escaped(
            self, attributes: list,
            force_single: Optional[tuple] = None) -> dict:
        attributes_dict = defaultdict(list)
        if force_single is not None:
            for attribute in attributes:
                value = self._handle_value_for_pattern(attribute['value'])
                relation = attribute['object_relation']
                if relation in force_single:
                    attributes_dict[relation] = value
                else:
                    attributes_dict[relation].append(value)
            return attributes_dict
        for attribute in attributes:
            value = self._handle_value_for_pattern(attribute['value'])
            attributes_dict[attribute['object_relation']].append(value)
        return attributes_dict

    def _extract_object_attributes_escaped(self, attributes: list) -> dict:
        return {
            attribute['object_relation']: self._handle_value_for_pattern(attribute['value'])
            for attribute in attributes
        }

    def _handle_non_indicator_object(
            self, misp_object: MISPObject | dict, object_args: dict,
            object_type: str, killchain: bool = False):
        object_id = self._parse_stix_object_id(
            'object', object_type, misp_object
        )
        timestamp = self._parse_timestamp_value(misp_object)
        object_args.update(
            {
                'id': object_id, 'type': object_type,
                'created_by_ref': self.identity_id, 'created': timestamp,
                'modified': timestamp, 'interoperability': True,
                'labels': self._create_object_labels(
                    misp_object,
                    to_ids=self._fetch_ids_flag(misp_object['Attribute'])
                )
            }
        )
        if killchain:
            object_args['kill_chain_phases'] = self._create_killchain(
                misp_object['meta-category']
            )
        markings = self._handle_object_tags_and_galaxies(
            misp_object, object_args
        )
        if markings:
            self._handle_markings(object_args, markings)
        if misp_object.get('ObjectReference'):
            self._parse_object_relationships(
                misp_object['ObjectReference'], object_args
            )
        feature = f"_create_{object_type.replace('-', '_')}"
        stix_object = getattr(self, feature)(object_args)
        getattr(self, self._results_handling_method)(stix_object)
        self._handle_object_analyst_fields(misp_object, stix_object)

    def _handle_object_analyst_fields(
            self, misp_object: MISPObject | dict,
            *stix_objects: tuple[_STIX_OBJECT_TYPING]):
        self._handle_object_analyst_data(misp_object, *stix_objects)
        sightings = [
            sighting for attribute in misp_object['Attribute']
            for sighting in attribute.get('Sighting', [])
        ]
        if sightings:
            self._handle_sightings(sightings, *(obj.id for obj in stix_objects))

    def _handle_object_indicator(self, misp_object: MISPObject | dict,
                                 pattern: list) -> _INDICATOR_TYPING:
        indicator_id = self._parse_stix_object_id(
            'object', 'indicator', misp_object
        )
        indicator_args = {
            'id': indicator_id, 'type': 'indicator',
            'labels': self._create_object_labels(misp_object, to_ids=True),
            'created_by_ref': self.identity_id, 'allow_custom': True,
            'pattern': f'[{" AND ".join(pattern)}]', 'interoperability': True,
            **self._handle_indicator_time_fields(misp_object),
            'kill_chain_phases': self._create_killchain(
                misp_object['meta-category']
            )
        }
        if misp_object.get('comment'):
            indicator_args['description'] = misp_object['comment']
        indicator = self._create_indicator(indicator_args)
        getattr(self, self._results_handling_method)(indicator)
        return indicator

    def _handle_object_observable(
            self, misp_object: MISPObject | dict,
            observable: dict | list) -> _OBSERVED_DATA_TYPING:
        observable_id = self._parse_stix_object_id(
            'object', 'observed-data', misp_object
        )
        observable_args = {
            'id': observable_id, 'type': 'observed-data',
            'labels': self._create_object_labels(misp_object, to_ids=False),
            'number_observed': 1, 'created_by_ref': self.identity_id,
            'allow_custom': True, 'interoperability': True,
            **self._handle_observable_time_fields(misp_object)
        }
        markings = self._handle_object_tags_and_galaxies(
            misp_object, observable_args
        )
        if markings:
            self._handle_markings(observable_args, markings)
        if misp_object.get('ObjectReference'):
            self._parse_object_relationships(
                misp_object['ObjectReference'], observable_args
            )
        observed_data = self._create_observed_data(observable_args, observable)
        return observed_data

    def _handle_object_tags_and_galaxies(
            self, misp_object: MISPObject | dict,
            object_args: dict) -> tuple:
        tags, galaxies = self._extract_object_attribute_tags_and_galaxies(
            misp_object
        )
        if galaxies:
            tag_names = set()
            for galaxy_type, galaxy in galaxies.items():
                to_call = self._mapping.galaxy_types_mapping(galaxy_type)
                if to_call is not None:
                    getattr(self, to_call.format('attribute'))(
                        galaxy, object_args
                    )
                else:
                    self._handle_undefined_attribute_galaxy(
                        galaxy, object_args
                    )
                tag_names.update(self._quick_fetch_tag_names(galaxy))
            return tuple(tag for tag in tags if tag not in tag_names)
        return tuple(tags)

    @staticmethod
    def _handle_observable_multiple_properties(attributes: dict) -> dict:
        properties = {'allow_custom': True}
        for key, values in attributes.items():
            feature = f"x_misp_{key.replace('-', '_')}"
            properties[feature] = (
                values[0] if isinstance(values, list) and len(values) == 1
                else values
            )
        return properties

    def _handle_observable_multiple_properties_with_data(
            self, attributes: dict, name: str) -> dict:
        properties = {'allow_custom': True}
        for key, values in attributes.items():
            feature = f"x_misp_{key.replace('-', '_')}"
            if key in getattr(self._mapping, f"{name}_data_fields")():
                properties[feature] = self._handle_custom_data_field(values)
                continue
            properties[feature] = (
                values[0] if isinstance(values, list) and len(values) == 1
                else values
            )
        return properties

    @staticmethod
    def _handle_observable_properties(attributes: dict) -> dict:
        properties = {'allow_custom': True}
        for key, value in attributes.items():
            properties[f"x_misp_{key.replace('-', '_')}"] = value
        return properties

    def _handle_parent_process_properties(self, attributes: dict) -> dict:
        parent_attributes = {
            '_'.join(key.split('-')[1:]): values
            for key, values in attributes.items()
        }
        return self._handle_observable_multiple_properties(parent_attributes)

    def _handle_pattern_multiple_properties(
            self, attributes: dict, prefix: str,
            separator: Optional[str] = ':') -> list:
        pattern = []
        for key, values in attributes.items():
            key = key.replace('-', '_')
            if not isinstance(values, list):
                pattern.append(f"{prefix}{separator}x_misp_{key} = '{values}'")
                continue
            for value in values:
                pattern.append(f"{prefix}{separator}x_misp_{key} = '{value}'")
        return pattern

    def _handle_pattern_properties(
            self, attributes: dict, prefix: str,
            separator: Optional[str] = ':') -> list:
        pattern = []
        for key, value in attributes.items():
            pattern.append(
                f"{prefix}{separator}x_misp_{key.replace('-', '_')} = '{value}'"
            )
        return pattern

    def _handle_pe_object_references(
            self, pe_object: dict, to_ids: list) -> Tuple[bool, list]:
        if pe_object.get('ObjectReference'):
            section_uuids = self._fetch_included_reference_uuids(
                pe_object['ObjectReference'], 'pe-section'
            )
            if section_uuids:
                for section_uuid in section_uuids:
                    pe_section = self._objects_to_parse['pe-section'][
                        section_uuid
                    ]
                    to_ids.append(pe_section['to_ids'])
                return any(to_ids), section_uuids
        return any(to_ids), []

    def _parse_account_object(self, misp_object: MISPObject | dict):
        name = misp_object['name'].replace('-', '_')
        observed_data = self._parse_account_object_observable(misp_object, name)
        stix_objects = [observed_data]
        if self._fetch_ids_flag(misp_object['Attribute']):
            attributes = self._extract_multiple_indicator_object_attributes(
                misp_object['Attribute'],
                force_single=getattr(self._mapping, f"{name}_single_fields")()
            )
            if not attributes:
                return
            prefix = 'user-account'
            pattern = [f"{prefix}:account_type = '{name.split('_')[0]}'"]
            mapping = getattr(self._mapping, f"{name}_object_mapping")()
            for key, feature in mapping.items():
                if attributes.get(key):
                    pattern.append(
                        f"{prefix}:{feature} = '{attributes.pop(key)}'"
                    )
            if attributes:
                pattern.extend(
                    self._handle_pattern_multiple_properties(attributes, prefix)
                )
            indicator = self._handle_object_indicator(misp_object, pattern)
            self._parse_indicator_relationship(
                indicator.id, observed_data.id, indicator.modified
            )
            stix_objects.append(indicator)
        self._handle_object_analyst_fields(misp_object, *stix_objects)

    def _parse_account_object_with_attachment(
            self, misp_object: MISPObject | dict):
        name = misp_object['name'].replace('-', '_')
        observed_data = self._parse_account_object_with_attachment_observable(
            misp_object, name
        )
        stix_objects = [observed_data]
        if self._fetch_ids_flag(misp_object['Attribute']):
            prefix = 'user-account'
            attributes = self._extract_multiple_indicator_object_attributes_with_data(
                misp_object['Attribute'],
                force_single=getattr(self._mapping, f"{name}_single_fields")(),
                with_data=getattr(self._mapping, f"{name}_data_fields")()
            )
            pattern = [f"{prefix}:account_type = '{name.split('_')[0]}'"]
            mapping = getattr(self._mapping, f"{name}_object_mapping")()
            for key, feature in mapping.items():
                if attributes.get(key):
                    pattern.append(
                        f"{prefix}:{feature} = '{attributes.pop(key)}'"
                    )
            if attributes:
                for key, values in attributes.items():
                    for value in values:
                        pattern.extend(
                            self._handle_custom_data_pattern(
                                prefix, key.replace('-', '_'), value
                            )
                        )
            indicator = self._handle_object_indicator(misp_object, pattern)
            self._parse_indicator_relationship(
                indicator.id, observed_data.id, indicator.modified
            )
            stix_objects.append(indicator)
        self._handle_object_analyst_fields(misp_object, *stix_objects)

    def _parse_android_app_object(self, misp_object: MISPObject | dict):
        observed_data = self._parse_android_app_object_observable(misp_object)
        stix_objects = [observed_data]
        if self._fetch_ids_flag(misp_object['Attribute']):
            prefix = 'software'
            attributes = self._extract_multiple_indicator_object_attributes(
                misp_object['Attribute'],
                force_single=self._mapping.android_app_single_fields()
            )
            mapping = self._mapping.android_app_object_mapping()
            pattern = [
                f"{prefix}:{feature} = '{attributes.pop(key)}'"
                for key, feature in mapping.items() if attributes.get(key)
            ]
            if attributes:
                pattern.extend(
                    self._handle_pattern_multiple_properties(attributes, prefix)
                )
            indicator = self._handle_object_indicator(misp_object, pattern)
            self._parse_indicator_relationship(
                indicator.id, observed_data.id, indicator.modified
            )
            stix_objects.append(indicator)
        self._handle_object_analyst_fields(misp_object, *stix_objects)

    def _parse_asn_object(self, misp_object: MISPObject | dict):
        observed_data = self._parse_asn_object_observable(misp_object)
        stix_objects = [observed_data]
        if self._fetch_ids_flag(misp_object['Attribute']):
            prefix = 'autonomous-system'
            attributes = self._extract_multiple_indicator_object_attributes(
                misp_object['Attribute'],
                force_single=self._mapping.as_single_fields()
            )
            pattern = [self._create_AS_pattern(attributes.pop('asn'))]
            if attributes.get('description'):
                pattern.append(
                    f"{prefix}:name = '{attributes.pop('description')}'"
                )
            if attributes:
                pattern.extend(
                    self._handle_pattern_multiple_properties(attributes, prefix)
                )
            indicator = self._handle_object_indicator(misp_object, pattern)
            self._parse_indicator_relationship(
                indicator.id, observed_data.id, indicator.modified
            )
            stix_objects.append(indicator)
        self._handle_object_analyst_fields(misp_object, *stix_objects)

    def _parse_attack_pattern_object(
            self, misp_object: MISPObject | dict):
        attributes = self._extract_multiple_object_attributes(
            misp_object['Attribute'],
            force_single=self._mapping.attack_pattern_single_fields()
        )
        attack_pattern_args = defaultdict(list)
        for key, field in self._mapping.attack_pattern_object_mapping().items():
            if attributes.get(key):
                attack_pattern_args[field] = attributes.pop(key)
        for feature in ('id', 'references'):
            if attributes.get(feature):
                for value in attributes.pop(feature):
                    reference = self._parse_attack_pattern_reference(
                        feature, value
                    )
                    attack_pattern_args['external_references'].append(reference)
        if attributes:
            attack_pattern_args.update(
                self._handle_observable_multiple_properties(attributes)
            )
        self._handle_non_indicator_object(
            misp_object, attack_pattern_args, 'attack-pattern', killchain=True
        )

    def _parse_attack_pattern_reference(self, feature: str, value: str) -> dict:
        source_name, key = self._mapping.attack_pattern_reference_mapping(
            feature
        )
        if feature == 'id':
            if 'CAPEC' not in value:
                value = f"CAPEC-{value}"
        else:
            if 'mitre' not in value:
                source_name = 'external_url'
        return {'source_name': source_name, key: value}

    def _parse_course_of_action_object(
            self, misp_object: MISPObject | dict):
        attributes = self._extract_object_attributes_escaped(
            misp_object['Attribute']
        )
        course_of_action_args = {
            feature: attributes.pop(feature)
            for feature in self._mapping.course_of_action_object_mapping()
            if feature in attributes
        }
        if attributes:
            course_of_action_args.update(
                self._handle_observable_properties(attributes)
            )
        self._handle_non_indicator_object(
            misp_object, course_of_action_args, 'course-of-action'
        )

    def _parse_cpe_asset_object(self, misp_object: MISPObject | dict):
        observed_data = self._parse_cpe_asset_object_observable(misp_object)
        stix_objects = [observed_data]
        if self._fetch_ids_flag(misp_object['Attribute']):
            prefix = 'software'
            attributes = self._extract_indicator_object_attributes(
                misp_object['Attribute']
            )
            pattern = []
            for key, field in self._mapping.cpe_asset_object_mapping().items():
                if attributes.get(key):
                    pattern.append(
                        f"{prefix}:{field} = '{attributes.pop(key)}'"
                    )
            if attributes:
                pattern.extend(
                    self._handle_pattern_properties(attributes, prefix)
                )
            indicator = self._handle_object_indicator(misp_object, pattern)
            self._parse_indicator_relationship(
                indicator.id, observed_data.id, indicator.modified
            )
            stix_objects.append(indicator)
        self._handle_object_analyst_fields(misp_object, *stix_objects)

    def _parse_credential_object(self, misp_object: MISPObject | dict):
        observed_data = self._parse_credential_object_observable(misp_object)
        stix_objects = [observed_data]
        if self._fetch_ids_flag(misp_object['Attribute']):
            attributes = self._extract_multiple_indicator_object_attributes(
                misp_object['Attribute'],
                force_single=self._mapping.credential_single_fields()
            )
            pattern = self._create_credential_pattern(attributes)
            if attributes:
                pattern.extend(
                    self._handle_pattern_multiple_properties(
                        attributes, 'user-account'
                    )
                )
            indicator = self._handle_object_indicator(misp_object, pattern)
            self._parse_indicator_relationship(
                indicator.id, observed_data.id, indicator.modified
            )
            stix_objects.append(indicator)
        self._handle_object_analyst_fields(misp_object, *stix_objects)

    @staticmethod
    def _parse_custom_attachment(attachment: str | tuple) -> dict:
        if isinstance(attachment, tuple):
            data = attachment[1]
            if not isinstance(data, str):
                data = b64encode(data.getvalue()).decode()
            attachment = {'value': attachment[0], 'data': data}
        return {'allow_custom': True, 'x_misp_attachment': attachment}

    def _parse_custom_object(self, misp_object: MISPObject | dict):
        custom_id = self._parse_stix_object_id(
            'object', 'x-misp-object', misp_object
        )
        timestamp = self._parse_timestamp_value(misp_object)
        custom_args = {
            'id': custom_id, 'created': timestamp, 'modified': timestamp,
            'labels': self._create_object_labels(misp_object),
            'created_by_ref': self.identity_id, 'interoperability': True,
            'x_misp_name': misp_object['name'],
            'x_misp_meta_category': misp_object['meta-category'],
            'x_misp_attributes': [
                self._parse_custom_object_attribute(attribute)
                for attribute in misp_object['Attribute']
            ]
        }
        if misp_object.get('comment'):
            custom_args['x_misp_comment'] = misp_object['comment']
        markings = self._handle_object_tags_and_galaxies(
            misp_object, custom_args
        )
        if markings:
            self._handle_markings(custom_args, markings)
        if misp_object.get('ObjectReference'):
            self._parse_object_relationships(
                misp_object['ObjectReference'], custom_args
            )
        custom_object = self._create_custom_object(custom_args)
        getattr(self, self._results_handling_method)(custom_object)
        self._handle_object_analyst_fields(misp_object, custom_object)

    @staticmethod
    def _parse_custom_object_attribute(
            attribute: MISPAttribute | dict) -> dict:
        custom_attribute = {
            key: attribute[key] for key in _object_attributes_fields
        }
        if '(s)' in custom_attribute['object_relation']:
            object_relation = custom_attribute.pop('object_relation')
            custom_attribute['object_relation'] = object_relation.replace(
                '(s)', ''
            )
        for field in _object_attributes_additional_fields:
            if attribute.get(field):
                custom_attribute[field] = attribute[field]
        if attribute.get('data'):
            data = attribute['data']
            if not isinstance(data, str):
                data = b64encode(data.getvalue()).decode()
            custom_attribute['data'] = data
        return custom_attribute

    def _parse_domain_ip_object(self, misp_object: MISPObject | dict):
        case = self._fetch_domain_ip_object_case(misp_object['Attribute'])
        if case == 'exception':
            self._parse_custom_object(misp_object)
            self._required_fields_missing_warning('DomainName', 'domain-ip')
        else:
            observed_data = getattr(self, f'_parse_domain_ip_object_{case}')(
                misp_object
            )
            stix_objects = [observed_data]
            if self._fetch_ids_flag(misp_object['Attribute']):
                prefix = 'domain-name'
                attributes = self._extract_multiple_indicator_object_attributes(
                    misp_object['Attribute']
                )
                special_case = (
                    'domain' in attributes and 'hostname' in attributes
                )
                pattern = []
                for key, field in self._mapping.domain_ip_object_mapping().items():
                    if attributes.get(key):
                        if key == 'hostname' and special_case:
                            field = 'x_misp_hostname'
                        for value in attributes.pop(key):
                            pattern.append(f"{prefix}:{field} = '{value}'")
                if attributes:
                    pattern.extend(
                        self._handle_pattern_multiple_properties(
                            attributes, prefix
                        )
                    )
                indicator = self._handle_object_indicator(misp_object, pattern)
                self._parse_indicator_relationship(
                    indicator.id, observed_data.id, indicator.modified
                )
                stix_objects.append(indicator)
            self._handle_object_analyst_fields(misp_object, *stix_objects)

    def _parse_email_object(self, misp_object: MISPObject | dict):
        observed_data = self._parse_email_object_observable(misp_object)
        stix_objects = [observed_data]
        if self._fetch_ids_flag(misp_object['Attribute']):
            prefix = 'email-message'
            attributes = self._extract_multiple_indicator_object_attributes_with_data(
                misp_object['Attribute'],
                with_data=self._mapping.email_data_fields()
            )
            pattern = []
            for feature in ('to', 'cc', 'bcc'):
                if attributes.get(feature):
                    n = 0
                    display_names = self._parse_email_display_names(
                        attributes, feature
                    )
                    for value in attributes.pop(feature):
                        pattern.append(
                            f"{prefix}:{feature}_refs[{n}].value = '{value}'"
                        )
                        if value in display_names:
                            pattern.append(
                                f'{prefix}:{feature}_refs[{n}].display_name'
                                f" = '{display_names[value]}'"
                            )
                        n += 1
                    display_feature = f'{feature}-display-name'
                    if attributes.get(display_feature):
                        for display_name in attributes.pop(display_feature):
                            pattern.append(
                                f'{prefix}:{feature}_refs[{n}].display_name'
                                f" = '{display_name}'"
                            )
                            n += 1
            for key, feature in self._mapping.email_object_mapping().items():
                if attributes.get(key):
                    for value in attributes.pop(key):
                        pattern.append(f"{prefix}:{feature} = '{value}'")
            if attributes:
                n = 0
                for key in self._mapping.email_data_fields():
                    if not attributes.get(key):
                        continue
                    for name in attributes.pop(key):
                        feature = f'body_multipart[{n}]'
                        if isinstance(name, tuple):
                            name, data = name
                            pattern.append(
                                f'{prefix}:{feature}.body_raw_ref.payload_bin'
                                f" = '{data}'"
                            )
                        pattern.append(
                            f"{prefix}:{feature}.body_raw_ref.name = '{name}'"
                        )
                        pattern.append(
                            f"{prefix}:{feature}.content_disposition = '{key}'"
                        )
                        n += 1
                pattern.extend(
                    self._handle_pattern_multiple_properties(attributes, prefix)
                )
            indicator = self._handle_object_indicator(misp_object, pattern)
            self._parse_indicator_relationship(
                indicator.id, observed_data.id, indicator.modified
            )
            stix_objects.append(indicator)
        self._handle_object_analyst_fields(misp_object, *stix_objects)

    def _parse_employee_object(self, misp_object: MISPObject | dict):
        identity_args = self._parse_identity_args(misp_object, 'individual')
        attributes = self._extract_multiple_object_attributes(
            misp_object['Attribute'],
            force_single=self._mapping.employee_single_fields()
        )
        if 'full-name' not in attributes:
            name = [
                attributes.pop(key) for key in ('first-name', 'last-name')
                if attributes.get(key)
            ]
            if name:
                identity_args['name'] = ' '.join(name)
        for key, feature in self._mapping.employee_object_mapping().items():
            if attributes.get(key):
                identity_args[feature] = attributes.pop(key)
        contact_information = self._parse_contact_information(
            attributes, misp_object['name']
        )
        if contact_information:
            identity_args['contact_information'] = ' / '.join(
                contact_information
            )
        if attributes:
            identity_args.update(
                self._handle_observable_multiple_properties(attributes)
            )
        if misp_object.get('ObjectReference'):
            self._parse_object_relationships(
                    misp_object['ObjectReference'], identity_args
                )
        identity = self._create_identity(identity_args)
        getattr(self, self._results_handling_method)(identity)
        self._handle_object_analyst_fields(misp_object, identity)

    def _parse_file_object(self, misp_object: MISPObject | dict):
        to_ids = self._fetch_ids_flag(misp_object['Attribute'])
        if misp_object.get('ObjectReference'):
            for reference in misp_object['ObjectReference']:
                if self._is_reference_included(reference, 'pe'):
                    self._objects_to_parse['file'][misp_object['uuid']] = {
                        'misp_object': misp_object,
                        'to_ids': to_ids, 'used': False
                    }
                    return
        observed_data = self._parse_file_object_observable(misp_object)
        stix_objects = [observed_data]
        if to_ids:
            pattern = self._parse_file_object_pattern(misp_object)
            indicator = self._handle_object_indicator(misp_object, pattern)
            self._parse_indicator_relationship(
                indicator.id, observed_data.id, indicator.modified
            )
            stix_objects.append(indicator)
        self._handle_object_analyst_fields(misp_object, *stix_objects)

    def _parse_file_object_observable(
            self, misp_object: MISPObject | dict) -> _OBSERVED_DATA_TYPING:
        file_args, observable_objects = self._parse_file_observable_object(
            misp_object
        )
        self._handle_file_observable_objects(file_args, observable_objects)
        return self._handle_object_observable(misp_object, observable_objects)

    def _parse_file_object_pattern(
            self, misp_object: MISPObject | dict) -> list:
        prefix = 'file'
        attributes = self._extract_multiple_indicator_object_attributes_with_data(
            misp_object['Attribute'],
            force_single=self._mapping.file_single_fields(),
            with_data=self._mapping.file_data_fields()
        )
        pattern = []
        for hash_type in self._mapping.hash_attribute_types():
            if attributes.get(hash_type):
                try:
                    pattern.append(
                        self._create_hash_pattern(
                            hash_type, attributes[hash_type]
                        )
                    )
                    del attributes[hash_type]
                except InvalidHashValueError:
                    self._invalid_object_hash_value_error(
                        hash_type, misp_object
                    )
        for key, feature in self._mapping.file_object_mapping().items():
            if attributes.get(key):
                for value in attributes.pop(key):
                    pattern.append(f"{prefix}:{feature} = '{value}'")
        for key, feature in self._mapping.file_time_fields().items():
            if attributes.get(key):
                pattern.append(f"{prefix}:{feature} = '{attributes.pop(key)}'")
        if attributes.get('path'):
            value = attributes.pop('path')
            pattern.append(f"{prefix}:parent_directory_ref.path = '{value}'")
        if attributes.get('malware-sample'):
            malware_sample = attributes.pop('malware-sample')
            try:
                pattern.append(
                    self._parse_malware_sample_object_attribute(malware_sample)
                )
            except InvalidHashValueError:
                self._invalid_object_hash_value_error(
                    'malware-sample', misp_object
                )
                attributes['malware-sample'] = malware_sample[1]
        if attributes.get('attachment'):
            value = attributes.pop('attachment')
            if isinstance(value, tuple):
                value, data = value
                if not isinstance(data, str):
                    data = b64encode(data.getvalue()).decode()
                filename_pattern = self._create_content_ref_pattern(
                    value, 'x_misp_filename'
                )
                data_pattern = self._create_content_ref_pattern(data)
                pattern.append(f'({data_pattern} AND {filename_pattern})')
            else:
                pattern.append(
                    self._create_content_ref_pattern(value, 'x_misp_filename')
                )
        if attributes:
            pattern.extend(
                self._handle_pattern_multiple_properties(attributes, prefix)
            )
        return pattern

    def _parse_http_request_object(self, misp_object: MISPObject | dict):
        observed_data = self._parse_http_request_object_observable(misp_object)
        stix_objects = [observed_data]
        if self._fetch_ids_flag(misp_object['Attribute']):
            prefix = 'network-traffic'
            attributes = self._extract_multiple_indicator_object_attributes(
                misp_object['Attribute'],
                force_single=self._mapping.http_request_single_fields()
            )
            patterns = []
            mapping = self._mapping.http_request_object_mapping('references')
            for key, feature in mapping.items():
                if attributes.get(key):
                    value = attributes.pop(key)
                    pattern = (
                        feature.format(self._define_address_type(value))
                        if 'ip-' in key else feature
                    )
                    patterns.append(f"({prefix}:{pattern} = '{value}')")
            extension = "extensions.'http-request-ext'"
            mapping = self._mapping.http_request_object_mapping(
                'request_extension'
            )
            for key, feature in mapping.items():
                if attributes.get(key):
                    patterns.append(
                        f'{prefix}:{extension}.{feature}'
                        f" = '{attributes.pop(key)}'"
                    )
            extension = f"{extension}.request_header"
            mapping = self._mapping.http_request_object_mapping(
                'request_header'
            )
            for key, feature in mapping.items():
                if attributes.get(key):
                    for value in attributes.pop(key):
                        patterns.append(
                            f"{prefix}:{extension}.'{feature}' = '{value}'"
                        )
            if attributes:
                patterns.extend(
                    self._handle_pattern_multiple_properties(
                        attributes, 'network-traffic'
                    )
                )
            indicator = self._handle_object_indicator(misp_object, patterns)
            self._parse_indicator_relationship(
                indicator.id, observed_data.id, indicator.modified
            )
            stix_objects.append(indicator)
        self._handle_object_analyst_fields(misp_object, *stix_objects)

    def _parse_image_object(self, misp_object: MISPObject | dict):
        observed_data = self._parse_image_object_observable(misp_object)
        stix_objects = [observed_data]
        if self._fetch_ids_flag(misp_object['Attribute']):
            attributes = self._extract_multiple_indicator_object_attributes_with_data(
                misp_object['Attribute'],
                force_single=self._mapping.image_single_fields(),
                with_data=self._mapping.image_data_fields()
            )
            pattern = []
            if attributes.get('filename'):
                pattern.append(
                    self._create_filename_pattern(attributes.pop('filename'))
                )
            if attributes.get('attachment'):
                attachment = attributes.pop('attachment')
                if isinstance(attachment, tuple):
                    attachment, data = attachment
                    if not isinstance(data, str):
                        data = b64encode(data.getvalue()).decode()
                    pattern.append(self._create_content_ref_pattern(data))
                if '.' in attachment:
                    extension = attachment.split('.')[-1]
                    pattern.append(self._create_content_ref_pattern(
                        f'image/{extension}', 'mime_type')
                    )
                pattern.append(
                    self._create_content_ref_pattern(
                        attachment, 'x_misp_filename'
                    )
                )
            if attributes.get('url'):
                pattern.append(
                    self._create_content_ref_pattern(
                        attributes.pop('url'), 'url'
                    )
                )
            if attributes:
                pattern.extend(
                    self._handle_pattern_multiple_properties(attributes, 'file')
                )
            indicator = self._handle_object_indicator(misp_object, pattern)
            self._parse_indicator_relationship(
                indicator.id, observed_data.id, indicator.modified
            )
            stix_objects.append(indicator)
        self._handle_object_analyst_fields(misp_object, *stix_objects)

    def _parse_intrusion_set_object(self, misp_object: MISPObject | dict):
        force_single = self._mapping.intrusion_set_single_fields()
        attributes = defaultdict(list)
        for attribute in misp_object['Attribute']:
            relation = attribute['object_relation']
            value = self._handle_value_for_pattern(attribute['value'])
            if relation in force_single:
                attributes[relation] = value
                continue
            attributes[relation].append(value)
        mapping = self._mapping.intrusion_set_object_mapping
        intrusion_set_args = {
            feature: attributes.pop(key)
            for key, feature in mapping('features').items()
            if key in attributes
        }
        for key, feature in mapping('timeline').items():
            if attributes.get(key):
                intrusion_set_args[feature] = self._datetime_from_str(
                    attributes.pop(key)
                )
        if attributes:
            intrusion_set_args.update(
                self._handle_observable_multiple_properties(attributes)
            )
        self._handle_non_indicator_object(
            misp_object, intrusion_set_args, 'intrusion-set'
        )

    def _parse_ip_port_object(self, misp_object: MISPObject | dict):
        observed_data = self._parse_ip_port_object_observable(misp_object)
        stix_objects = [observed_data]
        if self._fetch_ids_flag(misp_object['Attribute']):
            prefix = 'network-traffic'
            attributes = self._extract_multiple_indicator_object_attributes(
                misp_object['Attribute']
            )
            patterns = []
            ip_mapping = self._mapping.ip_port_object_mapping('ip_features')
            for key, pattern in ip_mapping.items():
                if attributes.get(key):
                    for ip_value in attributes.pop(key):
                        identifier = pattern.format(
                            self._define_address_type(ip_value)
                        )
                        patterns.append(
                            f"({prefix}:{identifier} = '{ip_value}')"
                        )
            domain_mapping = self._mapping.ip_port_object_mapping(
                'domain_features'
            )
            for key, pattern in domain_mapping.items():
                if attributes.get(key):
                    for domain_value in attributes.pop(key):
                        patterns.append(
                            f"({prefix}:{pattern} = '{domain_value}')"
                        )
            for asset in ('features', 'timeline'):
                mapping = self._mapping.ip_port_object_mapping(asset)
                for key, feature in mapping.items():
                    if attributes.get(key):
                        for value in attributes.pop(key):
                            patterns.append(f"{prefix}:{feature} = '{value}'")
            if attributes:
                patterns.extend(
                    self._handle_pattern_multiple_properties(attributes, prefix)
                )
            indicator = self._handle_object_indicator(misp_object, patterns)
            self._parse_indicator_relationship(
                indicator.id, observed_data.id, indicator.modified
            )
            stix_objects.append(indicator)
        self._handle_object_analyst_fields(misp_object, *stix_objects)

    def _parse_legal_entity_object(self, misp_object: MISPObject | dict):
        identity_args = self._parse_identity_args(misp_object, 'organization')
        attributes = self._extract_multiple_object_attributes_with_data(
            misp_object['Attribute'],
            force_single=self._mapping.legal_entity_single_fields(),
            with_data=self._mapping.legal_entity_data_fields()
        )
        for key, feature in self._mapping.legal_entity_object_mapping().items():
            if attributes.get(key):
                identity_args[feature] = attributes.pop(key)
        name = misp_object['name'].replace('-', '_')
        contact_info = self._parse_contact_information(attributes, name)
        if contact_info:
            identity_args['contact_information'] = ' / '.join(contact_info)
        if attributes:
            identity_args.update(
                self._handle_observable_multiple_properties_with_data(
                    attributes, name
                )
            )
        if misp_object.get('ObjectReference'):
            self._parse_object_relationships(
                    misp_object['ObjectReference'], identity_args
                )
        identity = self._create_identity(identity_args)
        getattr(self, self._results_handling_method)(identity)
        self._handle_object_analyst_fields(misp_object, identity)

    def _parse_lnk_object(self, misp_object: MISPObject | dict):
        observed_data = self._parse_lnk_object_observable(misp_object)
        stix_objects = [observed_data]
        if self._fetch_ids_flag(misp_object['Attribute']):
            prefix = 'file'
            attributes = self._extract_multiple_indicator_object_attributes_with_data(
                misp_object['Attribute'],
                force_single=self._mapping.lnk_single_fields(),
                with_data=self._mapping.lnk_data_fields()
            )
            pattern = []
            for key, feature in self._mapping.lnk_time_fields().items():
                if attributes.get(key):
                    pattern.append(
                        f"{prefix}:{feature} = '{attributes.pop(key)}'"
                    )
            if attributes.get('filename'):
                for filename in attributes.pop('filename'):
                    pattern.append(f"{prefix}:name = '{filename}'")
            for feature in self._mapping.lnk_path_fields():
                if attributes.get(feature):
                    for value in attributes.pop(feature):
                        pattern.append(
                            f"{prefix}:parent_directory_ref.path = '{value}'"
                        )
            for hash_type in self._mapping.lnk_hash_types():
                if attributes.get(hash_type):
                    try:
                        pattern.append(
                            self._create_hash_pattern(
                                hash_type, attributes[hash_type]
                            )
                        )
                        del attributes[hash_type]
                    except InvalidHashValueError:
                        self._invalid_object_hash_value_error(
                            hash_type, misp_object
                        )
            if attributes.get('malware-sample'):
                malware_sample = attributes.pop('malware-sample')
                try:
                    pattern.append(
                        self._parse_malware_sample_object_attribute(
                            malware_sample
                        )
                    )
                except InvalidHashValueError:
                    self._invalid_object_hash_value_error(
                        'malware-sample', misp_object
                    )
                    attributes['malware-sample'] = malware_sample[1]
            for key, feature in self._mapping.lnk_object_mapping().items():
                if attributes.get(key):
                    pattern.append(
                        f"{prefix}:{feature} = '{attributes.pop(key)}'"
                    )
            if attributes:
                pattern.extend(
                    self._handle_pattern_multiple_properties(attributes, prefix)
                )
            indicator = self._handle_object_indicator(misp_object, pattern)
            self._parse_indicator_relationship(
                indicator.id, observed_data.id, indicator.modified
            )
            stix_objects.append(indicator)
        self._handle_object_analyst_fields(misp_object, *stix_objects)

    def _parse_malware_object(self, misp_object: MISPObject | dict):
        attributes = self._extract_multiple_object_attributes_escaped(
            misp_object['Attribute'],
            force_single=self._mapping.malware_single_fields()
        )
        malware_args = {
            feature: attributes.pop(key)
            for key, feature in self._mapping.malware_object_mapping().items()
            if key in attributes
        }
        if attributes:
            malware_args.update(
                self._handle_observable_properties(attributes)
            )
        self._handle_non_indicator_object(misp_object, malware_args, 'malware')

    def _parse_malware_sample_object_attribute(
            self, malware_sample: str | tuple) -> str:
        pattern = []
        if isinstance(malware_sample, tuple):
            malware_sample, data = malware_sample
            if not isinstance(data, str):
                data = b64encode(data.getvalue()).decode()
            pattern.append(self._create_content_ref_pattern(data))
        for separator in self.composite_separators:
            if separator in malware_sample:
                filename, md5 = malware_sample.split(separator)
                pattern.append(
                    self._create_content_ref_pattern(
                        filename, 'x_misp_filename'
                    )
                )
                if not self._check_hash_value('MD5', md5):
                    raise InvalidHashValueError()
                pattern.append(
                    self._create_content_ref_pattern(md5, 'hashes.MD5')
                )
                pattern.append(
                    self._mapping.malware_sample_additional_pattern_values()
                )
                break
        else:
            self._composite_attribute_value_warning(
                'malware-sample', malware_sample
            )
            pattern.append(
                self._create_content_ref_pattern(
                    malware_sample, 'x_misp_filename'
                )
            )
        return f"({' AND '.join(pattern)})"

    def _parse_mutex_object(self, misp_object: MISPObject | dict):
        observed_data = self._parse_mutex_object_observable(misp_object)
        stix_objects = [observed_data]
        if self._fetch_ids_flag(misp_object['Attribute']):
            prefix = 'mutex'
            attributes = self._extract_indicator_object_attributes(
                misp_object['Attribute']
            )
            pattern = []
            if attributes.get('name'):
                pattern.append(f"{prefix}:name = '{attributes.pop('name')}'")
            if attributes:
                pattern.extend(
                    self._handle_pattern_properties(attributes, prefix)
                )
            indicator = self._handle_object_indicator(misp_object, pattern)
            self._parse_indicator_relationship(
                indicator.id, observed_data.id, indicator.modified
            )
            stix_objects.append(indicator)
        self._handle_object_analyst_fields(misp_object, *stix_objects)

    def _parse_netflow_object(self, misp_object: MISPObject | dict):
        observed_data = self._parse_netflow_object_observable(misp_object)
        stix_objects = [observed_data]
        if self._fetch_ids_flag(misp_object['Attribute']):
            prefix = 'network-traffic'
            attributes = self._extract_indicator_object_attributes(
                misp_object['Attribute']
            )
            pattern = []
            for ref_type in ('src', 'dst'):
                reference = []
                feature = f'{prefix}:{ref_type}_ref'
                if attributes.get(f'ip-{ref_type}'):
                    ip_value = attributes.pop(f'ip-{ref_type}')
                    ip_type = self._define_address_type(ip_value)
                    reference.extend(
                        (
                            f"{feature}.type = '{ip_type}'",
                            f"{feature}.value = '{ip_value}'"
                        )
                    )
                if attributes.get(f'{ref_type}-as'):
                    value = self._parse_AS_value(
                        attributes.pop(f'{ref_type}-as')
                    )
                    reference.append(
                        f"{feature}.belongs_to_refs[0].number = '{value}'"
                    )
                if reference:
                    pattern.append(f"({' AND '.join(reference)})")
            if attributes.get('protocol'):
                protocol = attributes.pop('protocol').lower()
                pattern.append(f"{prefix}:protocols[0] = '{protocol}'")
            for asset in ('features', 'timeline', 'extensions'):
                mapping = self._mapping.netflow_object_mapping(asset)
                for key, feature in mapping.items():
                    if attributes.get(key):
                        pattern.append(
                            f"{prefix}:{feature} = '{attributes.pop(key)}'"
                        )
            if attributes:
                pattern.extend(
                    self._handle_pattern_properties(
                        attributes, 'network-traffic'
                    )
                )
            indicator = self._handle_object_indicator(misp_object, pattern)
            self._parse_indicator_relationship(
                indicator.id, observed_data.id, indicator.modified
            )
            stix_objects.append(indicator)
        self._handle_object_analyst_fields(misp_object, *stix_objects)

    def _parse_network_connection_object(self, misp_object: MISPObject | dict):
        observed_data = self._parse_network_connection_object_observable(misp_object)
        stix_objects = [observed_data]
        if self._fetch_ids_flag(misp_object['Attribute']):
            prefix = 'network-traffic'
            attributes = self._extract_indicator_object_attributes(
                misp_object['Attribute']
            )
            pattern = self._parse_network_references_pattern(attributes)
            mapping = self._mapping.network_connection_mapping('features')
            for key, feature in mapping.items():
                if attributes.get(key):
                    pattern.append(
                        f"{prefix}:{feature} = '{attributes.pop(key)}'"
                    )
            index = 0
            for key in self._mapping.network_connection_mapping('protocols'):
                if attributes.get(key):
                    protocol = attributes.pop(key).lower()
                    pattern.append(
                        f"{prefix}:protocols[{index}] = '{protocol}'"
                    )
                    index += 1
            if attributes:
                pattern.extend(
                    self._handle_pattern_properties(attributes, prefix)
                )
            indicator = self._handle_object_indicator(misp_object, pattern)
            self._parse_indicator_relationship(
                indicator.id, observed_data.id, indicator.modified
            )
            stix_objects.append(indicator)
        self._handle_object_analyst_fields(misp_object, *stix_objects)

    def _parse_network_references_pattern(self, attributes: dict) -> list:
        pattern = []
        for key in ('src', 'dst'):
            feature = f'network-traffic:{key}_ref'
            if attributes.get(f'ip-{key}'):
                value = attributes.pop(f'ip-{key}')
                ip_type = self._define_address_type(value)
                pattern.append(
                    f"({feature}.type = '{ip_type}' AND "
                    f"{feature}.value = '{value}')"
                )
            if attributes.get(f'hostname-{key}'):
                value = attributes.pop(f'hostname-{key}')
                pattern.append(
                    f"({feature}.type = 'domain-name' AND "
                    f"{feature}.value = '{value}')"
                )
        return pattern

    def _parse_network_socket_object_pattern(
            self, object_attributes: list) -> list:
        attributes = self._extract_multiple_indicator_object_attributes(
                object_attributes,
                force_single=self._mapping.network_socket_single_fields()
            )
        prefix = 'network-traffic'
        pattern = self._parse_network_references_pattern(attributes)
        socket_mapping = self._mapping.network_socket_mapping('features')
        for key, feature in socket_mapping.items():
            if attributes.get(key):
                pattern.append(
                    f"{prefix}:{feature} = '{attributes.pop(key)}'"
                )
        if attributes.get('protocol'):
            protocol = attributes.pop('protocol').lower()
            pattern.append(
                f"{prefix}:protocols[0] = '{protocol}'"
            )
        prefix = f"{prefix}:extensions.'socket-ext'"
        extension_mapping = self._mapping.network_socket_mapping('extension')
        for key, feature in extension_mapping.items():
            if attributes.get(key):
                pattern.append(f"{prefix}.{feature} = '{attributes.pop(key)}'")
        if attributes.get('state'):
            for state in attributes.pop('state'):
                if state in self._mapping.network_socket_state_fields():
                    pattern.append(f"{prefix}.is_{state} = true")
                else:
                    attributes['state'].append(state)
        if attributes:
            pattern.extend(
                self._handle_pattern_multiple_properties(
                    attributes, 'network-traffic'
                )
            )
        return pattern

    def _parse_news_agency_object(self, misp_object: MISPObject | dict):
        identity_args = self._parse_identity_args(misp_object, 'organization')
        attributes = self._extract_multiple_object_attributes_with_data(
            misp_object['Attribute'],
            force_single=self._mapping.news_agency_single_fields(),
            with_data=self._mapping.news_agency_data_fields()
        )
        for key, feature in self._mapping.news_agency_object_mapping().items():
            if attributes.get(key):
                identity_args[feature] = attributes.pop(key)
        name = misp_object['name'].replace('-', '_')
        contact_info = self._parse_contact_information(attributes, name)
        if contact_info:
            identity_args['contact_information'] = ' / '.join(contact_info)
        if attributes:
            identity_args.update(
                self._handle_observable_multiple_properties_with_data(
                    attributes, name
                )
            )
        if misp_object.get('ObjectReference'):
            self._parse_object_relationships(
                    misp_object['ObjectReference'], identity_args
                )
        identity = self._create_identity(identity_args)
        getattr(self, self._results_handling_method)(identity)
        self._handle_object_analyst_fields(misp_object, identity)

    def _parse_organization_object(self, misp_object: MISPObject | dict):
        identity_args = self._parse_identity_args(misp_object, 'organization')
        attributes = self._extract_multiple_object_attributes(
            misp_object['Attribute'],
            force_single=self._mapping.organization_single_fields()
        )
        for key, feature in self._mapping.organization_object_mapping().items():
            if attributes.get(key):
                identity_args[feature] = attributes.pop(key)
        contact_info = self._parse_contact_information(
            attributes,
            misp_object['name'].replace('-', '_')
        )
        if contact_info:
            identity_args['contact_information'] = ' / '.join(contact_info)
        if attributes:
            identity_args.update(
                self._handle_observable_multiple_properties(attributes)
            )
        if misp_object.get('ObjectReference'):
            self._parse_object_relationships(
                misp_object['ObjectReference'], identity_args
            )
        identity = self._create_identity(identity_args)
        getattr(self, self._results_handling_method)(identity)
        self._handle_object_analyst_fields(misp_object, identity)

    def _parse_person_object(self, misp_object: MISPObject | dict):
        identity_args = self._parse_identity_args(misp_object, 'individual')
        attributes = self._extract_multiple_object_attributes(
            misp_object['Attribute'],
            force_single=self._mapping.person_single_fields()
        )
        if 'full-name' not in attributes:
            name_features = ('first-name', 'middle-name', 'last-name')
            name = [
                attributes.pop(key) for key in name_features
                if attributes.get(key)
            ]
            if name:
                identity_args['name'] = ' '.join(name)
        for key, feature in self._mapping.person_object_mapping().items():
            if attributes.get(key):
                identity_args[feature] = attributes.pop(key)
        contact_information = self._parse_contact_information(
            attributes,
            misp_object['name']
        )
        if contact_information:
            identity_args['contact_information'] = ' / '.join(
                contact_information
            )
        if attributes:
            identity_args.update(
                self._handle_observable_multiple_properties(attributes)
            )
        if misp_object.get('ObjectReference'):
            self._parse_object_relationships(
                misp_object['ObjectReference'], identity_args
            )
        identity = self._create_identity(identity_args)
        getattr(self, self._results_handling_method)(identity)
        self._handle_object_analyst_fields(misp_object, identity)

    def _parse_pe_extensions_observable(
            self, pe_object: dict, uuids: Optional[list] = None) -> dict:
        custom = False
        attributes = self._extract_multiple_object_attributes_escaped(
            pe_object['Attribute'],
            force_single=self._mapping.pe_object_single_fields()
        )
        extension = defaultdict(list)
        for key, feature in self._mapping.pe_object_mapping('features').items():
            if attributes.get(key):
                extension[feature] = attributes.pop(key)
        optional_header = {}
        for key, feature in self._mapping.pe_object_mapping('header').items():
            if attributes.get(key):
                optional_header[feature] = attributes.pop(key)
        if optional_header:
            extension['optional_header'] = optional_header
        if attributes:
            custom = True
            extension.update(
                self._handle_observable_multiple_properties(attributes)
            )
        if uuids is not None:
            for section_uuid in uuids:
                section = defaultdict(dict)
                pe_section = self._objects_to_parse['pe-section'].get(
                    section_uuid
                )
                attributes = self._extract_object_attributes_escaped(
                    pe_section['misp_object']['Attribute']
                )
                for key, feature in self._mapping.pe_section_mapping().items():
                    if attributes.get(key):
                        section[feature] = attributes.pop(key)
                for attribute_type in self._mapping.file_hash_main_types():
                    if attributes.get(attribute_type):
                        value = self._select_single_feature(
                            attributes, attribute_type
                        )
                        hash_type = self._define_hash_type(attribute_type)
                        if self._check_hash_value(hash_type, value):
                            section['hashes'][hash_type] = value
                        else:
                            self._invalid_object_hash_value_error(
                                attribute_type, pe_object
                            )
                            attributes[attribute_type].append(value)
                if attributes:
                    custom = True
                    section.update(
                        self._handle_observable_multiple_properties(attributes)
                    )
                extension['sections'].append(
                    self._create_windowsPESection(section)
                )
                pe_section['used'] = True
        return self._create_PE_extension(extension), custom

    def _parse_pe_extensions_pattern(
            self, pe_object: dict, uuids: Optional[list] = None) -> list:
        prefix = "file:extensions.'windows-pebinary-ext'"
        attributes = self._extract_multiple_indicator_object_attributes(
            pe_object['Attribute'],
            force_single=self._mapping.pe_object_single_fields()
        )
        pattern = []
        for key, feature in self._mapping.pe_object_mapping('features').items():
            if attributes.get(key):
                pattern.append(f"{prefix}.{feature} = '{attributes.pop(key)}'")
        for key, feature in self._mapping.pe_object_mapping('header').items():
            if attributes.get(key):
                value = attributes.pop(key)
                pattern.append(
                    f"{prefix}.optional_header.{feature} = '{value}'"
                )
        if attributes:
            pattern.extend(
                self._handle_pattern_multiple_properties(
                    attributes, prefix, separator='.'
                )
            )
        if uuids is not None:
            for section_uuid in uuids:
                section_prefix = f"{prefix}.sections[{uuids.index(section_uuid)}]"
                section_object = self._objects_to_parse['pe-section'][section_uuid]['misp_object']
                attributes = self._extract_indicator_object_attributes(
                    section_object['Attribute']
                )
                for key, feature in self._mapping.pe_section_mapping().items():
                    if attributes.get(key):
                        value = attributes.pop(key)
                        pattern.append(
                            f"{section_prefix}.{feature} = '{value}'"
                        )
                for hash_type in self._mapping.pe_section_hash_types():
                    if attributes.get(hash_type):
                        try:
                            pattern.append(
                                self._create_hash_pattern(
                                    hash_type, attributes[hash_type],
                                    prefix=f'{section_prefix}.hashes'
                                )
                            )
                            del attributes[hash_type]
                        except InvalidHashValueError:
                            self._invalid_object_hash_value_error(
                                hash_type, section_object
                            )
                if attributes:
                    pattern.extend(
                        self._handle_pattern_properties(
                            attributes, section_prefix, separator='.'
                        )
                    )
        return pattern

    def _parse_process_object_pattern(self, object_attributes: list) -> list:
        attributes = self._extract_multiple_indicator_object_attributes(
            object_attributes,
            force_single=self._mapping.process_single_fields()
        )
        prefix = 'process'
        pattern = []
        process_mapping = self._mapping.process_object_mapping('features')
        for key, feature in process_mapping.items():
            if attributes.get(key):
                pattern.append(f"{prefix}:{feature} = '{attributes.pop(key)}'")
        if attributes.get('image'):
            pattern.append(
                self._create_process_image_pattern(attributes.pop('image'))
            )
        parent_attributes = self._extract_parent_process_attributes(attributes)
        parent_mapping = self._mapping.process_object_mapping('parent')
        for key, feature in parent_mapping.items():
            if parent_attributes.get(key):
                value = parent_attributes.pop(key)
                pattern.append(f"{prefix}:parent_ref.{feature} = '{value}'")
        if parent_attributes:
            parent_attributes = {
                '_'.join(key.split('-')[1:]): values
                for key, values in parent_attributes.items()
            }
            pattern.extend(
                self._handle_pattern_multiple_properties(
                    parent_attributes, prefix, separator=':parent_ref.'
                )
            )
        if attributes.get('child-pid'):
            index = 0
            for child_pid in attributes.pop('child-pid'):
                pattern.append(
                    f"{prefix}:child_refs[{index}].pid = '{child_pid}'"
                )
                index += 1
        if attributes:
            pattern.extend(
                self._handle_pattern_multiple_properties(attributes, prefix)
            )
        return pattern

    def _parse_registry_key_object(self, misp_object: MISPObject | dict):
        observed_data = self._parse_registry_key_object_observable(misp_object)
        stix_objects = [observed_data]
        if self._fetch_ids_flag(misp_object['Attribute']):
            prefix = 'windows-registry-key'
            attributes = self._extract_indicator_object_attributes(
                misp_object['Attribute']
            )
            pattern = self._parse_regkey_key_values_pattern(
                attributes, prefix
            )
            values_prefix = f"{prefix}:values[0]"
            if attributes.get('data'):
                data = self._handle_value_for_pattern(
                    self._sanitise_registry_key_value(
                        attributes.pop('data').strip("'").strip('"')
                    )
                )
                pattern.append(f"{values_prefix}.data = '{data}'")
            attributes = {
                key: self._handle_value_for_pattern(
                    self._sanitise_registry_key_value(value)
                )
                for key, value in attributes.items()
            }
            for key, feature in self._mapping.registry_key_mapping().items():
                if attributes.get(key):
                    pattern.append(
                        f"{values_prefix}.{feature} = '{attributes.pop(key)}'"
                    )
            if attributes:
                pattern.extend(
                    self._handle_pattern_properties(attributes, prefix)
                )
            indicator = self._handle_object_indicator(misp_object, pattern)
            self._parse_indicator_relationship(
                indicator.id, observed_data.id, indicator.modified
            )
            stix_objects.append(indicator)
        self._handle_object_analyst_fields(misp_object, *stix_objects)

    def _parse_script_object(self, misp_object: MISPObject | dict):
        attributes = self._extract_multiple_object_attributes_with_data(
            misp_object['Attribute'],
            force_single=self._mapping.script_single_fields(),
            with_data=self._mapping.script_data_fields()
        )
        object_type = (
            'malware' if 'state' in attributes
            and 'Malicious' in attributes['state'] else 'tool'
        )
        mapping = getattr(self._mapping, f'script_to_{object_type}_mapping')
        object_args = {
            feature: attributes.pop(key)
            for key, feature in mapping().items()
            if key in attributes
        }
        if attributes:
            object_args.update(
                self._handle_observable_multiple_properties_with_data(
                    attributes, misp_object['name']
                )
            )
        self._handle_non_indicator_object(
            misp_object, object_args, object_type, killchain=True
        )

    def _parse_stix_pattern_object(self, misp_object: MISPObject | dict):
        indicator_args = {}
        for attribute in misp_object['Attribute']:
            relation = attribute['object_relation']
            feature = self._mapping.stix_pattern_object_mapping(relation)
            if feature is not None:
                if relation == 'version':
                    indicator_args[feature] = attribute['value'].strip(
                        'stixSTIX '
                    )
                    continue
                indicator_args[feature] = attribute['value']
        self._handle_patterning_object_indicator(misp_object, indicator_args)

    def _parse_url_object(self, misp_object: MISPObject | dict):
        observed_data = self._parse_url_object_observable(misp_object)
        stix_objects = [observed_data]
        if self._fetch_ids_flag(misp_object['Attribute']):
            prefix = 'url'
            attributes = self._extract_indicator_object_attributes(
                misp_object['Attribute']
            )
            pattern = []
            if attributes.get('url'):
                pattern.append(f"{prefix}:value = '{attributes.pop('url')}'")
            if attributes:
                pattern.extend(
                    self._handle_pattern_properties(attributes, prefix)
                )
            indicator = self._handle_object_indicator(misp_object, pattern)
            self._parse_indicator_relationship(
                indicator.id, observed_data.id, indicator.modified
            )
            stix_objects.append(indicator)
        self._handle_object_analyst_fields(misp_object, *stix_objects)

    def _parse_user_account_object(self, misp_object: MISPObject | dict):
        observed_data = self._parse_user_account_object_observable(misp_object)
        stix_objects = [observed_data]
        if self._fetch_ids_flag(misp_object['Attribute']):
            prefix = 'user-account'
            attributes = self._extract_multiple_indicator_object_attributes_with_data(
                misp_object['Attribute'],
                force_single=self._mapping.user_account_single_fields(),
                with_data=self._mapping.user_account_data_fields()
            )
            pattern = []
            for data_type in ('features', 'timeline'):
                mapping = self._mapping.user_account_object_mapping(data_type)
                for key, feature in mapping.items():
                    if attributes.get(key):
                        pattern.append(
                            f"{prefix}:{feature} = '{attributes.pop(key)}'"
                        )
            extension_prefix = f"{prefix}:extensions.'unix-account-ext'"
            mapping = self._mapping.user_account_object_mapping('extension')
            for key, feature in mapping.items():
                if attributes.get(key):
                    values = attributes.pop(key)
                    if isinstance(values, list):
                        for value in values:
                            pattern.append(
                                f"{extension_prefix}.{feature} = '{value}'"
                            )
                    else:
                        pattern.append(
                            f"{extension_prefix}.{feature} = '{values}'"
                        )
            if attributes:
                for key, values in attributes.items():
                    if isinstance(values, list):
                        for value in values:
                            pattern.extend(
                                self._handle_custom_data_pattern(
                                    prefix, key.replace('-', '_'), value
                                )
                            )
                    else:
                        pattern.extend(
                            self._handle_custom_data_pattern(
                                prefix, key.replace('-', '_'), values
                            )
                        )
            indicator = self._handle_object_indicator(misp_object, pattern)
            self._parse_indicator_relationship(
                indicator.id, observed_data.id, indicator.modified
            )
            stix_objects.append(indicator)
        self._handle_object_analyst_fields(misp_object, *stix_objects)

    def _parse_vulnerability_object(self, misp_object: MISPObject | dict):
        vulnerability_args = defaultdict(list)
        attributes = self._extract_multiple_object_attributes_escaped(
            misp_object['Attribute']
        )
        if attributes.get('id'):
            vulnerability_args['name'] = attributes['id'][0]
            for vuln in attributes.pop('id'):
                reference = {
                    'external_id': vuln, 'source_name': (
                        'cve' if vuln.startswith('CVE') else 'vulnerability'
                    )
                }
                vulnerability_args['external_references'].append(reference)
        for feature in ('description', 'summary'):
            if attributes.get(feature):
                vulnerability_args['description'] = self._select_single_feature(
                    attributes, feature
                )
                break
        if attributes.get('references'):
            for reference in attributes.pop('references'):
                vulnerability_args['external_references'].append(
                    {'source_name': 'url', 'url': reference}
                )
        if attributes:
            vulnerability_args.update(
                self._handle_observable_multiple_properties(attributes)
            )
        self._handle_non_indicator_object(
            misp_object, vulnerability_args, 'vulnerability'
        )

    def _parse_x509_object(self, misp_object: MISPObject | dict):
        observed_data = self._parse_x509_object_observable(misp_object)
        stix_objects = [observed_data]
        if self._fetch_ids_flag(misp_object['Attribute']):
            prefix = 'x509-certificate'
            attributes = self._extract_multiple_indicator_object_attributes(
                misp_object['Attribute'],
                force_single=self._mapping.x509_single_fields()
            )
            pattern = []
            if attributes.get('self_signed'):
                value = attributes.pop('self_signed')
                pattern.append(
                    f"{prefix}:is_self_signed = '{value}'"
                )
            for attribute_type in self._mapping.x509_hash_fields():
                if attributes.get(attribute_type):
                    hash_type = self._define_hash_type(
                        attribute_type.split('-')[-1]
                    )
                    valid_hash = self._check_hash_value(
                        hash_type, attributes[attribute_type]
                    )
                    if valid_hash:
                        value = attributes.pop(attribute_type)
                        pattern.append(
                            f"{prefix}:hashes.{hash_type} = '{value}'"
                        )
                    else:
                        self._invalid_object_hash_value_error(
                            attribute_type, misp_object
                        )
            for data_type in ('features', 'timeline'):
                mapping = self._mapping.x509_object_mapping(data_type)
                for key, feature in mapping.items():
                    if attributes.get(key):
                        pattern.append(
                            f"{prefix}:{feature} = '{attributes.pop(key)}'"
                        )
            extension = []
            mapping = self._mapping.x509_object_mapping('extension')
            for key, feature in mapping.items():
                if attributes.get(key):
                    for value in attributes.pop(key):
                        extension.append(f"{feature}:{value}")
            if extension:
                name = ','.join(extension)
                pattern.append(
                    f'{prefix}:x509_v3_extensions.'
                    f"subject_alternative_name = '{name}'"
                )
            if attributes:
                pattern.extend(
                    self._handle_pattern_properties(attributes, prefix)
                )
            indicator = self._handle_object_indicator(misp_object, pattern)
            self._parse_indicator_relationship(
                indicator.id, observed_data.id, indicator.modified
            )
            stix_objects.append(indicator)
        self._handle_object_analyst_fields(misp_object, *stix_objects)

    def _populate_objects_to_parse(self, misp_object: MISPObject | dict):
        to_ids = self._fetch_ids_flag(misp_object['Attribute'])
        self._objects_to_parse[misp_object['name']][misp_object['uuid']] = {
            'misp_object': misp_object, 'to_ids': to_ids, 'used': False
        }

    def _resolve_file_to_parse(
            self, file_object: dict, file_uuid: str, file_ids: bool):
        pe_uuid = self._fetch_included_reference_uuids(
            file_object['ObjectReference'], 'pe'
        )
        pe_found = len(pe_uuid)
        if pe_found != 1:
            if pe_found == 0:
                self._pe_reference_warning(file_uuid)
            else:
                self._unclear_pe_references_warning(file_uuid, pe_uuid)
            observed_data = self._parse_file_object_observable(file_object)
            stix_objects = [observed_data]
            if file_ids:
                pattern = self._parse_file_object_pattern(file_object)
                indicator = self._handle_object_indicator(file_object, pattern)
                self._parse_indicator_relationship(
                    indicator.id, observed_data.id, indicator.modified
                )
                stix_objects.append(indicator)
            self._handle_object_analyst_fields(file_object, *stix_objects)
            return
        pe_object = self._objects_to_parse['pe'].get(pe_uuid[0])
        to_ids, section_uuids = self._handle_pe_object_references(
            pe_object['misp_object'], [file_ids, pe_object['to_ids']]
        )
        file_args, observable = self._parse_file_observable_object(
            file_object
        )
        try:
            extension_args, custom = self._parse_pe_extensions_observable(
                pe_object['misp_object'], section_uuids
            )
            file_args['extensions'] = {
                'windows-pebinary-ext': extension_args
            }
        except Exception as exception:
            self._object_error(pe_object['misp_object'], exception)
        if 'allow_custom' not in file_args and custom:
            file_args['allow_custom'] = custom
        self._handle_file_observable_objects(file_args, observable)
        observed_data = self._handle_object_observable(file_object, observable)
        stix_objects = [observed_data]
        if to_ids:
            pattern = self._parse_file_object_pattern(file_object)
            pattern.extend(
                self._parse_pe_extensions_pattern(
                    pe_object['misp_object'], section_uuids
                )
            )
            indicator = self._handle_object_indicator(file_object, pattern)
            self._parse_indicator_relationship(
                indicator.id, observed_data.id, indicator.modified
            )
            stix_objects.append(indicator)
        self._handle_object_analyst_fields(file_object, *stix_objects)
        pe_object['used'] = True

    def _resolve_objects_to_parse(self):
        if self._objects_to_parse.get('file'):
            file_objects = self._objects_to_parse['file']
            for file_uuid, misp_object in file_objects.items():
                if misp_object['used']:
                    continue
                file_object = misp_object['misp_object']
                try:
                    self._resolve_file_to_parse(
                        file_object, file_uuid, misp_object['to_ids']
                    )
                except Exception as exception:
                    self._object_error(file_object, exception)
                misp_object['used'] = True
        if self._objects_to_parse.get('pe'):
            for misp_object in self._objects_to_parse['pe'].values():
                if misp_object['used']:
                    continue
                pe_object = misp_object['misp_object']
                try:
                    self._resolve_pe_to_parse(pe_object, misp_object['to_ids'])
                except Exception as exception:
                    self._object_error(pe_object, exception)
                misp_object['used'] = True
        if self._objects_to_parse.get('pe-section'):
            for misp_object in self._objects_to_parse['pe-section'].values():
                if misp_object['used']:
                    continue
                self._parse_custom_object(misp_object['misp_object'])
        if self._objects_to_parse.get('annotation'):
            objects_to_parse = self._objects_to_parse['annotation']
            for misp_object in objects_to_parse.values():
                annotation_object = misp_object['misp_object']
                custom = (
                    annotation_object.get('ObjectReference') is None or
                    not self._annotates(
                        annotation_object['ObjectReference']
                    )
                )
                if custom:
                    self._parse_custom_object(annotation_object)
                else:
                    self._parse_annotation_object(
                        misp_object['to_ids'], annotation_object
                    )

    def _resolve_pe_to_parse(self, pe_object: dict, pe_ids: bool):
        to_ids, section_uuids = self._handle_pe_object_references(
            pe_object, [pe_ids]
        )
        extension_args, custom = self._parse_pe_extensions_observable(
            pe_object, section_uuids
        )
        file_args = {
            'id': self._parse_stix_object_id('object', 'file', pe_object),
            'extensions': {'windows-pebinary-ext': extension_args}
        }
        for feature in ('original', 'internal'):
            if extension_args.get(f'x_misp_{feature}_filename'):
                file_args['name'] = extension_args[
                    f'x_misp_{feature}_filename'
                ]
                break
        else:
            file_args['name'] = ''
        if custom:
            file_args['allow_custom'] = custom
        observable = self._handle_file_observable_object(file_args)
        observed_data = self._handle_object_observable(pe_object, observable)
        stix_objects = [observed_data]
        if to_ids:
            pattern = self._parse_pe_extensions_pattern(
                pe_object, section_uuids
            )
            indicator = self._handle_object_indicator(pe_object, pattern)
            self._parse_indicator_relationship(
                indicator.id, observed_data.id, indicator.modified
            )
            stix_objects.append(indicator)
        self._handle_object_analyst_fields(pe_object, *stix_objects)

    ############################################################################
    #                        GALAXIES PARSING FUNCTIONS                        #
    ############################################################################

    def _check_external_references(
            self, references: list, values: list, feature: str) -> bool:
        for reference in references:
            to_return = (
                reference['source_name'] in self._mapping.source_names()
                and reference[feature] in values
            )
            if to_return:
                return True
        return False

    def _check_galaxy_matching(
            self, cluster: dict, *args: Tuple[str, str]) -> Union[str, None]:
        if self._check_galaxy_name(*args):
            return self._fetch_galaxy_matching_by_name(*args)
        if cluster.get('meta') is not None:
            meta = cluster['meta']
            key = 'external_id'
            for key, feature in zip((key, 'refs'), (key, 'url')):
                if meta.get(key) is None:
                    continue
                if self._check_galaxy_references(meta[key], feature, *args):
                    return self._fetch_galaxy_matching_by_reference(
                        meta[key], feature, *args
                    )

    def _check_galaxy_name(self, name: str, object_type: str) -> bool:
        names = 0
        for stix_object in self._galaxies_catalog[name][object_type]:
            if stix_object['name'] == name:
                names += 1
        return names == 1

    def _check_galaxy_references(self, values: str, feature: str, name: str,
                                 object_type: str) -> bool:
        numbers = 0
        for stix_object in self._galaxies_catalog[name][object_type]:
            to_continue = (
                stix_object['name'] != name
                or not stix_object.get('external_references')
            )
            if to_continue:
                continue
            has_reference = self._check_external_references(
                stix_object['external_references'], values, feature
            )
            if has_reference:
                numbers += 1
        return numbers == 1

    def _define_source_name(self, value: str) -> str:
        id_mapping = self._mapping.external_id_to_source_name
        for prefix, source_name in id_mapping().items():
            if value.startswith(f'{prefix}-'):
                return source_name
        if '-' in value:
            return 'NIST Mobile Threat Catalogue'
        if value.isnumeric():
            return 'WASC'
        return 'mitre-attack'

    def _fetch_galaxy_matching_by_name(
            self, name: str, object_type: str) -> Union[str, None]:
        for stix_object in self._galaxies_catalog[name][object_type]:
            if stix_object['name'] == name:
                self._handle_galaxy_matching(object_type, stix_object)
                return stix_object['id']

    def _fetch_galaxy_matching_by_reference(
            self, values: list, feature: str, name: str,
            object_type: str) -> Union[str, None]:
        for stix_object in self._galaxies_catalog[name][object_type]:
            to_continue = (
                stix_object['name'] != name
                or not stix_object.get('external_references')
            )
            if to_continue:
                continue
            has_reference = self._check_external_references(
                stix_object['external_references'], values, feature
            )
            if has_reference:
                self._handle_galaxy_matching(object_type, stix_object)
                return stix_object['id']

    def _handle_attribute_galaxy_relationships(
            self, source_id: str, target_ids: list, timestamp: datetime):
        relationships = self._mapping.relationship_specs(
            source_id.split('--')[0]
        )
        if relationships is None:
            for target_id in target_ids:
                self._parse_galaxy_relationship(
                    source_id, target_id, 'related-to', timestamp
                )
        else:
            for target_id in target_ids:
                target_type = target_id.split('--')[0]
                self._parse_galaxy_relationship(
                    source_id, target_id,
                    relationships.get(target_type, 'related-to'), timestamp
                )
        self._handle_object_refs(target_ids)

    def _handle_external_references(self, values: list) -> list:
        references = []
        for value in values:
            external_id = {
                'source_name': self._define_source_name(value),
                'external_id': value
            }
            references.append(external_id)
        return references

    def _handle_galaxy_matching(self, object_type: str, stix_object: dict):
        identity_id = stix_object['created_by_ref']
        if identity_id not in self.unique_ids:
            identity = self._create_identity(self._identities[identity_id])
            self.stix_objects.insert(0, identity)
            self.__index += 1
            self.unique_ids[identity_id] = identity_id
        stix_object['allow_custom'] = True
        self._append_SDO_without_refs(
            getattr(self, f"_create_{object_type.replace('-', '_')}")(
                stix_object
            )
        )

    def _handle_object_refs(self, object_refs: list):
        for object_ref in object_refs:
            if object_ref not in self.object_refs:
                self.object_refs.append(object_ref)

    def _handle_undefined_attribute_galaxy(
            self, galaxy: MISPGalaxy | dict, object_args: dict):
        timestamp = object_args['modified']
        object_refs = self._parse_undefined_galaxy(galaxy, timestamp)
        self._handle_attribute_galaxy_relationships(
            object_args['id'], object_refs, timestamp
        )

    def _handle_undefined_event_galaxy(self, galaxy: MISPGalaxy | dict):
        object_refs = self._parse_undefined_galaxy(galaxy, self.event_timestamp)
        self._handle_object_refs(object_refs)

    def _handle_undefined_parent_galaxy(self, galaxy: MISPGalaxy | dict):
        object_refs = self._parse_undefined_galaxy(galaxy)
        self._handle_object_refs(object_refs)

    def _is_galaxy_parsed(self, object_refs: list, cluster: dict) -> bool:
        object_id = cluster['uuid']
        if object_id in self.unique_ids:
            object_refs.append(self.unique_ids[object_id])
            return True
        if self.interoperability:
            object_type = self._mapping.cluster_to_stix_object(cluster['type'])
            value = cluster['value']
            try:
                in_catalog = value in self._galaxies_catalog
            except AttributeError:
                self._generate_galaxies_catalog()
                in_catalog = value in self._galaxies_catalog
            if in_catalog:
                if object_type in self._galaxies_catalog[value]:
                    args = (value, object_type)
                    stix_object_id = self._check_galaxy_matching(cluster, *args)
                    if stix_object_id is not None:
                        object_refs.append(stix_object_id)
                        self.unique_ids[object_id] = stix_object_id
                        return True
                return False
            if ' - ' in value:
                for part in value.split(' - '):
                    if object_type in self._galaxies_catalog.get(part, {}):
                        stix_object_id = self._check_galaxy_matching(
                            cluster, part, object_type
                        )
                        if stix_object_id is not None:
                            object_refs.append(stix_object_id)
                            self.unique_ids[object_id] = stix_object_id
                            return True
        return False

    def _parse_acs_definition_fields(
            self, definition: dict, values: list | str, *fields: tuple):
        for index, key in enumerate(fields):
            if index != (len(fields) - 1):
                definition = definition.setdefault(key, {})
                continue
            definition[key] = (
                values[0] if isinstance(values, list) and
                self._mapping.acs_marking_meta_mapping(key) else values
            )

    def _parse_acs_definition_further_sharing(
            self, marking_definition: dict, values: list | str, *fields: tuple):
        if fields[0] in ('sharing_scope', 'rule_effect'):
            if 'further_sharing' not in marking_definition:
                marking_definition['further_sharing'] = [{}]
            marking_definition['further_sharing'][0][fields[-1]] = (
                values[0] if isinstance(values, list) and
                self._mapping.acs_marking_meta_mapping(fields[-1]) else values
            )
            return
        marking_definition['further_sharing'].append(
            {'rule_effect': fields[1], 'sharing_scope': values}
        )

    def _parse_acs_definition_with_multiple_access_privileges(
            self, meta: dict) -> dict:
        access_privileges = {
            access_privilege: {} for access_privilege in
            meta['access_privilege.privilege_action']
        }
        marking_definition = defaultdict(list)
        for feature, values in meta.items():
            field, *fields = feature.split('.')
            if field == 'access_privilege':
                access_privilege, *keys = fields
                if access_privilege == 'privilege_action':
                    continue
                self._parse_acs_definition_fields(
                    access_privileges[access_privilege], values, *keys
                )
                continue
            if field == 'further_sharing':
                self._parse_acs_definition_further_sharing(
                    marking_definition, values, *fields
                )
                continue
            if fields:
                self._parse_acs_definition_fields(
                    marking_definition.setdefault(field, {}), values, *fields
                )
                continue
            marking_definition[feature] = (
                values[0] if isinstance(values, list) and
                self._mapping.acs_marking_meta_mapping(feature) else values
            )
        marking_definition['access_privilege'] = [
            {'privilege_action': privilege_action, **access_privilege}
            for privilege_action, access_privilege in access_privileges.items()
        ]
        return marking_definition

    def _parse_acs_definition_with_single_access_privilege(
            self, meta: dict) -> dict:
        access_privilege = {}
        marking_definition = defaultdict(list)
        for feature, values in meta.items():
            field, *fields = feature.split('.')
            if field == 'further_sharing':
                self._parse_acs_definition_further_sharing(
                    marking_definition, values, *fields
                )
                continue
            if fields:
                current = (
                    access_privilege if field == 'access_privilege'
                    else marking_definition
                )
                self._parse_acs_definition_fields(
                    current, values, *feature.split('.')
                )
                continue
            marking_definition[feature] = (
                values[0] if isinstance(values, list) and
                self._mapping.acs_marking_meta_mapping(feature) else values
            )
        marking_definition['access_privilege'] = [access_privilege]
        return marking_definition

    def _parse_acs_definition_without_access_privilege(
            self, meta: dict) -> dict:
        marking_definition = {}
        for feature, values in meta.items():
            field, *fields = feature.split('.')
            if field == 'further_sharing':
                self._parse_acs_definition_further_sharing(
                    marking_definition, values, *fields
                )
                continue
            if fields:
                self._parse_acs_definition_fields(
                    marking_definition, values, *feature.split('.')
                )
                continue
            marking_definition[feature] = (
                values[0] if isinstance(values, list) and
                self._mapping.acs_marking_meta_mapping(feature) else values
            )
        return marking_definition

    def _parse_acs_marking_attribute_galaxy(
            self, galaxy: MISPGalaxy | dict, marking_args: dict):
        object_refs = self._parse_acs_marking_galaxy(galaxy)
        self._handle_object_refs(object_refs)
        marking_args['object_marking_refs'] = object_refs

    def _parse_acs_marking_event_galaxy(self, galaxy: MISPGalaxy | dict):
        object_refs = self._parse_acs_marking_galaxy(galaxy)
        self._handle_object_refs(object_refs)

    def _parse_acs_marking_galaxy(
            self, galaxy: MISPGalaxy | dict) -> list:
        object_refs = []
        for cluster in galaxy['GalaxyCluster']:
            if self._is_galaxy_parsed(object_refs, cluster):
                continue
            marking_id = f"marking-definition--{cluster['uuid']}"
            meta = cluster['meta']
            marking_definition = {
                feature: values[0] if isinstance(values, list) else values
                for feature in ('created', 'modified')
                if (values := meta.pop(feature, None)) is not None
            }
            privilege_actions = meta.get('access_privilege.privilege_action')
            feature = (
                self._parse_acs_definition_without_access_privilege
                if privilege_actions is None else
                self._parse_acs_definition_with_multiple_access_privileges
                if isinstance(privilege_actions, list) and
                len(privilege_actions) > 1 else
                self._parse_acs_definition_with_single_access_privilege
            )
            marking_definition = self._create_acs_marking_definition(
                marking_id, galaxy['uuid'], marking_definition, feature(meta)
            )
            self._append_SDO_without_refs(marking_definition)
            object_refs.append(marking_id)
            self.unique_ids[cluster['uuid']] = marking_id
        return object_refs

    def _parse_acs_marking_parent_galaxy(self, galaxy: MISPGalaxy | dict):
        object_refs = self._parse_acs_marking_galaxy(galaxy)
        self._handle_object_refs(object_refs)

    def _parse_attack_pattern_attribute_galaxy(
            self, galaxy: MISPGalaxy | dict, attack_pattern_args: dict):
        timestamp = attack_pattern_args['modified']
        object_refs = self._parse_attack_pattern_galaxy(galaxy, timestamp)
        self._handle_attribute_galaxy_relationships(
            attack_pattern_args['id'], object_refs, timestamp
        )

    def _parse_attack_pattern_event_galaxy(
            self, galaxy: MISPGalaxy | dict):
        object_refs = self._parse_attack_pattern_galaxy(
            galaxy, self.event_timestamp
        )
        self._handle_object_refs(object_refs)

    def _parse_attack_pattern_galaxy(
            self, galaxy: MISPGalaxy | dict,
            timestamp: Optional[datetime] = None) -> list:
        object_refs = []
        for cluster in galaxy['GalaxyCluster']:
            if self._is_galaxy_parsed(object_refs, cluster):
                continue
            attack_pattern_id = f"attack-pattern--{cluster['uuid']}"
            attack_pattern_args = self._create_galaxy_args(
                cluster, galaxy['name'], attack_pattern_id, timestamp
            )
            self._append_SDO_without_refs(
                self._create_attack_pattern(attack_pattern_args)
            )
            object_refs.append(attack_pattern_id)
            self.unique_ids[cluster['uuid']] = attack_pattern_id
        return object_refs

    def _parse_attack_pattern_parent_galaxy(
            self, galaxy: MISPGalaxy | dict):
        object_refs = self._parse_attack_pattern_galaxy(galaxy)
        self._handle_object_refs(object_refs)

    def _parse_campaign_attribute_galaxy(
            self, galaxy: MISPGalaxy | dict, campaign_args: dict):
        object_refs = self._parse_campaign_galaxy(galaxy)
        self._handle_attribute_galaxy_relationships(
            campaign_args['id'], object_refs, campaign_args['modified']
        )

    def _parse_campaign_event_galaxy(self, galaxy: MISPGalaxy | dict):
        object_refs = self._parse_campaign_galaxy(galaxy, self.event_timestamp)
        self._handle_object_refs(object_refs)

    def _parse_campaign_galaxy(
            self, galaxy: MISPGalaxy | dict,
            timestamp: Optional[datetime] = None) -> list:
        object_refs = []
        for cluster in galaxy['GalaxyCluster']:
            if self._is_galaxy_parsed(object_refs, cluster):
                continue
            campaign_id = f"campaign--{cluster['uuid']}"
            campaign_args = self._create_galaxy_args(
                cluster, galaxy['name'], campaign_id, timestamp
            )
            campaign = self._create_campaign(campaign_args)
            self._append_SDO_without_refs(campaign)
            object_refs.append(campaign_id)
            self.unique_ids[cluster['uuid']] = campaign_id
        return object_refs

    def _parse_campaign_parent_galaxy(self, galaxy: MISPGalaxy | dict):
        object_refs = self._parse_campaign_galaxy(galaxy)
        self._handle_object_refs(object_refs)

    def _parse_course_of_action_attribute_galaxy(
            self, galaxy: MISPGalaxy | dict, course_of_action_args: dict):
        timestamp = course_of_action_args['modified']
        object_refs = self._parse_course_of_action_galaxy(galaxy, timestamp)
        self._handle_attribute_galaxy_relationships(
            course_of_action_args['id'], object_refs, timestamp
        )

    def _parse_course_of_action_event_galaxy(
            self, galaxy: MISPGalaxy | dict):
        object_refs = self._parse_course_of_action_galaxy(
            galaxy, self.event_timestamp
        )
        self._handle_object_refs(object_refs)

    def _parse_course_of_action_galaxy(
            self, galaxy: MISPGalaxy | dict,
            timestamp: Optional[datetime] = None) -> list:
        object_refs = []
        for cluster in galaxy['GalaxyCluster']:
            if self._is_galaxy_parsed(object_refs, cluster):
                continue
            course_of_action_id = f"course-of-action--{cluster['uuid']}"
            course_of_action_args = self._create_galaxy_args(
                cluster, galaxy['name'], course_of_action_id, timestamp
            )
            course_of_action = self._create_course_of_action(
                course_of_action_args
            )
            self._append_SDO_without_refs(course_of_action)
            object_refs.append(course_of_action_id)
            self.unique_ids[cluster['uuid']] = course_of_action_id
        return object_refs

    def _parse_course_of_action_parent_galaxy(
            self, galaxy: MISPGalaxy | dict):
        object_refs = self._parse_course_of_action_galaxy(galaxy)
        self._handle_object_refs(object_refs)

    @staticmethod
    def _parse_datetime_meta_field(value: datetime | list | str) -> datetime:
        if isinstance(value, list):
            value = value[0]
        if isinstance(value, str):
            dt_value = parser.isoparse(value)
        return dt_value.astimezone(UTC)

    def _parse_external_id(self, external_id: str) -> dict:
        return {
            'source_name': self._define_source_name(external_id),
            'external_id': external_id
        }

    def _parse_external_references(
            self, meta_args: dict, values: list | str,
            feature: Optional[str] = '_parse_external_id'):
        if isinstance(values, list):
            meta_args['external_references'].extend(
                getattr(self, feature)(value) for value in values
            )
        else:
            meta_args['external_references'].append(
                getattr(self, feature)(values)
            )

    @staticmethod
    def _parse_external_url(url: str) -> dict:
        return {'source_name': 'url', 'url': url}

    def _parse_intrusion_set_attribute_galaxy(
            self, galaxy: MISPGalaxy | dict, intrusion_set_args: dict):
        timestamp = intrusion_set_args['modified']
        object_refs = self._parse_intrusion_set_galaxy(galaxy, timestamp)
        self._handle_attribute_galaxy_relationships(
            intrusion_set_args['id'], object_refs, timestamp
        )

    def _parse_intrusion_set_event_galaxy(
            self, galaxy: MISPGalaxy | dict):
        object_refs = self._parse_intrusion_set_galaxy(
            galaxy, self.event_timestamp
        )
        self._handle_object_refs(object_refs)

    def _parse_intrusion_set_galaxy(
            self, galaxy: MISPGalaxy | dict,
            timestamp: Optional[datetime] = None) -> list:
        object_refs = []
        for cluster in galaxy['GalaxyCluster']:
            if self._is_galaxy_parsed(object_refs, cluster):
                continue
            intrusion_set_id = f"intrusion-set--{cluster['uuid']}"
            intrusion_set_args = self._create_galaxy_args(
                cluster, galaxy['name'], intrusion_set_id, timestamp
            )
            intrusion_set = self._create_intrusion_set(intrusion_set_args)
            self._append_SDO_without_refs(intrusion_set)
            object_refs.append(intrusion_set_id)
            self.unique_ids[cluster['uuid']] = intrusion_set_id
        return object_refs

    def _parse_intrusion_set_parent_galaxy(
            self, galaxy: MISPGalaxy | dict):
        object_refs = self._parse_intrusion_set_galaxy(galaxy)
        self._handle_object_refs(object_refs)

    @staticmethod
    def _parse_kill_chain(meta_args: dict, values: list):
        if not isinstance(values, list):
            values = [values]
        for value in values:
            name, *_, phase = value.split(':')
            meta_args['kill_chain_phases'].append(
                {'kill_chain_name': name, 'phase_name': phase}
            )

    def _parse_malware_attribute_galaxy(
            self, galaxy: MISPGalaxy | dict, malware_args: dict):
        timestamp = malware_args['modified']
        object_refs = self._parse_malware_galaxy(galaxy, timestamp)
        self._handle_attribute_galaxy_relationships(
            malware_args['id'], object_refs, timestamp
        )

    def _parse_malware_event_galaxy(self, galaxy: MISPGalaxy | dict):
        object_refs = self._parse_malware_galaxy(galaxy, self.event_timestamp)
        self._handle_object_refs(object_refs)

    def _parse_malware_galaxy(self, galaxy: MISPGalaxy | dict,
                              timestamp: Optional[datetime] = None) -> list:
        object_refs = []
        for cluster in galaxy['GalaxyCluster']:
            if self._is_galaxy_parsed(object_refs, cluster):
                continue
            malware_id = f"malware--{cluster['uuid']}"
            malware_args = self._create_galaxy_args(
                cluster, galaxy['name'], malware_id, timestamp
            )
            malware = self._create_malware(malware_args)
            self._append_SDO_without_refs(malware)
            object_refs.append(malware_id)
            self.unique_ids[cluster['uuid']] = malware_id
        return object_refs

    def _parse_malware_is_family_field(
            self, meta_args: dict, is_family: list | bool | int | str):
        if isinstance(is_family, list):
            is_family = is_family[0]
        feature = 'is_family'
        if self._version == '2.0':
            feature = f'x_misp_{feature}'
        meta_args[feature] = (
            is_family if isinstance(is_family, bool) else
            True if is_family in ('True', 'true', '1', 1) else False
        )

    def _parse_malware_parent_galaxy(self, galaxy: MISPGalaxy | dict):
        object_refs = self._parse_malware_galaxy(galaxy)
        self._handle_object_refs(object_refs)

    def _parse_malware_types(self, meta_args: dict, values: list | str):
        feature = 'malware_types' if self._version == '2.1' else 'labels'
        meta_args[feature] = values if isinstance(values, list) else [values]

    def _parse_meta_custom_fields(self, cluster_meta: dict) -> dict:
        meta_args = defaultdict(list)
        for key, values in cluster_meta.items():
            feature = self._mapping.external_references_fields(key)
            if feature is not None:
                self._parse_external_references(meta_args, values, feature)
            else:
                meta_args[f"x_misp_{self._sanitise_meta_field(key)}"] = values
        if any(key.startswith('x_misp_') for key in meta_args.keys()):
            meta_args['allow_custom'] = True
        return meta_args

    def _parse_meta_fields(
            self, cluster_meta: dict, object_type: str, value: str) -> dict:
        meta_args = defaultdict(list)
        mapping = f"{object_type.replace('-', '_')}_meta_mapping"
        for key, values in cluster_meta.items():
            if key in _sdo_time_fields:
                meta_args[key] = self._parse_datetime_meta_field(values)
                continue
            if key in self._mapping.generic_meta_mapping(object_type):
                single = self._mapping.generic_meta_mapping(object_type)[key]
                if single and isinstance(values, list):
                    meta_args[key] = values[0]
                    continue
                meta_args[key] = values
                continue
            feature = self._mapping.external_references_fields(key)
            if feature is not None:
                self._parse_external_references(meta_args, values, feature)
                continue
            if (to_call := getattr(self._mapping, mapping)(key)) is not None:
                args = [meta_args, values]
                if 'synonyms' in to_call:
                    args.append(value)
                getattr(self, to_call)(*args)
            else:
                meta_args[f"x_misp_{self._sanitise_meta_field(key)}"] = values
        if any(key.startswith('x_misp_') for key in meta_args.keys()):
            meta_args['allow_custom'] = True
        return meta_args

    def _parse_synonyms_21_meta_field(
            self, meta_args: dict, values: list, cluster_value: str):
        if not isinstance(values, list):
            values = [values]
        aliases = [value for value in values if value != cluster_value]
        if aliases:
            feature = 'aliases' if self._version == '2.1' else 'x_misp_synonyms'
            meta_args[feature] = aliases

    @staticmethod
    def _parse_synonyms_meta_field(
        meta_args: dict, values: list, cluster_value: str):
        if not isinstance(values, list):
            values = [values]
        aliases = [value for value in values if value != cluster_value]
        if aliases:
            meta_args['aliases'] = aliases

    def _parse_sector_attribute_galaxy(
            self, galaxy: MISPGalaxy | dict, sector_args: dict):
        timestamp = sector_args['modified']
        object_refs = self._parse_sector_galaxy(galaxy, timestamp)
        self._handle_attribute_galaxy_relationships(
            sector_args['id'], object_refs, timestamp
        )

    def _parse_sector_event_galaxy(self, galaxy: MISPGalaxy | dict):
        object_refs = self._parse_sector_galaxy(galaxy, self.event_timestamp)
        self._handle_object_refs(object_refs)

    def _parse_sector_galaxy(self, galaxy: MISPGalaxy | dict,
                             timestamp: datetime | None) -> list:
        object_refs = []
        for cluster in galaxy['GalaxyCluster']:
            if self._is_galaxy_parsed(object_refs, cluster):
                continue
            sector_args = self._create_sector_galaxy_args(
                cluster, galaxy['description'], galaxy['name'], timestamp
            )
            sector = self._create_identity(sector_args)
            self._append_SDO_without_refs(sector)
            object_refs.append(sector.id)
            self.unique_ids[cluster['uuid']] = sector.id
        return object_refs

    def _parse_sector_parent_galaxy(
            self, galaxy: MISPGalaxy | dict):
        object_refs = self._parse_sector_galaxy(galaxy)
        self._handle_object_refs(object_refs)

    def _parse_threat_actor_attribute_galaxy(
            self, galaxy: MISPGalaxy | dict, threat_actor_args: dict):
        timestamp = threat_actor_args['modified']
        object_refs = self._parse_threat_actor_galaxy(galaxy, timestamp)
        self._handle_attribute_galaxy_relationships(
            threat_actor_args['id'], object_refs, timestamp
        )

    def _parse_threat_actor_event_galaxy(self, galaxy: MISPGalaxy | dict):
        object_refs = self._parse_threat_actor_galaxy(
            galaxy, self.event_timestamp
        )
        self._handle_object_refs(object_refs)

    def _parse_threat_actor_galaxy(
            self, galaxy: MISPGalaxy | dict,
            timestamp: Optional[datetime] = None) -> list:
        object_refs = []
        for cluster in galaxy['GalaxyCluster']:
            if self._is_galaxy_parsed(object_refs, cluster):
                continue
            threat_actor_id = f"threat-actor--{cluster['uuid']}"
            threat_actor_args = self._create_galaxy_args(
                cluster, galaxy['name'], threat_actor_id, timestamp
            )
            threat_actor = self._create_threat_actor(threat_actor_args)
            self._append_SDO_without_refs(threat_actor)
            object_refs.append(threat_actor_id)
            self.unique_ids[cluster['uuid']] = threat_actor_id
        return object_refs

    def _parse_threat_actor_parent_galaxy(
            self, galaxy: MISPGalaxy | dict):
        object_refs = self._parse_threat_actor_galaxy(galaxy)
        self._handle_object_refs(object_refs)

    def _parse_threat_actor_types(self, meta_args: dict, values: list | str):
        feature = 'threat_actor_types' if self._version == '2.1' else 'labels'
        meta_args[feature] = values if isinstance(values, list) else [values]

    def _parse_tool_attribute_galaxy(
            self, galaxy: MISPGalaxy | dict, tool_args: dict):
        timestamp = tool_args['modified']
        object_refs = self._parse_tool_galaxy(galaxy, timestamp)
        self._handle_attribute_galaxy_relationships(
            tool_args['id'], object_refs, timestamp
        )

    def _parse_tool_event_galaxy(self, galaxy: MISPGalaxy | dict):
        object_refs = self._parse_tool_galaxy(galaxy, self.event_timestamp)
        self._handle_object_refs(object_refs)

    def _parse_tool_galaxy(self, galaxy: MISPGalaxy | dict,
                           timestamp: Optional[datetime] = None) -> list:
        object_refs = []
        for cluster in galaxy['GalaxyCluster']:
            if self._is_galaxy_parsed(object_refs, cluster):
                continue
            tool_id = f"tool--{cluster['uuid']}"
            tool_args = self._create_galaxy_args(
                cluster, galaxy['name'], tool_id, timestamp
            )
            tool = self._create_tool(tool_args)
            self._append_SDO_without_refs(tool)
            object_refs.append(tool_id)
            self.unique_ids[cluster['uuid']] = tool_id
        return object_refs

    def _parse_tool_parent_galaxy(self, galaxy: MISPGalaxy | dict):
        object_refs = self._parse_tool_galaxy(galaxy)
        self._handle_object_refs(object_refs)

    def _parse_tool_types(self, meta_args: dict, values: list):
        feature = 'tool_types' if self._version == '2.1' else 'labels'
        meta_args[feature] = values if isinstance(values, list) else [values]

    def _parse_undefined_galaxy(self, galaxy: MISPGalaxy | dict,
                                timestamp: Optional[datetime] = None) -> list:
        object_refs = []
        for cluster in galaxy['GalaxyCluster']:
            if self._is_galaxy_parsed(object_refs, cluster):
                continue
            custom_id = f"x-misp-galaxy-cluster--{cluster['uuid']}"
            custom_args = self._create_custom_galaxy_args(
                cluster, galaxy['name'], galaxy['description'],
                custom_id, timestamp
            )
            custom_galaxy = self._create_custom_galaxy(custom_args)
            self._append_SDO_without_refs(custom_galaxy)
            object_refs.append(custom_id)
            self.unique_ids[cluster['uuid']] = custom_id
        return object_refs

    def _parse_vulnerability_attribute_galaxy(
            self, galaxy: MISPGalaxy | dict, vulnerability_args: dict):
        timestamp = vulnerability_args['modified']
        object_refs = self._parse_vulnerability_galaxy(galaxy, timestamp)
        self._handle_attribute_galaxy_relationships(
            vulnerability_args['id'], object_refs, timestamp
        )

    def _parse_vulnerability_event_galaxy(
            self, galaxy: MISPGalaxy | dict):
        object_refs = self._parse_vulnerability_galaxy(
            galaxy, self.event_timestamp
        )
        self._handle_object_refs(object_refs)

    def _parse_vulnerability_galaxy(
            self, galaxy: MISPGalaxy | dict,
            timestamp: Optional[datetime] = None) -> list:
        object_refs = []
        for cluster in galaxy['GalaxyCluster']:
            if self._is_galaxy_parsed(object_refs, cluster):
                continue
            vulnerability_id = f"vulnerability--{cluster['uuid']}"
            vulnerability_args = self._create_galaxy_args(
                cluster, galaxy['name'], vulnerability_id, timestamp
            )
            vulnerability = self._create_vulnerability(vulnerability_args)
            self._append_SDO_without_refs(vulnerability)
            object_refs.append(vulnerability_id)
            self.unique_ids[cluster['uuid']] = vulnerability_id
        return object_refs

    def _parse_vulnerability_parent_galaxy(
            self, galaxy: MISPGalaxy | dict):
        object_refs = self._parse_vulnerability_galaxy(galaxy)
        self._handle_object_refs(object_refs)

    ############################################################################
    #                  STIX OBJECTS CREATION HELPER FUNCTIONS                  #
    ############################################################################

    @staticmethod
    def _create_attachment_args(value: str, data: str) -> dict:
        if not isinstance(data, str):
            data = b64encode(data.getvalue()).decode()
        return {
            'allow_custom': True, 'payload_bin': data, 'x_misp_filename': value
        }

    def _create_custom_galaxy_args(
            self, cluster: MISPGalaxyCluster | dict,
            galaxy_name: str, description: str, custom_id: str,
            timestamp: Optional[datetime] = None) -> dict:
        custom_args = {
            'id': custom_id,
            'labels': self._create_galaxy_labels(galaxy_name, cluster),
            'x_misp_name': galaxy_name, 'x_misp_type': cluster['type'],
            'x_misp_value': cluster['value'],
            'x_misp_description': f"{description} | {cluster['description']}",
            'interoperability': True
        }
        if cluster.get('meta'):
            custom_args['x_misp_meta'] = {
                self._sanitise_meta_field(key): value for key, value
                in cluster['meta'].items()
            }
        if timestamp is None:
            if not cluster.get('timestamp'):
                return custom_args
            timestamp = self._datetime_from_timestamp(cluster['timestamp'])
        custom_args.update({'created': timestamp, 'modified': timestamp})
        return custom_args

    def _create_galaxy_args(
            self, cluster: MISPGalaxyCluster | dict, name: str,
            object_id: str, timestamp: Optional[datetime] = None) -> dict:
        object_type = object_id.split('--')[0]
        value = cluster['value']
        if cluster['type'].startswith('mitre-') and ' - ' in value:
            value = value.split(' - ')[0].strip()
        galaxy_args = {
            'id': object_id, 'type': object_type, 'name': value,
            'labels': self._create_galaxy_labels(name, cluster),
            'interoperability': True
        }
        if cluster.get('description') is not None:
            galaxy_args['description'] = cluster['description']
        if cluster.get('meta'):
            mapping = f"{object_type.replace('-', '_')}_meta_mapping"
            meta_args = (
                self._parse_meta_fields(cluster['meta'], object_type, value)
                if hasattr(self._mapping, mapping) else
                self._parse_meta_custom_fields(cluster['meta'])
            )
            if object_type in _labelled_object_types and 'labels' in meta_args:
                galaxy_args['labels'].extend(meta_args.pop('labels'))
            galaxy_args.update(meta_args)
        if galaxy_args.get('created') is not None:
            if galaxy_args.get('modified') is None:
                galaxy_args['modified'] = galaxy_args['created']
            return galaxy_args
        if galaxy_args.get('modified') is not None:
            if galaxy_args.get('created') is None:
                galaxy_args['created'] = galaxy_args['modified']
            return galaxy_args
        if timestamp is None:
            if not cluster.get('timestamp'):
                return galaxy_args
            timestamp = self._datetime_from_timestamp(cluster.pop('timestamp'))
        galaxy_args.update({'created': timestamp, 'modified': timestamp})
        return galaxy_args

    @staticmethod
    def _create_galaxy_labels(galaxy_name: str, cluster: dict) -> list:
        labels = [
            f'misp:galaxy-name="{galaxy_name}"',
            f'misp:galaxy-type="{cluster["type"]}"'
        ]
        if cluster.get('tag_name'):
            labels.append(cluster['tag_name'])
        return labels

    @staticmethod
    def _create_killchain(category: str) -> list:
        kill_chain = [
            {'kill_chain_name': 'misp-category', 'phase_name': category}
        ]
        return kill_chain

    @staticmethod
    def _create_labels(attribute: MISPAttribute | dict) -> list:
        return [
            f'misp:{feature}="{attribute[feature]}"'
            for feature in _label_fields if attribute.get(feature)
        ]

    @staticmethod
    def _create_object_labels(misp_object: MISPObject | dict,
                              to_ids: Optional[bool] = None) -> list:
        labels = [
            f'misp:name="{misp_object["name"].replace("|", "-")}"',
            f'misp:meta-category="{misp_object["meta-category"]}"'
        ]
        if to_ids is not None:
            labels.append(f'misp:to_ids="{to_ids}"')
        return labels

    def _create_sector_galaxy_args(
            self, cluster: MISPGalaxyCluster | dict, description: str,
            name: str, timestamp: datetime) -> dict:
        if cluster.get('description'):
            description = cluster['description']
        sector_args = {
            'id': f"identity--{cluster['uuid']}", 'type': 'identity',
            'name': cluster['value'], 'identity_class': 'class',
            'labels': self._create_galaxy_labels(name, cluster),
            'description': description, 'interoperability': True
        }
        if timestamp is None:
            if not cluster.get('timestamp'):
                return sector_args
            timestamp = self._datetime_from_timestamp(cluster['timestamp'])
        sector_args.update({'created': timestamp, 'modified': timestamp})
        return sector_args

    def _handle_identity(self, identity_id: str, name: str):
        identity_args = {
            'id': identity_id, 'name': name, 'identity_class': 'organization'
        }
        identity = self._create_identity(identity_args)
        self.stix_objects.insert(self.__index, identity)
        self.__index += 1
        self.unique_ids[identity_id] = identity_id

    def _parse_contact_information(self, attributes: dict, name: str) -> list:
        contact_information = []
        for key in getattr(self._mapping, f"{name}_contact_info_fields")():
            if attributes.get(key):
                contact_information.append(
                    f"{key}: {'; '.join(attributes.pop(key))}"
                )
        return contact_information

    def _parse_identity_args(
            self, misp_object: MISPObject | dict,
            identity_class: str) -> dict:
        identity_id = self._parse_stix_object_id(
            'object', 'identity', misp_object
        )
        timestamp = self._parse_timestamp_value(misp_object)
        identity_args = {
            'id': identity_id, 'created': timestamp, 'modified': timestamp,
            'created_by_ref': self.identity_id,
            'identity_class': identity_class, 'interoperability': True,
            'labels': self._create_object_labels(
                misp_object,
                to_ids=self._fetch_ids_flag(misp_object['Attribute'])
            )
        }
        markings = self._handle_object_tags_and_galaxies(
            misp_object, identity_args
        )
        if markings:
            self._handle_markings(identity_args, markings)
        return identity_args

    ############################################################################
    #                   OBSERVABLE OBJECT PARSING FUNCTIONS.                   #
    ############################################################################

    def _parse_account_args(self, attributes: list, name: str) -> dict:
        attributes = self._extract_multiple_object_attributes(
            attributes,
            force_single=getattr(self._mapping, f"{name}_single_fields")()
        )
        account_args = {'account_type': name.split('_')[0]}
        mapping = getattr(self._mapping, f"{name}_object_mapping")
        for key, feature in mapping().items():
            if attributes.get(key):
                account_args[feature] = attributes.pop(key)
        if attributes:
            account_args.update(
                self._handle_observable_multiple_properties(attributes)
            )
        return account_args

    def _parse_account_with_attachment_args(
            self, object_attributes: list, name: str):
        attributes = self._extract_multiple_object_attributes_with_data(
            object_attributes,
            force_single=getattr(self._mapping, f"{name}_single_fields")(),
            with_data=getattr(self._mapping, f"{name}_data_fields")()
        )
        account_args = {'account_type': name.split('_')[0]}
        mapping = getattr(self._mapping, f"{name}_object_mapping")
        for key, feature in mapping().items():
            if attributes.get(key):
                account_args[feature] = attributes.pop(key)
        if attributes:
            account_args.update(
                self._handle_observable_multiple_properties_with_data(
                    attributes, name
                )
            )
        return account_args

    def _parse_android_app_args(self, attributes: list) -> dict:
        attributes = self._extract_multiple_object_attributes(
            attributes, force_single=self._mapping.android_app_single_fields()
        )
        mapping = self._mapping.android_app_object_mapping
        software_args = {
            feature: attributes.pop(key)
            for key, feature in mapping().items()
            if key in attributes
        }
        if attributes:
            software_args.update(
                self._handle_observable_multiple_properties(attributes)
            )
        return software_args

    def _parse_AS_args(self, attributes: list) -> dict:
        attributes = self._extract_multiple_object_attributes(
            attributes, force_single=self._mapping.as_single_fields()
        )
        as_args = {'number': self._parse_AS_value(attributes.pop('asn'))}
        if attributes.get('description'):
            as_args['name'] = attributes.pop('description')
        if attributes:
            as_args.update(
                self._handle_observable_multiple_properties(attributes)
            )
        return as_args

    def _parse_cpe_asset_args(self, attributes: list) -> dict:
        attributes = self._extract_multiple_object_attributes(
            attributes, force_single=self._mapping.cpe_asset_single_fields()
        )
        mapping = self._mapping.cpe_asset_object_mapping
        software_args = {
            feature: attributes.pop(key)
            for key, feature in mapping().items()
            if key in attributes
        }
        if attributes:
            software_args.update(
                self._handle_observable_multiple_properties(attributes)
            )
        return software_args

    def _parse_credential_args(self, attributes: list) -> dict:
        attributes = self._extract_multiple_object_attributes(
            attributes, force_single=self._mapping.credential_single_fields()
        )
        mapping = self._mapping.credential_object_mapping
        credential_args = {
            feature: self._select_single_feature(attributes, key)
            for key, feature in mapping().items() if key in attributes
        }
        if attributes:
            credential_args.update(
                self._handle_observable_multiple_properties(attributes)
            )
        return credential_args

    def _parse_domain_args(self, attributes: dict) -> dict:
        domain_args = {}
        for feature in ('domain', 'hostname'):
            if attributes.get(feature):
                domain_args['value'] = self._select_single_feature(
                    attributes, feature
                )
                break
        if attributes:
            domain_args.update(self._handle_observable_properties(attributes))
        return domain_args

    def _parse_email_args(self, attributes: dict) -> dict:
        email_args = {
            feature: self._select_single_feature(attributes, key)
            for key, feature in self._mapping.email_observable_mapping().items()
            if key in attributes
        }
        has_header = any(
            key in attributes for key
            in self._mapping.email_header_fields().keys()
        )
        if has_header:
            email_args['additional_header_fields'] = {
                feature: self._select_single_feature(attributes, key)
                for key, feature in self._mapping.email_header_fields().items()
                if key in attributes
            }
        if attributes.get('send-date'):
            send_date = self._select_single_feature(attributes, 'send-date')
            if not isinstance(send_date, datetime):
                send_date = self._datetime_from_str(send_date)
            email_args['date'] = send_date
        if attributes:
            email_args.update(
                self._handle_observable_multiple_properties(attributes)
            )
        return email_args

    def _parse_file_args(self, attributes: dict, misp_object: dict) -> dict:
        file_args = defaultdict(dict)
        for attribute_type in self._mapping.file_hash_main_types():
            value = attributes.get(attribute_type)
            if value is None:
                continue
            hash_type = self._define_hash_type(attribute_type)
            if self._check_hash_value(hash_type, value):
                file_args['hashes'][hash_type] = attributes.pop(attribute_type)
            else:
                self._invalid_object_hash_value_error(hash_type, misp_object)
        for attribute_type in self._mapping.file_hash_types():
            hash_type = self._define_hash_type(attribute_type)
            value = attributes.get(attribute_type)
            if value is None or hash_type in file_args['hashes']:
                continue
            if self._check_hash_value(hash_type, value):
                file_args['hashes'][hash_type] = attributes.pop(attribute_type)
            else:
                self._invalid_object_hash_value_error(hash_type, misp_object)
        for key, feature in self._mapping.file_object_mapping().items():
            if attributes.get(key):
                value = self._select_single_feature(attributes, key)
                file_args[feature] = value
        for key, feature in self._mapping.file_time_fields().items():
            if attributes.get(key):
                file_args[feature] = self._datetime_from_str(
                    self._select_single_feature(attributes, key)
                )
        if attributes:
            file_args.update(
                self._handle_observable_multiple_properties(attributes)
            )
        return file_args

    def _parse_http_request_args(self, attributes: dict) -> dict:
        args = {'protocols': ['tcp', 'http']}
        extension = defaultdict(dict)
        extension_mapping = self._mapping.http_request_object_mapping(
            'request_extension'
        )
        for key, feature in extension_mapping.items():
            if attributes.get(key) and feature not in extension:
                extension[feature] = attributes.pop(key)
        field = 'request_header'
        header_mapping = self._mapping.http_request_object_mapping(field)
        for key, feature in header_mapping.items():
            if attributes.get(key):
                extension[field][feature] = self._select_single_feature(
                    attributes, key
                )
        if extension:
            args['extensions'] = {'http-request-ext': extension}
        if attributes:
            args.update(self._handle_observable_multiple_properties(attributes))
        return args

    def _parse_ip_port_args(self, attributes: dict, protocols: set) -> dict:
        mapping = self._mapping.ip_port_object_mapping
        args = {
            feature: self._select_single_feature(attributes, key)
            for key, feature in mapping('features').items()
            if key in attributes
        }
        if 'protocol' in attributes:
            protocols.add(attributes.pop('protocol'))
        args['protocols'] = list(protocols) if protocols else ['tcp']
        for key, feature in mapping('timeline').items():
            if attributes.get(key):
                args[feature] = self._datetime_from_str(attributes.pop(key))
        if attributes:
            args.update(self._handle_observable_multiple_properties(attributes))
        return args

    def _parse_lnk_args(self, attributes: dict, misp_object) -> dict:
        file_args = defaultdict(dict)
        if attributes.get('filename'):
            file_args['name'] = self._select_single_feature(
                attributes, 'filename')
        for attribute_type in self._mapping.lnk_hash_types():
            value = attributes.get(attribute_type)
            if value is None:
                continue
            hash_type = self._define_hash_type(attribute_type)
            if self._check_hash_value(hash_type, value):
                file_args['hashes'][hash_type] = attributes.pop(attribute_type)
            else:
                self._invalid_object_hash_value_error(hash_type, misp_object)
        for key, feature in self._mapping.lnk_object_mapping().items():
            if attributes.get(key):
                file_args[feature] = self._select_single_feature(
                    attributes, key
                )
        for key, feature in self._mapping.lnk_time_fields().items():
            if attributes.get(key):
                value = self._select_single_feature(attributes, key)
                file_args[feature] = self._datetime_from_str(value)
        if attributes:
            file_args.update(
                self._handle_observable_multiple_properties(attributes)
            )
        return file_args

    def _parse_malware_sample_additional_fields(
            self, data: BytesIO | str) -> dict:
        if not isinstance(data, str):
            data = b64encode(data.getvalue()).decode()
        return {
            'payload_bin': data,
            **self._mapping.malware_sample_additional_observable_values()
        }

    def _parse_malware_sample_args(
            self, value: str, data: BytesIO | str) -> dict:
        args = {'allow_custom': True}
        for separator in self.composite_separators:
            if separator in value:
                filename, md5 = value.split(separator)
                if not self._check_hash_value('MD5', md5):
                    raise InvalidHashValueError()
                args.update(
                    {'hashes': {'MD5': md5}, 'x_misp_filename': filename}
                )
                break
        else:
            self._composite_attribute_value_warning('malware-sample', value)
            args['x_misp_filename'] = value
        args.update(self._parse_malware_sample_additional_fields(data))
        return args

    def _parse_malware_sample_custom_args(
            self, value: str, data: BytesIO | str) -> dict:
        args = {'allow_custom': True, 'x_misp_malware_sample': value}
        args.update(self._parse_malware_sample_additional_fields(data))
        return args

    def _parse_mutex_args(self, attributes: dict) -> dict:
        attributes = self._extract_object_attributes(attributes)
        mutex_args = {}
        if attributes.get('name'):
            mutex_args['name'] = attributes.pop('name')
        if attributes:
            mutex_args.update(self._handle_observable_properties(attributes))
        return mutex_args

    def _parse_netflow_args(self, attributes: dict) -> dict:
        args = self._parse_netflow_protocol(attributes)
        netflow_mapping = self._mapping.netflow_object_mapping('features')
        for key, feature in netflow_mapping.items():
            if attributes.get(key):
                args[feature] = attributes.pop(key)
        timeline_mapping = self._mapping.netflow_object_mapping('timeline')
        for key, feature in timeline_mapping.items():
            if attributes.get(key):
                args[feature] = self._datetime_from_str(attributes.pop(key))
        if attributes:
            args.update(self._handle_observable_properties(attributes))
        return args

    @staticmethod
    def _parse_netflow_protocol(attributes: dict) -> dict:
        protocols = set()
        extensions = defaultdict(dict)
        if attributes.get('icmp-type'):
            extensions['icmp-ext']['icmp_tpye_hex'] = attributes.pop(
                'icmp-type'
            )
            protocols.add('icmp')
        if attributes.get('tcp-flags'):
            extensions['tcp-ext']['src_flags_hex'] = attributes.pop('tcp-flags')
            protocols.add('tcp')
        if attributes.get('protocol'):
            protocols.add(attributes.pop('protocol').lower())
        if extensions:
            return {'extensions': extensions, 'protocols': list(protocols)}
        if protocols:
            return {'protocols': list(protocols)}
        return {'protocols': ['ip']}

    def _parse_network_connection_args(self, attributes: dict) -> dict:
        mapping = self._mapping.network_connection_mapping
        network_traffic_args = {
            feature: attributes.pop(key)
            for key, feature in mapping('features').items()
            if key in attributes
        }
        protocols = [
            attributes.pop(key).lower()
            for key in mapping('protocols')
            if key in attributes
        ]
        if not protocols:
            protocols.append('tcp')
        network_traffic_args['protocols'] = protocols
        if attributes:
            network_traffic_args.update(
                self._handle_observable_properties(attributes)
            )
        return network_traffic_args

    def _parse_network_socket_args(self, attributes: dict) -> dict:
        network_traffic_args = defaultdict(dict)
        socket_mapping = self._mapping.network_socket_mapping('features')
        for key, feature in socket_mapping.items():
            if attributes.get(key):
                network_traffic_args[feature] = attributes.pop(key)
        network_traffic_args['protocols'] = (
            [attributes.pop('protocol').lower()]
            if attributes.get('protocol') else ['tcp']
        )
        family_in_enum = (
            attributes.get('address-family')
            in self._mapping.address_family_enum_list()
        )
        if family_in_enum:
            socket_ext = {}
            extension_mapping = self._mapping.network_socket_mapping(
                'extension'
            )
            for key, field in extension_mapping.items():
                if attributes.get(key):
                    value = attributes.pop(key)
                    feature = key.replace('-', '_')
                    if value in getattr(self._mapping, f"{feature}_enum_list")():
                        socket_ext[field] = value
                    else:
                        network_traffic_args[f'x_misp_{feature}'] = value
            if attributes.get('state'):
                for state in attributes.pop('state'):
                    if state in self._mapping.network_socket_state_fields():
                        socket_ext[f'is_{state}'] = True
                    else:
                        attributes['state'].append(state)
            network_traffic_args['extensions']['socket-ext'] = socket_ext
        if attributes:
            network_traffic_args.update(
                self._handle_observable_multiple_properties(attributes)
            )
        return network_traffic_args

    def _parse_process_args(self, attributes: dict, level: str) -> dict:
        mapping = self._mapping.process_object_mapping
        process_args = {
            feature: attributes.pop(key)
            for key, feature in mapping(level).items()
            if key in attributes
        }
        if attributes:
            process_args.update(
                self._handle_observable_multiple_properties(attributes)
            )
        return process_args

    def _parse_registry_key_args(self, attributes: dict) -> dict:
        attributes = self._extract_object_attributes(attributes)
        registry_key_args = self._parse_regkey_key_values_observable(attributes)
        values_args = {
            feature: attributes.pop(key)
            for key, feature in self._mapping.registry_key_mapping().items()
            if key in attributes
        }
        if attributes.get('data'):
            values_args['data'] = attributes.pop('data')
        if values_args:
            registry_key_args['values'] = [values_args]
        if attributes:
            registry_key_args.update(
                self._handle_observable_properties(attributes)
            )
        return registry_key_args

    def _parse_url_args(self, attributes: dict) -> dict:
        attributes = self._extract_object_attributes(attributes)
        url_args = {}
        if attributes.get('url'):
            url_args['value'] = attributes.pop('url')
        if attributes:
            url_args.update(self._handle_observable_properties(attributes))
        return url_args

    def _parse_user_account_args(self, attributes: dict) -> dict:
        attributes = self._extract_multiple_object_attributes_with_data(
            attributes,
            force_single=self._mapping.user_account_single_fields(),
            with_data=self._mapping.user_account_data_fields()
        )
        mapping = self._mapping.user_account_object_mapping
        user_account_args = {
            feature: attributes.pop(key)
            for key, feature in mapping('features').items()
            if key in attributes
        }
        for key, feature in mapping('timeline').items():
            if attributes.get(key):
                timestamp = attributes.pop(key)
                if not isinstance(timestamp, datetime):
                    timestamp = self._datetime_from_str(timestamp)
                user_account_args[feature] = timestamp
        extension = {
            feature: attributes.pop(key)
            for key, feature in mapping('extension').items()
            if key in attributes
        }
        if extension:
            user_account_args['extensions'] = {'unix-account-ext': extension}
        if attributes:
            user_account_args.update(
                self._handle_observable_multiple_properties_with_data(
                    attributes, 'user_account'
                )
            )
        return user_account_args

    def _parse_x509_args(self, misp_object: MISPObject | dict) -> dict:
        attributes = self._extract_multiple_object_attributes(
            misp_object['Attribute'],
            force_single=self._mapping.x509_single_fields()
        )
        x509_args = defaultdict(dict)
        if attributes.get('self_signed'):
            x509_args['is_self_signed'] = attributes.pop('self_signed')
        for feature in self._mapping.x509_hash_fields():
            value = attributes.get(feature)
            if value is None:
                continue
            hash_type = self._define_hash_type(feature.split('-')[-1])
            if self._check_hash_value(hash_type, value):
                x509_args['hashes'][hash_type] = attributes.pop(feature)
            else:
                self._invalid_object_hash_value_error(hash_type, misp_object)
        x509_mapping = self._mapping.x509_object_mapping('features')
        for key, feature in x509_mapping.items():
            if attributes.get(key):
                x509_args[feature] = attributes.pop(key)
        timeline_mapping = self._mapping.x509_object_mapping('timeline')
        for key, feature in timeline_mapping.items():
            if attributes.get(key):
                timestamp = attributes.pop(key)
                if not isinstance(timestamp, datetime):
                    timestamp = self._datetime_from_str(timestamp)
                x509_args[feature] = timestamp
        extension = []
        extension_mapping = self._mapping.x509_object_mapping('extension')
        for key, feature in extension_mapping.items():
            if attributes.get(key):
                for value in attributes.pop(key):
                    extension.append(f"{feature}:{value}")
        if extension:
            name = ','.join(extension)
            x509_args['x509_v3_extensions']['subject_alternative_name'] = name
        if attributes:
            x509_args.update(self._handle_observable_properties(attributes))
        return x509_args

    ############################################################################
    #                       PATTERNS CREATION FUNCTIONS.                       #
    ############################################################################

    def _create_AS_pattern(self, number: str) -> str:
        return f"autonomous-system:number = '{self._parse_AS_value(number)}'"

    @staticmethod
    def _create_content_ref_pattern(
            value: str, feature: str = 'payload_bin') -> str:
        return f"file:content_ref.{feature} = '{value}'"

    @staticmethod
    def _create_domain_pattern(domain: str) -> str:
        return f"domain-name:value = '{domain}'"

    @staticmethod
    def _create_domain_resolving_pattern(value: str) -> str:
        return f"domain-name:resolves_to_refs[*].value = '{value}'"

    def _create_filename_hash_pattern(
            self, hash_type: str, attribute_value: str, separator: str) -> str:
        filename, hash_value = attribute_value.split(separator)
        filename_pattern = self._create_filename_pattern(filename)
        hash_pattern = self._create_hash_pattern(hash_type, hash_value)
        return f"{filename_pattern} AND {hash_pattern}"

    @staticmethod
    def _create_filename_pattern(name: str) -> str:
        return f"file:name = '{name}'"

    def _create_hash_pattern(self, attribute_type: str, value: str,
                             prefix: Optional[str] = 'file:hashes') -> str:
        value = value.strip('"').strip("'").strip('\\')
        hash_type = self._define_hash_type(attribute_type)
        if not self._check_hash_value(hash_type, value):
            raise InvalidHashValueError()
        return f"{prefix}.{hash_type} = '{value}'"

    def _create_ip_pattern(self, ip_type: str, value: str) -> str:
        address_type = self._define_address_type(value)
        network_type = f"network-traffic:{ip_type}_ref.type = '{address_type}'"
        network_value = f"network-traffic:{ip_type}_ref.value = '{value}'"
        return f"{network_type} AND {network_value}"

    @staticmethod
    def _create_port_pattern(port: str, ip_type: str = 'dst') -> str:
        return f"network-traffic:{ip_type}_port = '{port}'"

    @staticmethod
    def _create_regkey_pattern(key: str) -> str:
        return f"windows-registry-key:key = '{key}'"

    def _handle_patterning_object_indicator(
            self, misp_object: MISPObject | dict, indicator_args: dict):
        indicator_id = self._parse_stix_object_id(
            'object', 'indicator', misp_object
        )
        indicator_args.update(
            {
                'id': indicator_id, 'type': 'indicator', 'allow_custom': True,
                'labels': self._create_object_labels(misp_object, to_ids=True),
                'created_by_ref': self.identity_id, 'interoperability': True,
                **self._handle_indicator_time_fields(misp_object),
                'kill_chain_phases': self._create_killchain(
                    misp_object['meta-category']
                )
            }
        )
        markings = self._handle_object_tags_and_galaxies(
            misp_object, indicator_args
        )
        if markings:
            self._handle_markings(indicator_args, markings)
        if misp_object.get('ObjectReference'):
            self._parse_object_relationships(
                misp_object['ObjectReference'], indicator_args
            )
        indicator = self._create_indicator(indicator_args)
        getattr(self, self._results_handling_method)(indicator)
        self._handle_object_analyst_fields(misp_object, indicator)

    ############################################################################
    #                            UTILITY FUNCTIONS.                            #
    ############################################################################

    @staticmethod
    def _check_hash_value(attribute_type, value):
        hash_type = attribute_type.upper()
        return not hasattr(Hash, hash_type) or check_hash(
            getattr(Hash, hash_type), value
        )

    @staticmethod
    def _clean_custom_properties(custom_args: dict):
        stix_labels = ListProperty(StringProperty)
        stix_labels.clean(custom_args['labels'], True)
        if custom_args.get('markings'):
            stix_markings = ListProperty(StringProperty)
            stix_markings.clean(custom_args['markings'])

    @staticmethod
    def _define_address_type(address):
        if ':' in address:
            return 'ipv6-addr'
        return 'ipv4-addr'

    @staticmethod
    def _define_hash_type(hash_type: str) -> str:
        if '/' in hash_type:
            return f"SHA{hash_type.split('/')[1]}"
        return hash_type.replace('-', '').upper()

    @staticmethod
    def _extract_parent_process_attributes(attributes: dict) -> dict:
        parent_fields = tuple(
            key for key in attributes.keys() if key.startswith('parent-')
        )
        return {key: attributes.pop(key) for key in parent_fields}

    def _fetch_domain_ip_object_case(self, attributes: list) -> str:
        any_domain = any(
            attribute['object_relation'] in ('domain', 'hostname')
            for attribute in attributes
        )
        if not any_domain:
            return 'exception'
        for attribute in attributes:
            custom = (
                attribute['object_relation'] not in
                self._mapping.domain_ip_standard_fields()
            )
            if custom:
                return 'custom'
        return 'standard'

    def _fetch_included_reference_uuids(
            self, references: list, name: str) -> list:
        uuids = []
        for reference in references:
            if self._is_reference_included(reference, name):
                referenced_uuid = reference['referenced_uuid']
                if referenced_uuid not in self._objects_to_parse[name]:
                    self._referenced_object_name_warning(name, referenced_uuid)
                    continue
                uuids.append(referenced_uuid)
        return uuids

    def _find_object_name(self, uuid: str) -> Optional[str]:
        for misp_object in self._misp_event['Object']:
            if misp_object['uuid'] == uuid:
                return misp_object['name']

    def _find_target_uuid(self, reference: str) -> Union[str, None]:
        for object_ref in self.object_refs:
            if reference in object_ref:
                return object_ref

    @staticmethod
    def _get_matching_email_display_name(
            display_names: list, address: str) -> Optional[int]:
        # Trying first to get a perfect match in case of a very standard first name last name case
        for index, name in enumerate(display_names):
            display_name = name.lower().split(' ')
            if all(value in address for value in display_name):
                return index
        # Trying to get a potential match otherwise
        values = re.sub('[_.@-]', ' ', address.lower()).split(' ')
        for index, name in enumerate(display_names):
            display_name = name.lower()
            if any(value in display_name for value in values):
                return index
            initials = ''.join(value[0] for value in display_name.split(' '))
            if len(initials) > 1 and initials in address:
                return index
        # If no match, then the remaining unmatched display names are just going to be exported as custom property

    @staticmethod
    def _get_vulnerability_references(vulnerability: str) -> dict:
        return {'source_name': 'cve', 'external_id': vulnerability}

    def _handle_analyst_time_fields(self, stix_object: _STIX_OBJECT_TYPING,
                                    misp_object: MISPNote | MISPOpinion):
        for feature in ('created', 'modified'):
            if misp_object.get(feature):
                yield feature, self._datetime_from_str(misp_object[feature])
                continue
            yield feature, stix_object[feature]

    def _handle_custom_data_field(
            self, values: list | str | tuple) -> Union[dict, list, str]:
        if isinstance(values, list):
            if len(values) > 1:
                return [
                    self._parse_custom_data_value(value) for value in values
                ]
            return self._parse_custom_data_value(values[0])
        return self._parse_custom_data_value(values)

    @staticmethod
    def _handle_custom_data_pattern(
            prefix: str, key: str, value: str | tuple) -> list:
        if isinstance(value, tuple):
            value, data = value
            if not isinstance(data, str):
                data = b64encode(data.getvalue()).decode()
            return [
                f"{prefix}:x_misp_{key}.data = '{data}'",
                f"{prefix}:x_misp_{key}.value = '{value}'"
            ]
        return [f"{prefix}:x_misp_{key} = '{value}'"]

    def _handle_indicator_time_fields(
            self, data_layer: MISPAttribute | MISPObject | dict) -> dict:
        timestamp = self._parse_timestamp_value(data_layer)
        return dict.fromkeys(('created', 'modified', 'valid_from'), timestamp)

    def _handle_observable_time_fields(
            self, data_layer: MISPAttribute | MISPObject | dict) -> dict:
        timestamp = self._parse_timestamp_value(data_layer)
        time_fields = {'created': timestamp, 'modified': timestamp}
        for misp_field, stix_field in zip(_misp_time_fields, _observed_data_time_fields):
            time_fields[stix_field] = (
                self._datetime_from_str(data_layer[misp_field])
                if data_layer.get(misp_field) else timestamp
            )
        if time_fields['first_observed'] > time_fields['last_observed']:
            if data_layer.get('last_seen'):
                time_fields['first_observed'] = time_fields['last_observed']
            else:
                time_fields['last_observed'] = time_fields['first_observed']
        return time_fields

    def _handle_value_for_pattern(self, attribute_value: str) -> str:
        # return attribute_value.replace("'", '##APOSTROPHE##').replace('"', '##QUOTE##')
        if not isinstance(attribute_value, str):
            return attribute_value
        return attribute_value.replace("'", "\\'").replace('"', '\"')

    @staticmethod
    def _parse_custom_data_value(
            value_to_parse: str | tuple) -> Union[dict, str]:
        if isinstance(value_to_parse, tuple):
            value, data = value_to_parse
            if not isinstance(data, str):
                data = b64encode(data.getvalue()).decode()
            return {'value': value, 'data': data}
        return value_to_parse

    def _parse_email_display_names(
            self, attributes: dict, feature: str) -> dict:
        display_feature = f'{feature}-display-name'
        display_names = {}
        if attributes.get(display_feature):
            for value in attributes[feature]:
                if isinstance(value, tuple):
                    value = value[0]
                index = self._get_matching_email_display_name(
                    attributes[display_feature], value
                )
                if index is not None:
                    display_names[value] = attributes[display_feature].pop(
                        index
                    )
                if not attributes[display_feature]:
                    del attributes[display_feature]
                    break
        return display_names

    def _parse_galaxy_relationship(
            self, source_id: str, target_id: str, relationship_type: str,
            timestamp: datetime):
        self.relationships.append(
            {
                'source_ref': source_id, 'target_ref': target_id,
                'relationship_type': relationship_type,
                'created': timestamp, 'modified': timestamp,
                'allow_custom': True, 'interoperability': True
            }
        )

    def _parse_indicator_relationship(
            self, source_id: str, target_id: str, timestamp: datetime):
        self.relationships.append(
            {
                'source_ref': source_id, 'target_ref': target_id,
                'relationship_type': 'based-on',
                'created': timestamp, 'modified': timestamp,
                'allow_custom': True, 'interoperability': True
            }
        )

    def _parse_object_relationship(self, reference: str, object_args: dict):
        referenced = reference['referenced_uuid']
        reference_to_parse = any(
            referenced in objects for objects
            in self._objects_to_parse.values()
        )
        if reference_to_parse:
            return
        relationship = {
            'source_ref': object_args['id'],
            'undefined_target_ref': referenced,
            'relationship_type': reference['relationship_type'],
            'allow_custom': True, 'interoperability': True
        }
        if reference.get('timestamp'):
            reference_timestamp = self._datetime_from_timestamp(
                reference['timestamp']
            )
            relationship.update(
                {
                    'created': reference_timestamp,
                    'modified': reference_timestamp
                }
            )
        else:
            relationship.update(
                {
                    'created': object_args['modified'],
                    'modified': object_args['modified']
                }
            )
        self.relationships.append(relationship)

    def _parse_object_relationships(self, references: list, object_args: dict):
        mapping = self._mapping.known_relationships(object_args.get('type'))
        if mapping is None:
            for reference in references:
                self._parse_object_relationship(reference, object_args)
            return
        reference_fields = defaultdict(list)
        for reference in references:
            if (key := mapping.get(reference['relationship_type'])) is not None:
                field, multiple = key
                referenced = reference['referenced_uuid']
                object_type = self._find_object_name(referenced)
                if object_type is not None:
                    object_id = f'{object_type}--{referenced}'
                    if multiple:
                        reference_fields[field].append(object_id)
                        continue
                    reference_fields[field] = object_id
                    continue
            self._parse_object_relationship(reference, object_args)
        if reference_fields:
            object_args.update(reference_fields)

    def _parse_stix_object_id(self, feature: str, object_type: str,
                              misp_object: MISPObject | dict) -> str:
        return getattr(self, self._id_parsing_function[feature])(
            object_type, misp_object
        )

<<<<<<< HEAD
=======
    def _parse_object_relationships(
            self, references: list, source_id: str, timestamp: datetime):
        for reference in references:
            referenced = reference['referenced_uuid']
            reference_to_parse = any(
                referenced in objects
                for objects in self._objects_to_parse.values()
            )
            if reference_to_parse:
                continue
            relationship = {
                'source_ref': source_id, 'undefined_target_ref': referenced,
                'relationship_type': reference['relationship_type'],
                'allow_custom': True, 'interoperability': True
            }
            if reference.get('uuid'):
                relationship['id'] = f"relationship--{reference['uuid']}"
            if reference.get('timestamp'):
                reference_timestamp = self._datetime_from_timestamp(
                    reference['timestamp']
                )
                relationship.update(
                    {
                        'created': reference_timestamp,
                        'modified': reference_timestamp
                    }
                )
            else:
                relationship.update(
                    {'created': timestamp, 'modified': timestamp}
                )
            self.__relationships.append(relationship)

>>>>>>> 053a47d1
    def _parse_timestamp_value(
            self, misp_data_layer: _MISP_DATA_LAYER) -> datetime:
        if misp_data_layer.get('timestamp') is not None:
            return self._datetime_from_timestamp(misp_data_layer['timestamp'])
        return datetime.now(UTC)

    @staticmethod
    def _sanitise_meta_field(key: str, strict: Optional[bool] = False) -> str:
        for special_character in _special_characters:
            if special_character in key:
                key = key.replace(special_character, '_')
        if strict and '-' in key:
            return key.replace('-', '_')
        return key

    def _sanitise_registry_key_value(self, value: str) -> str:
        sanitized = value.strip().replace('\\', '\\\\')
        if '%' not in sanitized or '\\\\%' in sanitized:
            return sanitized
        if '\\%' in sanitized:
            return sanitized.replace('\\%', '\\\\%')
        return sanitized.replace('%', '\\\\%')<|MERGE_RESOLUTION|>--- conflicted
+++ resolved
@@ -5004,6 +5004,8 @@
             'relationship_type': reference['relationship_type'],
             'allow_custom': True, 'interoperability': True
         }
+        if reference.get('uuid'):
+            relationship['id'] = f"relationship--{reference['uuid']}"
         if reference.get('timestamp'):
             reference_timestamp = self._datetime_from_timestamp(
                 reference['timestamp']
@@ -5052,42 +5054,6 @@
             object_type, misp_object
         )
 
-<<<<<<< HEAD
-=======
-    def _parse_object_relationships(
-            self, references: list, source_id: str, timestamp: datetime):
-        for reference in references:
-            referenced = reference['referenced_uuid']
-            reference_to_parse = any(
-                referenced in objects
-                for objects in self._objects_to_parse.values()
-            )
-            if reference_to_parse:
-                continue
-            relationship = {
-                'source_ref': source_id, 'undefined_target_ref': referenced,
-                'relationship_type': reference['relationship_type'],
-                'allow_custom': True, 'interoperability': True
-            }
-            if reference.get('uuid'):
-                relationship['id'] = f"relationship--{reference['uuid']}"
-            if reference.get('timestamp'):
-                reference_timestamp = self._datetime_from_timestamp(
-                    reference['timestamp']
-                )
-                relationship.update(
-                    {
-                        'created': reference_timestamp,
-                        'modified': reference_timestamp
-                    }
-                )
-            else:
-                relationship.update(
-                    {'created': timestamp, 'modified': timestamp}
-                )
-            self.__relationships.append(relationship)
-
->>>>>>> 053a47d1
     def _parse_timestamp_value(
             self, misp_data_layer: _MISP_DATA_LAYER) -> datetime:
         if misp_data_layer.get('timestamp') is not None:
