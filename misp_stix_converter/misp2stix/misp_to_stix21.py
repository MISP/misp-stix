--- conflicted
+++ resolved
@@ -1569,48 +1569,9 @@
         location_args.update({'created': timestamp, 'modified': timestamp})
         return location_args
 
-<<<<<<< HEAD
-    def _parse_country_meta_field(self, meta_args: dict, country: str):
-=======
-    def _parse_country_galaxy(self, galaxy: Union[MISPGalaxy, dict],
-                              timestamp: Union[datetime, None]) -> list:
-        object_refs = []
-        ids = {}
-        for cluster in galaxy['GalaxyCluster']:
-            if self._is_galaxy_parsed(object_refs, cluster):
-                continue
-            location_id = f"location--{cluster['uuid']}"
-            country_value = cluster['meta'].get('ISO', cluster['value'])
-            location_args = {
-                'id': location_id, 'type': 'location',
-                'country': self._parse_country_value(country_value),
-                'description': f"{galaxy['description']} | {cluster['value']}",
-                'labels': self._create_galaxy_labels(galaxy['name'], cluster),
-                'name': cluster['description'], 'interoperability': True,
-                **self._parse_meta_custom_fields(cluster['meta'])
-            }
-            if timestamp is None:
-                if not cluster.get('timestamp'):
-                    location = self._create_location(location_args)
-                    self._append_SDO_without_refs(location)
-                    object_refs.append(location_id)
-                    ids[cluster['uuid']] = location_id
-                    continue
-                timestamp = self._datetime_from_timestamp(
-                    cluster.pop('timestamp')
-                )
-            location_args.update({'created': timestamp, 'modified': timestamp})
-            location = self._create_location(location_args)
-            self._append_SDO_without_refs(location)
-            object_refs.append(location_id)
-            ids[cluster['uuid']] = location_id
-        self.populate_unique_ids(ids)
-        return object_refs
-
     def _parse_country_meta_field(self, meta_args: dict, country: list | str):
         if isinstance(country, list):
             country = country[0]
->>>>>>> 96e5076f
         meta_args['country'] = self._parse_country_value(country)
 
     def _parse_country_value(
